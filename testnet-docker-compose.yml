version: '3'

networks:
  testNetOverlay:

services:
<<<<<<< HEAD
  catalyst-visuliser:
    image: adlnode.azurecr.io/catalyst-visualiser:latest
    ports:
      - "80:80"
    networks:
      - pubSubNetwork
    depends_on:
      - redis-pubsub
      - node-tracker
      - visuliser-websocket

  redis-pubsub:
    image: redis:alpine
    ports:
      - "6379:6379"
    networks:
      - pubSubNetwork

  node-tracker:
    image: adlnode.azurecr.io/catalyst-seed-server:latest
    ports:
      - "21420:21420"
    depends_on:
      - redis-pubsub
    networks:
      - pubSubNetwork
      - testNet

  visuliser-websocket:
    image: adlnode.azurecr.io/catalyst-visualiser-websocket-server:latest
    ports:
      - "8181:8181"
    depends_on:
      - redis-pubsub
    networks:
      - pubSubNetwork

  redis-commander:
    container_name: redis-commander
    hostname: redis-commander
    image: rediscommander/redis-commander:latest
    restart: always
    environment:
      - REDIS_HOSTS=redis-pubsub:redis-pubsub:6379
    ports:
      - "8081:8081"
    networks:
      - pubSubNetwork

=======
>>>>>>> c5cff95e
  redis-mempool:
    image: redis:5-alpine3.8
    volumes:
      - ./data/redis:/data
    restart: always
    networks:
      - testNet

  catalyst:
    image: adlnode.azurecr.io/catalyst:testnet
    restart: always
    networks:
      - testNet
    depends_on:
      - redis-mempool<|MERGE_RESOLUTION|>--- conflicted
+++ resolved
@@ -4,7 +4,6 @@
   testNetOverlay:
 
 services:
-<<<<<<< HEAD
   catalyst-visuliser:
     image: adlnode.azurecr.io/catalyst-visualiser:latest
     ports:
@@ -54,8 +53,6 @@
     networks:
       - pubSubNetwork
 
-=======
->>>>>>> c5cff95e
   redis-mempool:
     image: redis:5-alpine3.8
     volumes:
