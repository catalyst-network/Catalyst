#region LICENSE

/**
* Copyright (c) 2019 Catalyst Network
*
* This file is part of Catalyst.Node <https://github.com/catalyst-network/Catalyst.Node>
*
* Catalyst.Node is free software: you can redistribute it and/or modify
* it under the terms of the GNU General Public License as published by
* the Free Software Foundation, either version 2 of the License, or
* (at your option) any later version.
*
* Catalyst.Node is distributed in the hope that it will be useful,
* but WITHOUT ANY WARRANTY; without even the implied warranty of
* MERCHANTABILITY or FITNESS FOR A PARTICULAR PURPOSE. See the
* GNU General Public License for more details.
*
* You should have received a copy of the GNU General Public License
* along with Catalyst.Node. If not, see <https://www.gnu.org/licenses/>.
*/

#endregion

using System;
using Catalyst.Abstractions.Consensus.Deltas;
using Catalyst.Abstractions.Hashing;
using Catalyst.Abstractions.IO.Events;
using Catalyst.Abstractions.Kvm;
using Catalyst.Abstractions.Ledger;
using Catalyst.Abstractions.Ledger.Models;
using Catalyst.Abstractions.P2P;
using Catalyst.Abstractions.Repository;
using Catalyst.Core.Lib.Extensions;
using Catalyst.Core.Modules.Ledger.Repository;
using Catalyst.Protocol.Deltas;
using Catalyst.Protocol.Peer;
using Catalyst.Protocol.Transaction;
using Catalyst.Protocol.Wire;
<<<<<<< HEAD
using Google.Protobuf;
using Google.Protobuf.WellKnownTypes;
using Lib.P2P;
using MultiFormats;
=======
using Lib.P2P;
>>>>>>> 7da6c136
using Nethermind.Core.Crypto;
using Nethermind.Store;

namespace Catalyst.Core.Modules.Ledger
{
    public sealed class Web3EthApi : IWeb3EthApi
    {
        private readonly ITransactionRepository _receipts;
        private readonly ITransactionReceivedEvent _transactionReceived;
        public IHashProvider HashProvider { get; }
        private readonly PeerId _peerId;

        public Web3EthApi(IStateReader stateReader,
            IDeltaResolver deltaResolver,
            IDeltaCache deltaCache,
            IDeltaExecutor executor,
            IStorageProvider storageProvider,
            IStateProvider stateProvider,
            ITransactionRepository receipts,
            ITransactionReceivedEvent transactionReceived,
            IHashProvider hashProvider,
            IPeerSettings peerSettings)
        {
            _receipts = receipts;
            _transactionReceived = transactionReceived ?? throw new ArgumentNullException(nameof(transactionReceived));
            HashProvider = hashProvider;
            _peerId = peerSettings.PeerId;

            StateReader = stateReader ?? throw new ArgumentNullException(nameof(stateReader));
            DeltaResolver = deltaResolver ?? throw new ArgumentNullException(nameof(deltaResolver));
            DeltaCache = deltaCache ?? throw new ArgumentNullException(nameof(deltaCache));
            Executor = executor ?? throw new ArgumentNullException(nameof(executor));
            StorageProvider = storageProvider ?? throw new ArgumentNullException(nameof(storageProvider));
            StateProvider = stateProvider ?? throw new ArgumentNullException(nameof(stateProvider));
        }

        public IStateReader StateReader { get; }
        public IDeltaResolver DeltaResolver { get; }
        public IDeltaCache DeltaCache { get; }

        public IDeltaExecutor Executor { get; }
        public IStorageProvider StorageProvider { get; }
        public IStateProvider StateProvider { get; }

        public Keccak SendTransaction(PublicEntry publicEntry)
        {
            TransactionBroadcast broadcast = new TransactionBroadcast
            {
                PublicEntry = publicEntry
            };
<<<<<<< HEAD
            
            publicEntry.Timestamp = Timestamp.FromDateTime(DateTime.UtcNow);
            _transactionReceived.OnTransactionReceived(broadcast.ToProtocolMessage(_peerId));
            
            byte[] kvmAddressBytes = Keccak.Compute(publicEntry.SenderAddress.ToByteArray()).Bytes.AsSpan(12).ToArray();
            string hex = kvmAddressBytes.ToHexString() ?? throw new ArgumentNullException("kvmAddressBytes.ToHexString()");
            publicEntry.SenderAddress = kvmAddressBytes.ToByteString();
                
            if (publicEntry.ReceiverAddress.Length == 1)
            {
                publicEntry.ReceiverAddress = ByteString.Empty;
            }
=======

            _transactionReceived.OnTransactionReceived(broadcast.ToProtocolMessage(_peerId));
>>>>>>> 7da6c136

            return publicEntry.GetHash(HashProvider);
        }

        public TransactionReceipt FindReceipt(Keccak transactionHash)
        {
            return _receipts.TryFind(transactionHash, out TransactionReceipt receipt) ? receipt : default;
        }

        public bool FindTransactionData(Keccak transactionHash, out Cid deltaHash, out Delta delta, out int index)
        {
            return _receipts.TryFind(transactionHash, out deltaHash, out delta, out index);
        }
    }
}<|MERGE_RESOLUTION|>--- conflicted
+++ resolved
@@ -36,14 +36,10 @@
 using Catalyst.Protocol.Peer;
 using Catalyst.Protocol.Transaction;
 using Catalyst.Protocol.Wire;
-<<<<<<< HEAD
 using Google.Protobuf;
 using Google.Protobuf.WellKnownTypes;
 using Lib.P2P;
 using MultiFormats;
-=======
-using Lib.P2P;
->>>>>>> 7da6c136
 using Nethermind.Core.Crypto;
 using Nethermind.Store;
 
@@ -94,8 +90,7 @@
             {
                 PublicEntry = publicEntry
             };
-<<<<<<< HEAD
-            
+
             publicEntry.Timestamp = Timestamp.FromDateTime(DateTime.UtcNow);
             _transactionReceived.OnTransactionReceived(broadcast.ToProtocolMessage(_peerId));
             
@@ -107,10 +102,6 @@
             {
                 publicEntry.ReceiverAddress = ByteString.Empty;
             }
-=======
-
-            _transactionReceived.OnTransactionReceived(broadcast.ToProtocolMessage(_peerId));
->>>>>>> 7da6c136
 
             return publicEntry.GetHash(HashProvider);
         }
