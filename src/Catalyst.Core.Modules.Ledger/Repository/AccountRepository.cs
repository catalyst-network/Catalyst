#region LICENSE

/**
* Copyright (c) 2019 Catalyst Network
*
* This file is part of Catalyst.Node <https://github.com/catalyst-network/Catalyst.Node>
*
* Catalyst.Node is free software: you can redistribute it and/or modify
* it under the terms of the GNU General Public License as published by
* the Free Software Foundation, either version 2 of the License, or
* (at your option) any later version.
*
* Catalyst.Node is distributed in the hope that it will be useful,
* but WITHOUT ANY WARRANTY; without even the implied warranty of
* MERCHANTABILITY or FITNESS FOR A PARTICULAR PURPOSE. See the
* GNU General Public License for more details.
*
* You should have received a copy of the GNU General Public License
* along with Catalyst.Node. If not, see <https://www.gnu.org/licenses/>.
*/

#endregion

<<<<<<< HEAD
using Catalyst.Abstractions.Ledger.Models;
using Catalyst.Core.Lib.Repository;
=======
using Catalyst.Core.Modules.Ledger.Models;
>>>>>>> 01723eb1
using SharpRepository.Repository;

namespace Catalyst.Core.Modules.Ledger.Repository
{
    public class AccountRepository : IAccountRepository
    {
        private readonly IRepository<Account, string> _repository;
        public AccountRepository(IRepository<Account, string> repository)
        {
            _repository = repository;
        }

        public void Add(Account account)
        {
            _repository.Add(account);
        }

        public void Dispose()
        {
            _repository.Dispose();
        }
    }
}<|MERGE_RESOLUTION|>--- conflicted
+++ resolved
@@ -21,12 +21,7 @@
 
 #endregion
 
-<<<<<<< HEAD
 using Catalyst.Abstractions.Ledger.Models;
-using Catalyst.Core.Lib.Repository;
-=======
-using Catalyst.Core.Modules.Ledger.Models;
->>>>>>> 01723eb1
 using SharpRepository.Repository;
 
 namespace Catalyst.Core.Modules.Ledger.Repository
@@ -34,6 +29,7 @@
     public class AccountRepository : IAccountRepository
     {
         private readonly IRepository<Account, string> _repository;
+
         public AccountRepository(IRepository<Account, string> repository)
         {
             _repository = repository;
