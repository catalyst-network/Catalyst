--- conflicted
+++ resolved
@@ -32,10 +32,7 @@
 using Catalyst.Core.Lib.DAO;
 using Catalyst.Core.Lib.DAO.Ledger;
 using Catalyst.Core.Lib.DAO.Transaction;
-<<<<<<< HEAD
 using Catalyst.Core.Lib.Service;
-=======
->>>>>>> 73c28945
 using Catalyst.Core.Modules.Ledger.Repository;
 using Catalyst.Protocol.Transaction;
 using Dawn;
@@ -240,11 +237,6 @@
 
                 LatestKnownDelta = deltaHash;
 
-                if (_blockHeight > 106)
-                {
-                    var a = 0;
-                }
-
                 _deltaIndexService.Add(new DeltaIndexDao {Cid = LatestKnownDelta, Height = _blockHeight++});
             }
             catch
