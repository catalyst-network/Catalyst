﻿<Project Sdk="Microsoft.NET.Sdk">
    <PropertyGroup>
        <TargetFramework>netcoreapp3.1</TargetFramework>
        <RootNamespace>Catalyst.Core.Modules.Ledger</RootNamespace>
        <Authors>James Kirby (nshcore@protonmail.com)</Authors>
        <SignAssembly>true</SignAssembly>
        <AssemblyOriginatorKeyFile>Catalyst.Core.Modules.Ledger.snk</AssemblyOriginatorKeyFile>
        <PublicSign>true</PublicSign>
    </PropertyGroup>
    <PropertyGroup Condition="'$(Configuration)|$(Platform)'=='Debug|AnyCPU'">
        <NoWarn>1701;1702;CS8002</NoWarn>
    </PropertyGroup>
    <Import Project="../Common.Packable.props" />
    <Import Project="../Common.Projects.props" />
    <ItemGroup>
        <ProjectReference Include="..\Catalyst.Abstractions\Catalyst.Abstractions.csproj" />
        <ProjectReference Include="..\Catalyst.Core.Lib\Catalyst.Core.Lib.csproj" />
        <ProjectReference Include="..\Catalyst.Core.Modules.Cryptography.BulletProofs\Catalyst.Core.Modules.Cryptography.BulletProofs.csproj" />
        <ProjectReference Include="..\Catalyst.Core.Modules.Dfs\Catalyst.Core.Modules.Dfs.csproj" />
        <ProjectReference Include="..\Catalyst.Core.Modules.Kvm\Catalyst.Core.Modules.Kvm.csproj" />
        <ProjectReference Include="..\Catalyst.Core.Modules.Mempool\Catalyst.Core.Modules.Mempool.csproj" />
<<<<<<< HEAD
=======
        <ProjectReference Include="..\Catalyst.Core.Modules.Sync\Catalyst.Core.Modules.Sync.csproj" />
>>>>>>> 8cc0c540
    </ItemGroup>
    <ItemGroup>
      <PackageReference Include="SharpRepository.InMemoryRepository" Version="2.0.3.1" />
    </ItemGroup>
    <ItemGroup>
      <Folder Include="Repository\" />
    </ItemGroup>
</Project><|MERGE_RESOLUTION|>--- conflicted
+++ resolved
@@ -19,15 +19,9 @@
         <ProjectReference Include="..\Catalyst.Core.Modules.Dfs\Catalyst.Core.Modules.Dfs.csproj" />
         <ProjectReference Include="..\Catalyst.Core.Modules.Kvm\Catalyst.Core.Modules.Kvm.csproj" />
         <ProjectReference Include="..\Catalyst.Core.Modules.Mempool\Catalyst.Core.Modules.Mempool.csproj" />
-<<<<<<< HEAD
-=======
         <ProjectReference Include="..\Catalyst.Core.Modules.Sync\Catalyst.Core.Modules.Sync.csproj" />
->>>>>>> 8cc0c540
     </ItemGroup>
     <ItemGroup>
       <PackageReference Include="SharpRepository.InMemoryRepository" Version="2.0.3.1" />
     </ItemGroup>
-    <ItemGroup>
-      <Folder Include="Repository\" />
-    </ItemGroup>
 </Project>