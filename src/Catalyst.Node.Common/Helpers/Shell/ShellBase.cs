--- conflicted
+++ resolved
@@ -32,15 +32,8 @@
 
 namespace Catalyst.Node.Common.Helpers.Shell
 {
-<<<<<<< HEAD
     public abstract class ShellBase : IShell
     {
-=======
-
-    public abstract class ShellBase : IShell
-    {
-
->>>>>>> 07829d0e
         protected ShellBase()
         {
             AppCulture = new CultureInfo("en-GB", false);
@@ -74,7 +67,6 @@
         /// <returns></returns>
         public abstract bool OnStopWork(string[] args);
 
-<<<<<<< HEAD
         // public abstract bool IsConnectedNode(string nodeId);
         //
         // public abstract bool IsSocketChannelActive(IRpcNode node);
@@ -82,15 +74,6 @@
         // public abstract IRpcNode GetConnectedNode(string nodeId);
         //
         // public abstract IRpcNodeConfig GetNodeConfig(string nodeId);
-=======
-        public abstract bool IsConnectedNode(string nodeId);
-
-        public abstract bool IsSocketChannelActive(IRpcNode node);
-
-        public abstract IRpcNode GetConnectedNode(string nodeId);
-
-        public abstract IRpcNodeConfig GetNodeConfig(string nodeId);
->>>>>>> 07829d0e
 
         /// <summary>
         ///     Prints a list of available cli commands.
@@ -283,11 +266,6 @@
         ///     Runs the main cli ui.
         /// </summary>
         /// <returns></returns>
-<<<<<<< HEAD
-=======
-
-
->>>>>>> 07829d0e
         public bool RunConsole()
         {
             var running = true;
@@ -335,10 +313,6 @@
 
         public abstract bool ParseCommand(params string[] args);
 
-<<<<<<< HEAD
-=======
-
->>>>>>> 07829d0e
         /// <summary>
         /// </summary>
         /// <param name="args"></param>
