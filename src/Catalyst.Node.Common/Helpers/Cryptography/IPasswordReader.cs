using System.Security;

<<<<<<< HEAD
namespace Catalyst.Node.Common.Helpers.Cryptography {
=======
namespace Catalyst.Node.Common.Helpers.Cryptography
{
>>>>>>> 1715f6bd
    public interface IPasswordReader
    {
        SecureString ReadSecurePassword(string passwordContext = "Please enter your password");
    }
}<|MERGE_RESOLUTION|>--- conflicted
+++ resolved
@@ -1,11 +1,7 @@
 using System.Security;
 
-<<<<<<< HEAD
-namespace Catalyst.Node.Common.Helpers.Cryptography {
-=======
 namespace Catalyst.Node.Common.Helpers.Cryptography
 {
->>>>>>> 1715f6bd
     public interface IPasswordReader
     {
         SecureString ReadSecurePassword(string passwordContext = "Please enter your password");
