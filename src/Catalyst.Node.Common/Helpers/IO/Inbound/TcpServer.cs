--- conflicted
+++ resolved
@@ -1,4 +1,5 @@
 #region LICENSE
+
 /**
 * Copyright (c) 2019 Catalyst Network
 *
@@ -8,15 +9,16 @@
 * it under the terms of the GNU General Public License as published by
 * the Free Software Foundation, either version 2 of the License, or
 * (at your option) any later version.
-* 
+*
 * Catalyst.Node is distributed in the hope that it will be useful,
 * but WITHOUT ANY WARRANTY; without even the implied warranty of
 * MERCHANTABILITY or FITNESS FOR A PARTICULAR PURPOSE. See the
 * GNU General Public License for more details.
-* 
+*
 * You should have received a copy of the GNU General Public License
 * along with Catalyst.Node. If not, see <https://www.gnu.org/licenses/>.
 */
+
 #endregion
 
 using System;
@@ -30,7 +32,8 @@
 
 namespace Catalyst.Node.Common.Helpers.IO.Inbound
 {
-    public interface ITcpServer {
+    public interface ITcpServer
+    {
         ITcpServer Bootstrap(IChannelHandler channelInitializer);
         Task<ITcpServer> StartServer(IPAddress listenAddress, int port);
         Task Shutdown();
@@ -40,15 +43,12 @@
 
     public sealed class TcpServer : AbstractIo, ITcpServer
     {
-<<<<<<< HEAD
         public IServerBootstrap Server { get; set; }
         private readonly ILogger _logger;
-=======
->>>>>>> 1b1691cf
         private readonly IEventLoopGroup _supervisorEventLoop;
 
         /// <summary>
-        ///     
+        ///
         /// </summary>
         /// <param name="logger"></param>
         public TcpServer(ILogger logger) : base(logger)
@@ -59,22 +59,22 @@
         public ITcpServer Bootstrap(IChannelHandler channelInitializer)
         {
             Server = new ServerBootstrap();
-            ((DotNetty.Transport.Bootstrapping.ServerBootstrap)Server)
-               .Group(_supervisorEventLoop, WorkerEventLoop)
+            ((DotNetty.Transport.Bootstrapping.ServerBootstrap) Server)
+               .Group(_supervisorEventLoop, childGroup: WorkerEventLoop)
                .ChannelFactory(() => new TcpServerSocketChannel())
                .Option(ChannelOption.SoBacklog, BackLogValue)
                .Handler(new LoggingHandler(LogLevel.DEBUG))
                .ChildHandler(channelInitializer);
             return this;
         }
-        
+
         public async Task<ITcpServer> StartServer(IPAddress listenAddress, int port)
         {
             Channel = await Server.BindAsync(listenAddress, port).ConfigureAwait(false);
             _logger.Information(@"TcpServerChannel {0} is bound to {1} and {2}", Channel.Id, Channel.LocalAddress, Channel.Open ? "opened" : "closed");
             return this;
         }
-        
+
         public override async Task Shutdown()
         {
             await base.Shutdown().ConfigureAwait(false);
