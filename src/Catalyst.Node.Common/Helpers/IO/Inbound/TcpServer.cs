/*
* Copyright(c) 2019 Catalyst Network
*
* This file is part of Catalyst.Node<https: //github.com/catalyst-network/Catalyst.Node>
*
* Catalyst.Node is free software: you can redistribute it and/or modify
* it under the terms of the GNU General Public License as published by
* the Free Software Foundation, either version 2 of the License, or
* (at your option) any later version.
*
* Catalyst.Node is distributed in the hope that it will be useful,
* but WITHOUT ANY WARRANTY; without even the implied warranty of
* MERCHANTABILITY or FITNESS FOR A PARTICULAR PURPOSE.See the
* GNU General Public License for more details.
* 
* You should have received a copy of the GNU General Public License
* along with Catalyst.Node.If not, see<https: //www.gnu.org/licenses/>.
*/

using System;
using System.Net;
using System.Threading.Tasks;
using Catalyst.Node.Common.Interfaces;
using DotNetty.Buffers;
using DotNetty.Transport.Channels;
using DotNetty.Transport.Channels.Sockets;
using DotNetty.Handlers.Logging;
using Serilog;

namespace Catalyst.Node.Common.Helpers.IO.Inbound
{
    
    public sealed class TcpServer : AbstractServer
    {
        private readonly ILogger _logger;
        private readonly IEventLoopGroup _supervisorEventLoop;

        /// <summary>
        ///     
        /// </summary>
        /// <param name="logger"></param>
        public TcpServer(ILogger logger) : base(logger)
        {
            _logger = logger;
            _supervisorEventLoop = new MultithreadEventLoopGroup();
        }

        public override ISocketServer Bootstrap(IChannelHandler channelInitializer)
        {
            Server = new ServerBootstrap();
            ((DotNetty.Transport.Bootstrapping.ServerBootstrap)Server)
               .Group(_supervisorEventLoop, WorkerEventLoop)
               .ChannelFactory(() => new TcpServerSocketChannel())
<<<<<<< HEAD
               // .Option(ChannelOption.SoBacklog, BackLogValue)
               .Option(ChannelOption.Allocator, UnpooledByteBufferAllocator.Default)
=======
               .Option(ChannelOption.SoBacklog, BackLogValue)
               .Option(ChannelOption.ConnectTimeout, TimeSpan.MaxValue)
               .Option(ChannelOption.SoTimeout, 0)
>>>>>>> 583e54ab
               .Handler(new LoggingHandler(LogLevel.DEBUG))
               .ChildHandler(channelInitializer);
            return this;
        }
        
        public override async Task<ISocketServer> StartServer(IPAddress listenAddress, int port)
        {
            Channel = await Server.BindAsync(listenAddress, port).ConfigureAwait(false);
            _logger.Information(@"TcpServerChannel {0} is bound to {1} and {2}", Channel.Id, Channel.LocalAddress, Channel.Open ? "opened" : "closed");
            return this;
        }
        
        public override async Task Shutdown()
        {
            await base.Shutdown().ConfigureAwait(false);

            if (_supervisorEventLoop != null)
            {
                await _supervisorEventLoop.ShutdownGracefullyAsync().ConfigureAwait(false);
            }
        }
    }
}<|MERGE_RESOLUTION|>--- conflicted
+++ resolved
@@ -51,14 +51,8 @@
             ((DotNetty.Transport.Bootstrapping.ServerBootstrap)Server)
                .Group(_supervisorEventLoop, WorkerEventLoop)
                .ChannelFactory(() => new TcpServerSocketChannel())
-<<<<<<< HEAD
                // .Option(ChannelOption.SoBacklog, BackLogValue)
                .Option(ChannelOption.Allocator, UnpooledByteBufferAllocator.Default)
-=======
-               .Option(ChannelOption.SoBacklog, BackLogValue)
-               .Option(ChannelOption.ConnectTimeout, TimeSpan.MaxValue)
-               .Option(ChannelOption.SoTimeout, 0)
->>>>>>> 583e54ab
                .Handler(new LoggingHandler(LogLevel.DEBUG))
                .ChildHandler(channelInitializer);
             return this;
