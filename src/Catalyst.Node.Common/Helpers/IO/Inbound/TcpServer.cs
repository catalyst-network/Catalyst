/*
* Copyright(c) 2019 Catalyst Network
*
* This file is part of Catalyst.Node<https: //github.com/catalyst-network/Catalyst.Node>
*
* Catalyst.Node is free software: you can redistribute it and/or modify
* it under the terms of the GNU General Public License as published by
* the Free Software Foundation, either version 2 of the License, or
* (at your option) any later version.
*
* Catalyst.Node is distributed in the hope that it will be useful,
* but WITHOUT ANY WARRANTY; without even the implied warranty of
* MERCHANTABILITY or FITNESS FOR A PARTICULAR PURPOSE.See the
* GNU General Public License for more details.
* 
* You should have received a copy of the GNU General Public License
* along with Catalyst.Node.If not, see<https: //www.gnu.org/licenses/>.
*/

using System.Net;
using System.Threading.Tasks;
using Catalyst.Node.Common.Interfaces;
using DotNetty.Transport.Channels;
using DotNetty.Transport.Channels.Sockets;
using DotNetty.Handlers.Logging;
using Serilog;

namespace Catalyst.Node.Common.Helpers.IO.Inbound
{
    
    public sealed class TcpServer : AbstractServer
    {
        private readonly ILogger _logger;
        private readonly IEventLoopGroup _supervisorEventLoop;

        /// <summary>
        ///     
        /// </summary>
        /// <param name="logger"></param>
        public TcpServer(ILogger logger) : base(logger)
        {
<<<<<<< HEAD
            _supervisorEventLoop = new MultithreadEventLoopGroup(1);
=======
            _logger = logger;
            _supervisorEventLoop = new MultithreadEventLoopGroup();
>>>>>>> 1d02f8c6
        }

        public override ISocketServer Bootstrap(IChannelHandler channelInitializer)
        {
            Server = new ServerBootstrap();
            ((DotNetty.Transport.Bootstrapping.ServerBootstrap)Server)
               .Group(_supervisorEventLoop, WorkerEventLoop)
               .ChannelFactory(() => new TcpServerSocketChannel())
               .Option(ChannelOption.SoBacklog, BackLogValue)
               .Handler(new LoggingHandler(LogLevel.DEBUG))
               .ChildHandler(channelInitializer);
            return this;
        }
        
        public override async Task<ISocketServer> StartServer(IPAddress listenAddress, int port)
        {
            Channel = await Server.BindAsync(listenAddress, port).ConfigureAwait(false);
            _logger.Information(@"TcpServerChannel {0} is bound to {1} and {2}", Channel.Id, Channel.LocalAddress, Channel.Open ? "opened" : "closed");
            return this;
        }
        
        public override async Task Shutdown()
        {
            await base.Shutdown().ConfigureAwait(false);
            
            if (_supervisorEventLoop != null)
            {
                await _supervisorEventLoop.ShutdownGracefullyAsync().ConfigureAwait(false);
            }
        }
    }
}<|MERGE_RESOLUTION|>--- conflicted
+++ resolved
@@ -39,12 +39,8 @@
         /// <param name="logger"></param>
         public TcpServer(ILogger logger) : base(logger)
         {
-<<<<<<< HEAD
-            _supervisorEventLoop = new MultithreadEventLoopGroup(1);
-=======
             _logger = logger;
             _supervisorEventLoop = new MultithreadEventLoopGroup();
->>>>>>> 1d02f8c6
         }
 
         public override ISocketServer Bootstrap(IChannelHandler channelInitializer)
