--- conflicted
+++ resolved
@@ -31,30 +31,11 @@
         /// <inheritdoc />
         public InboundChannelInitializer(Action<T> initializationAction,
             IList<IChannelHandler> handlers,
-<<<<<<< HEAD
-            IPAddress targetHost = default,
-            X509Certificate certificate = null) 
-            : base(initializationAction, handlers, targetHost, certificate) { }
-        protected override void InitChannel(T channel)
-        {
-            InitializationAction(channel);
-            var pipeline = channel.Pipeline;
-
-            if (Certificate != null)
-            {
-                pipeline.AddLast(TlsHandler.Server(Certificate));
-            }
-
-            pipeline.AddLast(new LoggingHandler(LogLevel.TRACE));
-            pipeline.AddLast(Handlers.ToArray());
-        }
-=======
             X509Certificate certificate = null)
             : base(initializationAction, 
                 handlers, 
                 certificate == null ? null : TlsHandler.Server(certificate))
         {}
->>>>>>> d4c2883b
 
         public override string ToString()
         {
