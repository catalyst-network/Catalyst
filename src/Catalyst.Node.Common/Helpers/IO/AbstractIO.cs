#region LICENSE
/**
* Copyright (c) 2019 Catalyst Network
*
* This file is part of Catalyst.Node <https://github.com/catalyst-network/Catalyst.Node>
*
* Catalyst.Node is free software: you can redistribute it and/or modify
* it under the terms of the GNU General Public License as published by
* the Free Software Foundation, either version 2 of the License, or
* (at your option) any later version.
* 
* Catalyst.Node is distributed in the hope that it will be useful,
* but WITHOUT ANY WARRANTY; without even the implied warranty of
* MERCHANTABILITY or FITNESS FOR A PARTICULAR PURPOSE. See the
* GNU General Public License for more details.
* 
* You should have received a copy of the GNU General Public License
* along with Catalyst.Node. If not, see <https://www.gnu.org/licenses/>.
*/
#endregion

using System;
using System.Threading.Tasks;
using Catalyst.Node.Common.Helpers.IO.Outbound;
using Catalyst.Node.Common.Interfaces;
using DotNetty.Transport.Channels;
using Serilog;

namespace Catalyst.Node.Common.Helpers.IO
{
    public abstract class AbstractIo : ISocket, IDisposable
    {
        protected const int BackLogValue = 100;

<<<<<<< HEAD
        private readonly ILogger _logger;
        public IEventLoopGroup WorkerEventLoop { get; set; }
=======
        protected readonly ILogger _logger;
        protected readonly IEventLoopGroup WorkerEventLoop;
>>>>>>> 1b1691cf

        public IChannel Channel { get; set; }

        protected AbstractIo(ILogger logger)
        {
            _logger = logger;
            WorkerEventLoop = new MultithreadEventLoopGroup();
        }

        public virtual async Task Shutdown()
        {
            if (Channel != null)
            {
                await Channel.CloseAsync().ConfigureAwait(false);
            }
            if (WorkerEventLoop != null)
            {
                await WorkerEventLoop.ShutdownGracefullyAsync().ConfigureAwait(false);
            }
        }

        public void Dispose()
        {
            Dispose(true);
        }
        
        protected virtual void Dispose(bool disposing)
        {
            if (disposing)
            {
                _logger.Information($"Disposing {GetType().Name}");
                Task.WaitAll(Shutdown());
            }
        }
    }
}<|MERGE_RESOLUTION|>--- conflicted
+++ resolved
@@ -1,4 +1,5 @@
 #region LICENSE
+
 /**
 * Copyright (c) 2019 Catalyst Network
 *
@@ -8,15 +9,16 @@
 * it under the terms of the GNU General Public License as published by
 * the Free Software Foundation, either version 2 of the License, or
 * (at your option) any later version.
-* 
+*
 * Catalyst.Node is distributed in the hope that it will be useful,
 * but WITHOUT ANY WARRANTY; without even the implied warranty of
 * MERCHANTABILITY or FITNESS FOR A PARTICULAR PURPOSE. See the
 * GNU General Public License for more details.
-* 
+*
 * You should have received a copy of the GNU General Public License
 * along with Catalyst.Node. If not, see <https://www.gnu.org/licenses/>.
 */
+
 #endregion
 
 using System;
@@ -31,14 +33,8 @@
     public abstract class AbstractIo : ISocket, IDisposable
     {
         protected const int BackLogValue = 100;
-
-<<<<<<< HEAD
-        private readonly ILogger _logger;
-        public IEventLoopGroup WorkerEventLoop { get; set; }
-=======
         protected readonly ILogger _logger;
         protected readonly IEventLoopGroup WorkerEventLoop;
->>>>>>> 1b1691cf
 
         public IChannel Channel { get; set; }
 
@@ -54,6 +50,7 @@
             {
                 await Channel.CloseAsync().ConfigureAwait(false);
             }
+
             if (WorkerEventLoop != null)
             {
                 await WorkerEventLoop.ShutdownGracefullyAsync().ConfigureAwait(false);
@@ -64,7 +61,7 @@
         {
             Dispose(true);
         }
-        
+
         protected virtual void Dispose(bool disposing)
         {
             if (disposing)
