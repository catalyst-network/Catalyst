/*
* Copyright(c) 2019 Catalyst Network
*
* This file is part of Catalyst.Node<https: //github.com/catalyst-network/Catalyst.Node>
*
* Catalyst.Node is free software: you can redistribute it and/or modify
* it under the terms of the GNU General Public License as published by
* the Free Software Foundation, either version 2 of the License, or
* (at your option) any later version.
*
* Catalyst.Node is distributed in the hope that it will be useful,
* but WITHOUT ANY WARRANTY; without even the implied warranty of
* MERCHANTABILITY or FITNESS FOR A PARTICULAR PURPOSE.See the
* GNU General Public License for more details.
* 
* You should have received a copy of the GNU General Public License
* along with Catalyst.Node.If not, see<https: //www.gnu.org/licenses/>.
*/

using System;
using System.Collections.Generic;
using System.Net;
using System.Net.Security;
using System.Security.Cryptography.X509Certificates;
using DotNetty.Common.Utilities;
using DotNetty.Handlers.Tls;
using DotNetty.Transport.Channels;
using DotNetty.Handlers.Timeout;

namespace Catalyst.Node.Common.Helpers.IO.Outbound
{
    public class OutboundChannelInitializer<T> : AbstractChannelInitializer<T> where T : IChannel
    {
        private static readonly TimeSpan ReadTimeout = TimeSpan.FromSeconds(10);
        
        /// <inheritdoc />
        public OutboundChannelInitializer(Action<T> initializationAction,
            IList<IChannelHandler> handlers,
            IPAddress targetHost = default,
            X509Certificate certificate = null)
<<<<<<< HEAD
            : base(initializationAction, handlers, targetHost, certificate) { }

        protected override void InitChannel(T channel)
        {
            InitializationAction(channel);
            var pipeline = channel.Pipeline;

            if (Certificate != null)
            {
                channel.Pipeline.AddLast(
                    new TlsHandler(stream => 
                        new SslStream(stream, true, (sender, certificate, chain, errors) => true), 
                        new ClientTlsSettings(TargetHost.ToString())
                    )
                );
            }

            pipeline.AddLast(new IdleStateHandler(ReadTimeout, TimeSpan.Zero, TimeSpan.Zero));
            pipeline.AddLast(new LoggingHandler(LogLevel.TRACE));
            pipeline.AddLast(Handlers.ToArray());
        }
=======
            : base(initializationAction, 
                handlers, 
                (certificate == null || targetHost == null) ? null : new TlsHandler(stream =>
                    new SslStream(stream, true, (sender, cert, chain, errors) => true),
                    new ClientTlsSettings(targetHost.ToString()))) { }
>>>>>>> d4c2883b

        public override string ToString()
        {
            return "OutboundInitializer[" + StringUtil.SimpleClassName(typeof (T)) + "]";
        }
    }
}<|MERGE_RESOLUTION|>--- conflicted
+++ resolved
@@ -25,48 +25,21 @@
 using DotNetty.Common.Utilities;
 using DotNetty.Handlers.Tls;
 using DotNetty.Transport.Channels;
-using DotNetty.Handlers.Timeout;
 
 namespace Catalyst.Node.Common.Helpers.IO.Outbound
 {
     public class OutboundChannelInitializer<T> : AbstractChannelInitializer<T> where T : IChannel
     {
-        private static readonly TimeSpan ReadTimeout = TimeSpan.FromSeconds(10);
-        
         /// <inheritdoc />
         public OutboundChannelInitializer(Action<T> initializationAction,
             IList<IChannelHandler> handlers,
             IPAddress targetHost = default,
             X509Certificate certificate = null)
-<<<<<<< HEAD
-            : base(initializationAction, handlers, targetHost, certificate) { }
-
-        protected override void InitChannel(T channel)
-        {
-            InitializationAction(channel);
-            var pipeline = channel.Pipeline;
-
-            if (Certificate != null)
-            {
-                channel.Pipeline.AddLast(
-                    new TlsHandler(stream => 
-                        new SslStream(stream, true, (sender, certificate, chain, errors) => true), 
-                        new ClientTlsSettings(TargetHost.ToString())
-                    )
-                );
-            }
-
-            pipeline.AddLast(new IdleStateHandler(ReadTimeout, TimeSpan.Zero, TimeSpan.Zero));
-            pipeline.AddLast(new LoggingHandler(LogLevel.TRACE));
-            pipeline.AddLast(Handlers.ToArray());
-        }
-=======
             : base(initializationAction, 
                 handlers, 
                 (certificate == null || targetHost == null) ? null : new TlsHandler(stream =>
                     new SslStream(stream, true, (sender, cert, chain, errors) => true),
                     new ClientTlsSettings(targetHost.ToString()))) { }
->>>>>>> d4c2883b
 
         public override string ToString()
         {
