--- conflicted
+++ resolved
@@ -35,34 +35,11 @@
             IList<IChannelHandler> handlers,
             IPAddress targetHost = default,
             X509Certificate certificate = null)
-<<<<<<< HEAD
-            : base(initializationAction, handlers, targetHost, certificate) { }
-
-        protected override void InitChannel(T channel)
-        {
-            InitializationAction(channel);
-            var pipeline = channel.Pipeline;
-
-            if (Certificate != null)
-            {
-                channel.Pipeline.AddLast(
-                    new TlsHandler(stream => 
-                        new SslStream(stream, true, (sender, certificate, chain, errors) => true), 
-                        new ClientTlsSettings(TargetHost.ToString())
-                    )
-                );
-            }
-
-            pipeline.AddLast(new LoggingHandler(LogLevel.TRACE));
-            pipeline.AddLast(Handlers.ToArray());
-        }
-=======
             : base(initializationAction, 
                 handlers, 
                 (certificate == null || targetHost == null) ? null : new TlsHandler(stream =>
                     new SslStream(stream, true, (sender, cert, chain, errors) => true),
                     new ClientTlsSettings(targetHost.ToString()))) { }
->>>>>>> d4c2883b
 
         public override string ToString()
         {
