--- conflicted
+++ resolved
@@ -1,21 +1,10 @@
-<<<<<<< HEAD
-﻿using System;
-using System.Collections.Generic;
-using System.Text;
-using Catalyst.Node.Common.Helpers.IO.Inbound;
-=======
 ﻿using Catalyst.Node.Common.Helpers.IO.Inbound;
->>>>>>> d4c2883b
 using Google.Protobuf.WellKnownTypes;
 
 namespace Catalyst.Node.Common.Helpers.Util {
     public static class NullObjects
     {
         public static readonly Any Any = new Any();
-<<<<<<< HEAD
-        //public static readonly ContextAny = new ContextAny(new Any(), (IChannel) null)
-=======
         public static readonly ChanneledAny ChanneledAny = new ChanneledAny(null, new Any());
->>>>>>> d4c2883b
     }
 }