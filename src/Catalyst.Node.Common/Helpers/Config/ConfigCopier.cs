--- conflicted
+++ resolved
@@ -37,14 +37,9 @@
         /// <param name="network">Network on which to run the node</param>
         /// <param name="sourceFolder"></param>
         /// <param name="overwrite">Should config existing config files be overwritten by default?</param>
-<<<<<<< HEAD
-        public void RunConfigStartUp(string dataDir, Network network, string sourceFolder = null, bool overwrite = OverwriteFilesByDefault)
-=======
         public static void RunConfigStartUp(string dataDir, Network network, string sourceFolder = null, bool overwrite = OverwriteFilesByDefault)
->>>>>>> d4c2883b
         {
             Guard.Argument(dataDir, nameof(dataDir)).NotNull().NotEmpty().NotWhiteSpace();
-            sourceFolder = sourceFolder ?? AppDomain.CurrentDomain.BaseDirectory;
 
             var dataDirInfo = new DirectoryInfo(dataDir);
             if (!dataDirInfo.Exists)
@@ -83,12 +78,8 @@
 
             foreach (var fileName in filesToCopy)
             {
-<<<<<<< HEAD
-                CopyConfigFileToFolder(dataDir, fileName, sourceFolder, overwrite);
-=======
                 CopyConfigFileToFolder(dataDir, fileName, 
                     sourceFolder ?? AppDomain.CurrentDomain.BaseDirectory, overwrite);
->>>>>>> d4c2883b
             }
         }
 
