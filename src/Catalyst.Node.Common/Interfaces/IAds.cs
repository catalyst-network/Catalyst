#region LICENSE

/**
* Copyright (c) 2019 Catalyst Network
*
* This file is part of Catalyst.Node <https://github.com/catalyst-network/Catalyst.Node>
*
* Catalyst.Node is free software: you can redistribute it and/or modify
* it under the terms of the GNU General Public License as published by
* the Free Software Foundation, either version 2 of the License, or
* (at your option) any later version.
*
* Catalyst.Node is distributed in the hope that it will be useful,
* but WITHOUT ANY WARRANTY; without even the implied warranty of
* MERCHANTABILITY or FITNESS FOR A PARTICULAR PURPOSE. See the
* GNU General Public License for more details.
*
* You should have received a copy of the GNU General Public License
* along with Catalyst.Node. If not, see <https://www.gnu.org/licenses/>.
*/

#endregion

namespace Catalyst.Node.Common.Interfaces
{
    public interface IAds : IShell 
    {
        /// <summary>
        /// </summary>
        /// <param name="args"></param>
        /// <returns></returns>
        bool OnDfsCommand(string[] args);

        /// <summary>
        /// </summary>
        /// <param name="args"></param>
        /// <returns></returns>
        bool OnPeerCommand(string[] args);

        /// <summary>
        /// </summary>
        /// <param name="args"></param>
        /// <returns></returns>
        bool OnWalletCommand(string[] args);

        /// <summary>
        /// </summary>
        /// <param name="args"></param>
        /// <returns></returns>
        bool OnConsensusCommand(string[] args);

<<<<<<< HEAD
        bool IsConnectedNode(string nodeId);

        bool IsSocketChannelActive(INodeRpcClient node);

        INodeRpcClient GetConnectedNode(string nodeId);
=======
        void AskForUserInput(bool userInput);
>>>>>>> 07829d0e
    }
}<|MERGE_RESOLUTION|>--- conflicted
+++ resolved
@@ -49,14 +49,12 @@
         /// <returns></returns>
         bool OnConsensusCommand(string[] args);
 
-<<<<<<< HEAD
         bool IsConnectedNode(string nodeId);
 
         bool IsSocketChannelActive(INodeRpcClient node);
 
         INodeRpcClient GetConnectedNode(string nodeId);
-=======
+
         void AskForUserInput(bool userInput);
->>>>>>> 07829d0e
     }
 }