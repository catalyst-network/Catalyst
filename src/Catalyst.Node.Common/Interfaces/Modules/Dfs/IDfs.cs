#region LICENSE

/**
* Copyright (c) 2019 Catalyst Network
*
* This file is part of Catalyst.Node <https://github.com/catalyst-network/Catalyst.Node>
*
* Catalyst.Node is free software: you can redistribute it and/or modify
* it under the terms of the GNU General Public License as published by
* the Free Software Foundation, either version 2 of the License, or
* (at your option) any later version.
*
* Catalyst.Node is distributed in the hope that it will be useful,
* but WITHOUT ANY WARRANTY; without even the implied warranty of
* MERCHANTABILITY or FITNESS FOR A PARTICULAR PURPOSE. See the
* GNU General Public License for more details.
*
* You should have received a copy of the GNU General Public License
* along with Catalyst.Node. If not, see <https://www.gnu.org/licenses/>.
*/

#endregion

using System.IO;
using System.Threading;
using System.Threading.Tasks;

namespace Catalyst.Node.Common.Interfaces.Modules.Dfs
{
    public interface IDfs
    {
        /// <summary>
        /// Add some text to the distributed file system.
        /// </summary>
        /// <param name="utf8Content">The utf8 text to add to the DFS.</param>
        /// <param name="cancellationToken">A cancellation token that can be used to cancel the work.</param>
        /// <returns>The path to the content created on the DFS.</returns>
        Task<string> AddTextAsync(string utf8Content, CancellationToken cancellationToken = default);

<<<<<<< HEAD
        Task<IFileSystemNode> AddFileAsync(string filename, CancellationToken cancellationToken = default);

        Task<string> ReadAllTextAsync(string path, CancellationToken cancellationToken = default);
=======
        /// <summary>
        /// Reads the content of an existing file on the DFS as a UTF8 string.
        /// </summary>
        /// <param name="path">The path to the content on the DFS.</param>
        /// <param name="cancellationToken">A cancellation token that can be used to cancel the work.</param>
        /// <returns>The content of the DFS file as a UTF8 encoded string.</returns>
        Task<string> ReadTextAsync(string path, CancellationToken cancellationToken = default);

        /// <summary>
        /// Adds content from a stream of data to the DFS.
        /// </summary>
        /// <param name="content">A stream containing the data to be stored on the DFS.</param>
        /// <param name="name">A name for the <paramref name="content"/></param>
        /// <param name="cancellationToken">A cancellation token that can be used to cancel the work.</param>
        /// <returns>The path to the newly added content on the DFS.</returns>
        Task<string> AddAsync(Stream content, string name = "", CancellationToken cancellationToken = default);

        /// <summary>
        /// Streams the content of an existing file on the DFS.
        /// </summary>
        /// <param name="path">The path to the content on the DFS.</param>
        /// <param name="cancellationToken">A cancellation token that can be used to cancel the work.</param>
        /// <returns>A <see cref="T:System.IO.Stream" /> to the content of the file.</returns>
        /// <remarks>
        ///   The returned <see cref="T:System.IO.Stream" /> must be disposed.
        /// </remarks>
        Task<Stream> ReadAsync(string path, CancellationToken cancellationToken = default);
>>>>>>> e3eb9ecd
    }
}<|MERGE_RESOLUTION|>--- conflicted
+++ resolved
@@ -37,11 +37,6 @@
         /// <returns>The path to the content created on the DFS.</returns>
         Task<string> AddTextAsync(string utf8Content, CancellationToken cancellationToken = default);
 
-<<<<<<< HEAD
-        Task<IFileSystemNode> AddFileAsync(string filename, CancellationToken cancellationToken = default);
-
-        Task<string> ReadAllTextAsync(string path, CancellationToken cancellationToken = default);
-=======
         /// <summary>
         /// Reads the content of an existing file on the DFS as a UTF8 string.
         /// </summary>
@@ -69,6 +64,5 @@
         ///   The returned <see cref="T:System.IO.Stream" /> must be disposed.
         /// </remarks>
         Task<Stream> ReadAsync(string path, CancellationToken cancellationToken = default);
->>>>>>> e3eb9ecd
     }
 }