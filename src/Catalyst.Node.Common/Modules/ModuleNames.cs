﻿using Catalyst.Node.Common.Helpers.Enumerator;

namespace Catalyst.Node.Common.Modules
{
    public class ModuleName : Enumeration
    {
        public static readonly ModuleName Authentication = new AuthenticationType();
        public static readonly ModuleName Consensus = new ConsensusType();
        public static readonly ModuleName Contract = new ContractType();
        public static readonly ModuleName Dfs = new DfsType();
        public static readonly ModuleName Gossip = new GossipType();
        public static readonly ModuleName Ledger = new LedgerType();
        public static readonly ModuleName Mempool = new MempoolType();

<<<<<<< HEAD
        protected ModuleName(int id, string name) : base(id, name) {}
        private class AuthenticationType : ModuleName { public AuthenticationType() : base(1, "Authentication") { } }
        private class ConsensusType : ModuleName { public ConsensusType() : base(1, "Consensus") { } }
        private class ContractType : ModuleName { public ContractType() : base(1, "Contract") { } }
        private class DfsType : ModuleName { public DfsType() : base(1, "Dfs") { } }
        private class GossipType : ModuleName { public GossipType() : base(1, "Gossip") { } }
        private class LedgerType : ModuleName { public LedgerType() : base(1, "Ledger") { } }
        private class MempoolType : ModuleName { public MempoolType() : base(1, "Mempool") { } }
=======
        private ModuleName(int id, string name) : base(id, name) { }

        private class ConsensusType : ModuleName
        {
            public ConsensusType() : base(1, "Consensus") { }
        }

        private class ContractType : ModuleName
        {
            public ContractType() : base(1, "Contract") { }
        }

        private class DfsType : ModuleName
        {
            public DfsType() : base(1, "Dfs") { }
        }

        private class GossipType : ModuleName
        {
            public GossipType() : base(1, "Gossip") { }
        }

        private class LedgerType : ModuleName
        {
            public LedgerType() : base(1, "Ledger") { }
        }

        private class MempoolType : ModuleName
        {
            public MempoolType() : base(1, "Mempool") { }
        }
>>>>>>> 0a5925aa
    }
}<|MERGE_RESOLUTION|>--- conflicted
+++ resolved
@@ -12,18 +12,12 @@
         public static readonly ModuleName Ledger = new LedgerType();
         public static readonly ModuleName Mempool = new MempoolType();
 
-<<<<<<< HEAD
-        protected ModuleName(int id, string name) : base(id, name) {}
-        private class AuthenticationType : ModuleName { public AuthenticationType() : base(1, "Authentication") { } }
-        private class ConsensusType : ModuleName { public ConsensusType() : base(1, "Consensus") { } }
-        private class ContractType : ModuleName { public ContractType() : base(1, "Contract") { } }
-        private class DfsType : ModuleName { public DfsType() : base(1, "Dfs") { } }
-        private class GossipType : ModuleName { public GossipType() : base(1, "Gossip") { } }
-        private class LedgerType : ModuleName { public LedgerType() : base(1, "Ledger") { } }
-        private class MempoolType : ModuleName { public MempoolType() : base(1, "Mempool") { } }
-=======
         private ModuleName(int id, string name) : base(id, name) { }
 
+        private class AuthenticationType : ModuleName
+        {
+            public AuthenticationType() : base(1, "Authentication") { }
+        }
         private class ConsensusType : ModuleName
         {
             public ConsensusType() : base(1, "Consensus") { }
@@ -53,6 +47,5 @@
         {
             public MempoolType() : base(1, "Mempool") { }
         }
->>>>>>> 0a5925aa
     }
 }