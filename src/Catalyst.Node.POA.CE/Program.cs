--- conflicted
+++ resolved
@@ -173,15 +173,9 @@
         private static async Task<int> RunAsync(Options options)
         {
             // uncomment to speed up node launching
-<<<<<<< HEAD
-            options.IpfsPassword ??= "ipfs";
-            options.NodePassword ??= "node";
-            options.SslCertPassword ??= "cert";
-=======
-            // options.IpfsPassword = options.IpfsPassword ?? "ipfs";
-            // options.NodePassword = options.NodePassword ?? "node";
-            // options.SslCertPassword = options.SslCertPassword ?? "cert";
->>>>>>> 7da6c136
+            // options.IpfsPassword ??= "ipfs";
+            // options.NodePassword ??= "node";
+            // options.SslCertPassword ??= "cert";
 
             Kernel.Logger.Information("Catalyst.Node started with process id {0}",
                 Process.GetCurrentProcess().Id.ToString());
