#region LICENSE

/**
* Copyright (c) 2019 Catalyst Network
*
* This file is part of Catalyst.Node <https://github.com/catalyst-network/Catalyst.Node>
*
* Catalyst.Node is free software: you can redistribute it and/or modify
* it under the terms of the GNU General Public License as published by
* the Free Software Foundation, either version 2 of the License, or
* (at your option) any later version.
*
* Catalyst.Node is distributed in the hope that it will be useful,
* but WITHOUT ANY WARRANTY; without even the implied warranty of
* MERCHANTABILITY or FITNESS FOR A PARTICULAR PURPOSE. See the
* GNU General Public License for more details.
*
* You should have received a copy of the GNU General Public License
* along with Catalyst.Node. If not, see <https://www.gnu.org/licenses/>.
*/

#endregion

using System;
using System.Collections.Generic;
using System.Diagnostics;
using System.Linq;
using System.Threading;
using System.Threading.Tasks;
using Autofac;
using Autofac.Core;
using Catalyst.Abstractions;
using Catalyst.Abstractions.Cli;
using Catalyst.Abstractions.DAO;
using Catalyst.Abstractions.IO.Observers;
using Catalyst.Abstractions.Types;
using Catalyst.Core.Lib;
using Catalyst.Core.Lib.Cli;
using Catalyst.Core.Lib.DAO;
using Catalyst.Core.Lib.Kernel;
using Catalyst.Core.Modules.Authentication;
using Catalyst.Core.Modules.Consensus;
using Catalyst.Core.Modules.Cryptography.BulletProofs;
using Catalyst.Core.Modules.Dfs;
using Catalyst.Core.Modules.Hashing;
using Catalyst.Core.Modules.KeySigner;
using Catalyst.Core.Modules.Keystore;
using Catalyst.Core.Modules.Kvm;
using Catalyst.Core.Modules.Ledger;
using Catalyst.Core.Modules.Mempool;
using Catalyst.Core.Modules.P2P.Discovery.Hastings;
using Catalyst.Core.Modules.Rpc.Server;
using Catalyst.Core.Modules.Web3;
using Catalyst.Modules.POA.Consensus;
using Catalyst.Modules.POA.P2P;
using Catalyst.Protocol.Network;
using CommandLine;

namespace Catalyst.Node.POA.CE
{
    internal class Options
    {
        [Option("ipfs-password", HelpText = "The password for IPFS.  Defaults to prompting for the password.")]
        public string IpfsPassword { get; set; }

        [Option("ssl-cert-password", HelpText = "The password for ssl cert.  Defaults to prompting for the password.")]
        public string SslCertPassword { get; set; }

        [Option("node-password", HelpText = "The password for the node.  Defaults to prompting for the password.")]
        public string NodePassword { get; set; }

        [Option('o', "overwrite-config", HelpText = "Overwrite the data directory configs.")]
        public bool OverwriteConfig { get; set; }

        [Option("network-file", HelpText = "The name of the network file")]
        public string OverrideNetworkFile { get; set; }
    }

    public static class Program
    {
        private static readonly Kernel Kernel;

        static Program()
        {
            Kernel = Kernel.Initramfs();

            AppDomain.CurrentDomain.UnhandledException += Kernel.LogUnhandledException;
            AppDomain.CurrentDomain.ProcessExit += Kernel.CurrentDomain_ProcessExit;
        }

        /// <summary>
        ///     For ref what passing custom boot logic looks like, this is the same as Kernel.StartNode()
        /// </summary>
        /// <param name="kernel"></param>
        /// <returns></returns>
        private static async Task CustomBootLogicAsync(Kernel kernel)
        {
            RegisterNodeDependencies(Kernel.ContainerBuilder);

            kernel.StartContainer();
<<<<<<< HEAD
            await kernel.Instance.Resolve<ICatalystNode>().RunAsync(new CancellationToken());
=======
            await kernel.Instance.Resolve<ICatalystNode>().RunAsync(new CancellationToken()).ConfigureAwait(false);
>>>>>>> 904ce0ce
        }

        private static readonly Dictionary<Type, Func<IModule>> DefaultModulesByTypes =
            new Dictionary<Type, Func<IModule>>
            {
                {typeof(CoreLibProvider), () => new CoreLibProvider()},
                {typeof(MempoolModule), () => new MempoolModule()},
                {typeof(ConsensusModule), () => new ConsensusModule()},
                {typeof(KvmModule), () => new KvmModule()},
                {typeof(LedgerModule), () => new LedgerModule()},
                {typeof(HashingModule), () => new HashingModule()},
                {typeof(DiscoveryHastingModule), () => new DiscoveryHastingModule()},
                {typeof(RpcServerModule), () => new RpcServerModule()},
                {typeof(BulletProofsModule), () => new BulletProofsModule()},
                {typeof(KeystoreModule), () => new KeystoreModule()},
                {typeof(KeySignerModule), () => new KeySignerModule()},
                {typeof(DfsModule), () => new DfsModule()},
                {typeof(AuthenticationModule), () => new AuthenticationModule()},
                {
                    typeof(ApiModule),
                    () => new ApiModule("http://*:5005", new List<string> {"Catalyst.Core.Modules.Web3", "Catalyst.Core.Modules.Dfs"})
                },
                {typeof(PoaConsensusModule), () => new PoaConsensusModule()},
                {typeof(PoaP2PModule), () => new PoaP2PModule()}
            };

        public static void RegisterNodeDependencies(ContainerBuilder containerBuilder,
            List<IModule> extraModuleInstances = default,
            List<Type> excludedModules = default)
        {
            // core modules
            containerBuilder.RegisterType<CatalystNodePoa>().As<ICatalystNode>();
            containerBuilder.RegisterType<ConsoleUserOutput>().As<IUserOutput>();
            containerBuilder.RegisterType<ConsoleUserInput>().As<IUserInput>();

            // message handlers
            containerBuilder.RegisterAssemblyTypes(typeof(CoreLibProvider).Assembly)
               .AssignableTo<IP2PMessageObserver>().As<IP2PMessageObserver>();

            containerBuilder.RegisterAssemblyTypes(typeof(RpcServerModule).Assembly)
               .AssignableTo<IRpcRequestObserver>().As<IRpcRequestObserver>()
               .PublicOnly();

            // DAO MapperInitialisers
            containerBuilder.RegisterAssemblyTypes(typeof(CoreLibProvider).Assembly)
               .AssignableTo<IMapperInitializer>().As<IMapperInitializer>();
            containerBuilder.RegisterType<MapperProvider>().As<IMapperProvider>()
               .SingleInstance();

            var modulesToRegister = DefaultModulesByTypes
               .Where(p => excludedModules == null || !excludedModules.Contains(p.Key))
               .Select(p => p.Value())
               .Concat(extraModuleInstances ?? new List<IModule>());

            foreach (var module in modulesToRegister)
            {
                containerBuilder.RegisterModule(module);
            }
        }

        public static async Task<int> Main(string[] args)
        {
            // Parse the arguments.
            var result = await Parser.Default
               .ParseArguments<Options>(args)
               .MapResult(async options => await RunAsync(options).ConfigureAwait(false),
                    response => Task.FromResult(1)).ConfigureAwait(false);

            return Environment.ExitCode = result;
        }

        private static async Task<int> RunAsync(Options options)
        {
            Kernel.Logger.Information("Catalyst.Node started with process id {0}",
                Process.GetCurrentProcess().Id.ToString());

            try
            {
                await Kernel
                   .WithDataDirectory()
                   .WithNetworksConfigFile(NetworkType.Devnet, options.OverrideNetworkFile)
                   .WithSerilogConfigFile()
                   .WithConfigCopier(new PoaConfigCopier())
                   .WithPersistenceConfiguration()
                   .BuildKernel(options.OverwriteConfig)
                   .WithPassword(PasswordRegistryTypes.DefaultNodePassword, options.NodePassword)
                   .WithPassword(PasswordRegistryTypes.IpfsPassword, options.IpfsPassword)
                   .WithPassword(PasswordRegistryTypes.CertificatePassword, options.SslCertPassword)
                   .StartCustomAsync(CustomBootLogicAsync);

                return 0;
            }
            catch (Exception e)
            {
                Kernel.Logger.Fatal(e, "Catalyst.Node stopped unexpectedly");
                return 1;
            }
        }
    }
}<|MERGE_RESOLUTION|>--- conflicted
+++ resolved
@@ -98,11 +98,7 @@
             RegisterNodeDependencies(Kernel.ContainerBuilder);
 
             kernel.StartContainer();
-<<<<<<< HEAD
             await kernel.Instance.Resolve<ICatalystNode>().RunAsync(new CancellationToken());
-=======
-            await kernel.Instance.Resolve<ICatalystNode>().RunAsync(new CancellationToken()).ConfigureAwait(false);
->>>>>>> 904ce0ce
         }
 
         private static readonly Dictionary<Type, Func<IModule>> DefaultModulesByTypes =
