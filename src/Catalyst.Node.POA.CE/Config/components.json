{
    "defaultAssembly": "Catalyst.Core.Lib",
    "components": [
        {
            "type": "Catalyst.Node.POA.CE.CatalystNodePoa, Catalyst.Node.POA.CE",
            "services": [
                {
                    "type": "Catalyst.Common.Interfaces.ICatalystNode, Catalyst.Common"
                }
            ]
        },
        {
            "type": "Catalyst.Core.Lib.Repository.PeerRepository, Catalyst.Core.Lib",
            "services": [
                {
                    "type": "Catalyst.Common.Interfaces.Repository.IPeerRepository, Catalyst.Common"
                }
            ],
            "instanceScope": "singleinstance"
        },
        {
            "type": "Catalyst.Core.Lib.Repository.AuthCredentialRepository, Catalyst.Core.Lib",
            "services": [
                {
                    "type": "Catalyst.Common.Interfaces.Repository.IAuthCredentialRepository, Catalyst.Common"
                }
            ]
        },
        {
            "type": "Catalyst.Core.Lib.Repository.AccountRepository, Catalyst.Core.Lib",
            "services": [
                {
                    "type": "Catalyst.Common.Interfaces.Repository.IAccountRepository, Catalyst.Common"
                }
            ]
        },
        {
            "type": "Catalyst.Common.IO.EventLoop.EventLoopGroupFactoryConfiguration, Catalyst.Common",
            "services": [
                {
                    "type": "Catalyst.Common.Interfaces.IO.EventLoop.IEventLoopGroupFactoryConfiguration, Catalyst.Common"
                }
            ],
            "properties": {
                "TcpServerHandlerWorkerThreads": 4,
                "UdpServerHandlerWorkerThreads": 8,
                "UdpClientHandlerWorkerThreads": 2
            }
        },
        {
            "type": "Catalyst.Common.IO.EventLoop.TcpServerEventLoopGroupFactory, Catalyst.Common",
            "services": [
                {
                    "type": "Catalyst.Common.Interfaces.IO.EventLoop.ITcpServerEventLoopGroupFactory, Catalyst.Common"
                }
            ],
            "instanceScope": "singleinstance"
        },
        {
            "type": "Catalyst.Common.IO.EventLoop.UdpClientEventLoopGroupFactory, Catalyst.Common",
            "services": [
                {
                    "type": "Catalyst.Common.Interfaces.IO.EventLoop.IUdpClientEventLoopGroupFactory, Catalyst.Common"
                }
            ],
            "instanceScope": "singleinstance"
        },
        {
            "type": "Catalyst.Common.IO.EventLoop.UdpServerEventLoopGroupFactory, Catalyst.Common",
            "services": [
                {
                    "type": "Catalyst.Common.Interfaces.IO.EventLoop.IUdpServerEventLoopGroupFactory, Catalyst.Common"
                }
            ],
            "instanceScope": "singleinstance"
        },
        {
            "type": "Catalyst.Core.Lib.P2P.PeerClient",
            "services": [
                {
                    "type": "Catalyst.Common.Interfaces.P2P.IPeerClient, Catalyst.Common"
                }
            ],
            "instanceScope": "singleinstance"
        },
        {
            "type": "Catalyst.Common.IO.Messaging.Dto.DtoFactory, Catalyst.Common",
            "services": [
                {
                    "type": "Catalyst.Common.Interfaces.IO.Messaging.Dto.IDtoFactory, Catalyst.Common"
                }
            ]
        },
        {
            "type": "Catalyst.Node.Rpc.Client.IO.Transport.Channels.NodeRpcClientChannelFactory, Catalyst.Node.Rpc.Client",
            "services": [
                {
                    "type": "Catalyst.Common.Interfaces.IO.Transport.Channels.ITcpClientChannelFactory, Catalyst.Common"
                }
            ]
        },
        {
            "type": "Catalyst.Core.Lib.Rpc.IO.Transport.Channels.NodeRpcServerChannelFactory",
            "services": [
                {
                    "type": "Catalyst.Common.Interfaces.IO.Transport.Channels.ITcpServerChannelFactory, Catalyst.Common"
                }
            ]
        },
        {
            "type": "Catalyst.Core.Lib.P2P.IO.Transport.Channels.PeerClientChannelFactory",
            "services": [
                {
                    "type": "Catalyst.Common.Interfaces.IO.Transport.Channels.IUdpClientChannelFactory, Catalyst.Common"
                }
            ]
        },
        {
            "type": "Catalyst.Core.Lib.P2P.IO.Transport.Channels.PeerServerChannelFactory",
            "services": [
                {
                    "type": "Catalyst.Common.Interfaces.IO.Transport.Channels.IUdpServerChannelFactory, Catalyst.Common"
                }
            ]
        },
        {
            "type": "Catalyst.Core.Lib.Rpc.NodeRpcServer",
            "services": [
                {
                    "type": "Catalyst.Common.Interfaces.Rpc.INodeRpcServer, Catalyst.Common"
                }
            ]
        },
        {
            "type": "Catalyst.Common.IO.Handlers.ObservableServiceHandler, Catalyst.Common",
            "services": [
                {
                    "type": "Catalyst.Common.Interfaces.IO.Handlers.IObservableServiceHandler, Catalyst.Common"
                }
            ]
        },
        {
            "type": "Catalyst.Core.Lib.Rpc.RpcServerSettings",
            "services": [
                {
                    "type": "Catalyst.Common.Interfaces.Rpc.IRpcServerSettings, Catalyst.Common"
                }
            ]
        },
        {
            "type": "Catalyst.Common.Rpc.IO.Messaging.Correlation.RpcMessageCorrelationManager, Catalyst.Common",
            "services": [
                {
                    "type": "Catalyst.Common.Interfaces.Rpc.IO.Messaging.Correlation.IRpcMessageCorrelationManager, Catalyst.Common"
                }
            ],
            "instanceScope": "singleinstance"
        },
        {
            "type": "Catalyst.Core.Lib.P2P.IO.Messaging.Correlation.PeerMessageCorrelationManager",
            "services": [
                {
                    "type": "Catalyst.Common.Interfaces.P2P.IO.Messaging.Correlation.IPeerMessageCorrelationManager, Catalyst.Common"
                }
            ],
            "instanceScope": "singleinstance"
        },
        {
            "type": "Catalyst.Core.Lib.P2P.PeerSettings",
            "services": [
                {
                    "type": "Catalyst.Common.Interfaces.P2P.IPeerSettings, Catalyst.Common"
                }
            ]
        },
        {
            "type": "Catalyst.Common.P2P.PeerIdentifier, Catalyst.Common",
            "services": [
                {
                    "type": "Catalyst.Common.Interfaces.P2P.IPeerIdentifier, Catalyst.Common"
                }
            ],
            "instanceScope": "singleinstance"
        },

        {
            "type": "Catalyst.Core.Lib.Rpc.Authentication.RepositoryAuthenticationStrategy",
            "services": [
                {
                    "type": "Catalyst.Common.Interfaces.Rpc.Authentication.IAuthenticationStrategy, Catalyst.Common"
                }
            ]
        },
        {
            "type": "SharpRepository.InMemoryRepository.InMemoryRepository`2[[Catalyst.Common.P2P.Models.Peer, Catalyst.Common], [System.String, mscorlib]], SharpRepository.InMemoryRepository",
            "services": [
                {
                    "type": "SharpRepository.Repository.IRepository`2[[Catalyst.Common.P2P.Models.Peer, Catalyst.Common], [System.String, mscorlib]], SharpRepository.Repository"
                }
            ]
        },
        {
            "type": "Microsoft.Extensions.Caching.Memory.MemoryCacheOptions, Microsoft.Extensions.Caching.Memory",
            "services": [
                {
                    "type": "Microsoft.Extensions.Options.IOptions`1[[Microsoft.Extensions.Caching.Memory.MemoryCacheOptions, Microsoft.Extensions.Caching.Memory]], Microsoft.Extensions.Options"
                }
            ]
        },
        {
            "type": "Catalyst.Common.Repository.FileSystemAwareXmlRepository`1[[Catalyst.Common.Rpc.Authentication.AuthCredentials, Catalyst.Common]], Catalyst.Common",
            "services": [
                {
                    "type": "SharpRepository.Repository.IRepository`2[[Catalyst.Common.Rpc.Authentication.AuthCredentials, Catalyst.Common], [System.String, mscorlib]], SharpRepository.Repository"
                }
            ]
        },
        {
            "type": "Microsoft.Extensions.Caching.Memory.MemoryCache, Microsoft.Extensions.Caching.Memory",
            "services": [
                {
                    "type": "Microsoft.Extensions.Caching.Memory.IMemoryCache, Microsoft.Extensions.Caching.Abstractions"
                }
            ],
            "instanceScope": "singleinstance"
        },
        {
            "type": "Catalyst.Common.P2P.Models.Peer, Catalyst.Common",
            "services": [
                {
                    "type": "Catalyst.Common.Interfaces.P2P.IPeer, Catalyst.Common"
                }
            ]
        },
        {
            "type": "Catalyst.Core.Lib.P2P.PoaDiscovery",
            "services": [
                {
                    "type": "Catalyst.Common.Interfaces.P2P.Discovery.IPeerDiscovery, Catalyst.Common"
                }
            ]
        },
        {
            "type": "Catalyst.Common.Network.DevDnsClient, Catalyst.Common",
            "services": [
                {
                    "type": "Catalyst.Common.Interfaces.Network.IDns, Catalyst.Common"
                }
            ]
        },
        {
            "type": "Catalyst.Common.Network.InjectableLookupClient, Catalyst.Common",
            "services": [
                {
                    "type": "DnsClient.ILookupClient, DnsClient"
                }
            ]
        },
        {
            "type": "Catalyst.Core.Lib.P2P.PeerService",
            "services": [
                {
                    "type": "Catalyst.Common.Interfaces.P2P.IPeerService, Catalyst.Common"
                }
            ]
        },
        {
            "type": "Catalyst.Core.Lib.P2P.PeerChallenger",
            "services": [
                {
                    "type": "Catalyst.Common.Interfaces.P2P.IPeerChallenger, Catalyst.Common"
                }
            ],
            "parameters": {
                "peerChallengeWaitTimeSeconds": 5
            },
            "instanceScope": "singleinstance"
        },
        {
            "type": "Catalyst.Core.Lib.P2P.PeerHeartbeatChecker",
            "services": [
                {
                    "type": "Catalyst.Common.Interfaces.P2P.IPeerHeartbeatChecker, Catalyst.Common"
                }
            ],
            "parameters": {
                "checkHeartbeatIntervalSeconds": 10,
                "maxNonResponsiveCounter": 3
            }
        },
        {
            "type": "Catalyst.Common.Cryptography.CertificateStore, Catalyst.Common",
            "services": [
                {
                    "type": "Catalyst.Common.Interfaces.Cryptography.ICertificateStore, Catalyst.Common"
                }
            ]
        },
        {
            "type": "Catalyst.Common.Cryptography.IsaacRandom, Catalyst.Common",
            "services": [
                {
                    "type": "Catalyst.Common.Interfaces.Cryptography.IDeterministicRandom, Catalyst.Common"
                }
            ]
        },
        // WHY USE CLI BASED CLASS AND NOT IN COMMON???
        {
            "type": "Catalyst.Common.Shell.ConsoleUserOutput, Catalyst.Common",
            "services": [
                {
                    "type": "Catalyst.Common.Interfaces.Cli.IUserOutput, Catalyst.Common"
                }
            ]
        },
        // WHY USE CLI BASED CLASS AND NOT IN COMMON???
        {
            "type": "Catalyst.Common.Shell.ConsoleUserInput, Catalyst.Common",
            "services": [
                {
                    "type": "Catalyst.Common.Interfaces.Cli.IUserInput, Catalyst.Common"
                }
            ]
        },
        {
            "type": "Catalyst.Common.FileSystem.FileSystem, Catalyst.Common",
            "services": [
                {
                    "type": "Catalyst.Common.Interfaces.FileSystem.IFileSystem, Catalyst.Common"
                }
            ],
            "parameters": {
                "configDataDir": "Data_Directory"
            }
        },
        {
            "type": "Catalyst.Common.FileTransfer.UploadFileTransferFactory, Catalyst.Common",
            "services": [
                {
                    "type": "Catalyst.Common.Interfaces.FileTransfer.IUploadFileTransferFactory, Catalyst.Common"
                }
            ],
            "instanceScope": "singleinstance"
        },
        {
            "type": "Catalyst.Common.FileTransfer.DownloadFileTransferFactory, Catalyst.Common",
            "services": [
                {
                    "type": "Catalyst.Common.Interfaces.FileTransfer.IDownloadFileTransferFactory, Catalyst.Common"
                }
            ],
            "instanceScope": "singleinstance"
        },
        {
            "type": "Catalyst.Core.Lib.P2P.ReputationSystem.ReputationManager",
            "services": [
                {
                    "type": "Catalyst.Common.Interfaces.P2P.ReputationSystem.IReputationManager, Catalyst.Common"
                }
            ],
            "instanceScope": "singleinstance"
        },
        {
            "type": "Catalyst.Core.Lib.P2P.IO.Messaging.Broadcast.BroadcastManager",
            "services": [
                {
                    "type": "Catalyst.Common.Interfaces.P2P.IO.Messaging.Broadcast.IBroadcastManager, Catalyst.Common"
                }
            ],
            "instanceScope": "singleinstance"
        },
        {
            "type": "Catalyst.Common.P2P.PeerIdValidator, Catalyst.Common",
            "services": [
                {
                    "type": "Catalyst.Common.Interfaces.P2P.IPeerIdValidator, Catalyst.Common"
                }
            ]
        },
        {
            "type": "Catalyst.Common.Util.TtlChangeTokenProvider, Catalyst.Common",
            "services": [
                {
                    "type": "Catalyst.Common.Interfaces.Util.IChangeTokenProvider, Catalyst.Common"
                }
            ],
            "parameters": {
                "timeToLiveInMs": 8000
            }
        },
        {
<<<<<<< HEAD
            "type": "Catalyst.Common.IO.Events.TransactionReceivedEvent, Catalyst.Common",
            "service": [
                {
                    "type": "Catalyst.Common.Interfaces.IO.Events.ITransactionReceivedEvent, Catalyst.Common"
                }
            ],
            "instanceScope": "singleinstance"
        },
        {
            "type": "Catalyst.Protocol.Validators.TransactionValidator, Catalyst.Protocol",
            "service": [
                {
                    "type": "Catalyst.Protocol.Interfaces.Validators.ITransactionValidator, Catalyst.Protocol"
                }
            ],
            "instanceScope": "singleinstance"
=======
            "type": "Catalyst.Common.Keystore.SigningContextProvider, Catalyst.Common",
            "services": [
                {
                    "type": "Catalyst.Common.Interfaces.Keystore.ISigningContextProvider, Catalyst.Common"
                }
            ],
            "properties": {
                "Network": "Mainnet",
                "SignatureType": "ProtocolPeer"
            }
>>>>>>> 508e5c0b
        }
    ],
    "modules": [
        {
            "type": "Catalyst.Core.Lib.Modules.JsonConfiguredModule",
            "parameters": {
                "configFilePath": "Config/messageHandlers.json"
            }
        },
        // The following modules are not only modules in the sense of Autofac,
        // but also in the sense of the catalyst node architecture, i.e. swappable
        // components that can customized for different use cases.
        {
            "type": "Catalyst.Core.Lib.Modules.Api.ApiModule",
            "parameters": {
                "apiBindingAddress": "http://*:5005",
                "controllerModules": [ "Catalyst.Modules.Lib" ],
                "addSwagger": true
            }
        },
        {
            "type": "Catalyst.Core.Lib.Modules.JsonConfiguredModule",
            "parameters": {
                "configFilePath": "Config/Modules/dfs.json"
            }
        },
        {
            "type": "Catalyst.Core.Lib.Modules.Consensus.ConsensusModule",
            "parameters": {
                "configFilePath": "Config/Modules/consensus.json"
            }
        },
        {
            "type": "Catalyst.Core.Lib.Modules.JsonConfiguredModule",
            "parameters": {
                "configFilePath": "Config/Modules/contract.json"
            }
        },
        {
            "type": "Catalyst.Core.Lib.Modules.JsonConfiguredModule",
            "parameters": {
                "configFilePath": "Config/Modules/ledger.json"
            }
        },
        {
            "type": "Catalyst.Core.Lib.Modules.JsonConfiguredModule",
            "parameters": {
                "configFilePath": "Config/Modules/keysigner.json"
            }
        },
        {
            "type": "Catalyst.Core.Lib.Modules.JsonConfiguredModule",
            "parameters": {
                "configFilePath": "Config/Modules/mempool.json"
            }
        }
    ]
}<|MERGE_RESOLUTION|>--- conflicted
+++ resolved
@@ -389,24 +389,6 @@
             }
         },
         {
-<<<<<<< HEAD
-            "type": "Catalyst.Common.IO.Events.TransactionReceivedEvent, Catalyst.Common",
-            "service": [
-                {
-                    "type": "Catalyst.Common.Interfaces.IO.Events.ITransactionReceivedEvent, Catalyst.Common"
-                }
-            ],
-            "instanceScope": "singleinstance"
-        },
-        {
-            "type": "Catalyst.Protocol.Validators.TransactionValidator, Catalyst.Protocol",
-            "service": [
-                {
-                    "type": "Catalyst.Protocol.Interfaces.Validators.ITransactionValidator, Catalyst.Protocol"
-                }
-            ],
-            "instanceScope": "singleinstance"
-=======
             "type": "Catalyst.Common.Keystore.SigningContextProvider, Catalyst.Common",
             "services": [
                 {
@@ -417,7 +399,24 @@
                 "Network": "Mainnet",
                 "SignatureType": "ProtocolPeer"
             }
->>>>>>> 508e5c0b
+        },
+        {
+            "type": "Catalyst.Common.IO.Events.TransactionReceivedEvent, Catalyst.Common",
+            "service": [
+                {
+                    "type": "Catalyst.Common.Interfaces.IO.Events.ITransactionReceivedEvent, Catalyst.Common"
+                }
+            ],
+            "instanceScope": "singleinstance"
+        },
+        {
+            "type": "Catalyst.Protocol.Validators.TransactionValidator, Catalyst.Protocol",
+            "service": [
+                {
+                    "type": "Catalyst.Protocol.Interfaces.Validators.ITransactionValidator, Catalyst.Protocol"
+                }
+            ],
+            "instanceScope": "singleinstance"
         }
     ],
     "modules": [
