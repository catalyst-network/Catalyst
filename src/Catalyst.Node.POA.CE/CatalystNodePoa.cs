--- conflicted
+++ resolved
@@ -33,10 +33,10 @@
 using Catalyst.Abstractions.Ledger;
 using Catalyst.Abstractions.Mempool;
 using Catalyst.Abstractions.P2P;
+using Catalyst.Abstractions.Sync.Interfaces;
 using Catalyst.Abstractions.Types;
+using Catalyst.Core.Lib.DAO.Transaction;
 using MultiFormats;
-using Catalyst.Core.Lib.DAO.Transaction;
-using Catalyst.Core.Modules.Sync;
 using Serilog;
 
 namespace Catalyst.Node.POA.CE
@@ -54,7 +54,7 @@
         private readonly IPeerClient _peerClient;
         private readonly IPeerSettings _peerSettings;
         private readonly IPublicKey _publicKey;
-        private readonly Sync _sync;
+        private readonly ISynchronizer _synchronizer;
 
         public CatalystNodePoa(IKeySigner keySigner,
             IPeerService peer,
@@ -65,7 +65,7 @@
             IPeerClient peerClient,
             IPeerSettings peerSettings,
             IMempool<PublicEntryDao> memPool,
-            Sync sync,
+            ISynchronizer synchronizer,
             IContract contract = null)
         {
             _peer = peer;
@@ -78,7 +78,7 @@
             _logger = logger;
             _memPool = memPool;
             _contract = contract;
-            _sync = sync;
+            _synchronizer = synchronizer;
 
             var privateKey = keySigner.KeyStore.KeyStoreDecrypt(KeyRegistryTypes.DefaultKey);
             _publicKey = keySigner.CryptoContext.GetPublicKeyFromPrivateKey(privateKey);
@@ -96,12 +96,10 @@
             _logger.Information($"***** using PublicKey: {_publicKey.Bytes.ToBase32()} *****");
 
             await StartSocketsAsync().ConfigureAwait(false);
-<<<<<<< HEAD
+
             _dfsService.StartAsync().ConfigureAwait(false);
-            _sync.StartAsync().ConfigureAwait(false);
-=======
-            _dfsService.StartAsync();
->>>>>>> 73c28945
+            _synchronizer.StartAsync().ConfigureAwait(false);
+
             Consensus.StartProducing();
 
             bool exit;
