--- conflicted
+++ resolved
@@ -50,25 +50,19 @@
         private readonly IMempool _mempool;
         private readonly IPeerService _peer;
         private readonly INodeRpcServer _nodeRpcServer;
-<<<<<<< HEAD
+        private readonly IPeerClient _peerClient;
+
         private readonly IApi _api;
-=======
-        private readonly IPeerClient _peerClient;
->>>>>>> f1f8ed56
 
         public CatalystNode(IKeySigner keySigner,
-            INodeRpcServer nodeRpcServer,
             IPeerService peer,
             IConsensus consensus,
             IDfs dfs,
             ILedger ledger,
             ILogger logger,
-<<<<<<< HEAD
             INodeRpcServer nodeRpcServer,
             IApi api,
-=======
             IPeerClient peerClient,
->>>>>>> f1f8ed56
             IMempool mempool = null,
             IContract contract = null)
         {
@@ -90,21 +84,15 @@
             await _nodeRpcServer.StartAsync().ConfigureAwait(false);
             await _peerClient.StartAsync().ConfigureAwait(false);
             await _peer.StartAsync().ConfigureAwait(false);
+            await _api.StartApiAsync().ConfigureAwait(false);
         }
 
         public async Task RunAsync(CancellationToken ct)
         {
-<<<<<<< HEAD
-            _logger.Debug("Starting the Catalyst Node");
-
-            await _api.StartApiAsync();
-            
-=======
             _logger.Information("Starting the Catalyst Node");
 
             await StartSockets().ConfigureAwait(false);
 
->>>>>>> f1f8ed56
             bool exit;
             
             do
