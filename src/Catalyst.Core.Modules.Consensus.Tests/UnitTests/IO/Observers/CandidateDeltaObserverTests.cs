#region LICENSE

/**
* Copyright (c) 2019 Catalyst Network
*
* This file is part of Catalyst.Node <https://github.com/catalyst-network/Catalyst.Node>
*
* Catalyst.Node is free software: you can redistribute it and/or modify
* it under the terms of the GNU General Public License as published by
* the Free Software Foundation, either version 2 of the License, or
* (at your option) any later version.
*
* Catalyst.Node is distributed in the hope that it will be useful,
* but WITHOUT ANY WARRANTY; without even the implied warranty of
* MERCHANTABILITY or FITNESS FOR A PARTICULAR PURPOSE. See the
* GNU General Public License for more details.
*
* You should have received a copy of the GNU General Public License
* along with Catalyst.Node. If not, see <https://www.gnu.org/licenses/>.
*/

#endregion

using System.Linq;
using System.Text;
using Catalyst.Abstractions.Consensus.Deltas;
using Catalyst.Abstractions.IO.Messaging.Dto;
using Catalyst.Abstractions.P2P.Repository;
using Catalyst.Core.Abstractions.Sync;
using Catalyst.Core.Lib.Extensions;
using Catalyst.Core.Lib.IO.Messaging.Dto;
<<<<<<< HEAD
=======
using Catalyst.Core.Lib.Service;
>>>>>>> 8cc0c540
using Catalyst.Core.Modules.Consensus.IO.Observers;
using Catalyst.Core.Modules.Dfs.Extensions;
using Catalyst.Core.Modules.Hashing;
using Catalyst.Protocol.Peer;
using Catalyst.Protocol.Wire;
using Catalyst.TestUtils;
using DotNetty.Transport.Channels;
using MultiFormats.Registry;
using NSubstitute;
using Serilog;
using NUnit.Framework;
using Google.Protobuf;
using System.Collections.Generic;
using Catalyst.Core.Lib.P2P.Models;
using Lib.P2P;

namespace Catalyst.Core.Modules.Consensus.Tests.UnitTests.IO.Observers
{
    public sealed class CandidateDeltaObserverTests
    {
        private IDeltaVoter _deltaVoter;
        private IChannelHandlerContext _fakeChannelContext;
        private Cid _newHash;
        private Cid _prevHash;
        private PeerId _producerId;
        private CandidateDeltaObserver _candidateDeltaObserver;

        [SetUp]
        public void Init()
        {
            var hashProvider = new HashProvider(HashingAlgorithm.GetAlgorithmMetadata("keccak-256"));
            _deltaVoter = Substitute.For<IDeltaVoter>();
            _fakeChannelContext = Substitute.For<IChannelHandlerContext>();
            var logger = Substitute.For<ILogger>();
<<<<<<< HEAD
            _newHash = hashProvider.ComputeUtf8MultiHash("newHash").CreateCid();
            _prevHash = hashProvider.ComputeUtf8MultiHash("prevHash").CreateCid();
=======
            _newHash = hashProvider.ComputeUtf8MultiHash("newHash").ToCid();
            _prevHash = hashProvider.ComputeUtf8MultiHash("prevHash").ToCid();
>>>>>>> 8cc0c540
            _producerId = PeerIdHelper.GetPeerId("candidate delta producer");

            var peerRepository = Substitute.For<IPeerRepository>();
            peerRepository.GetPeersByIpAndPublicKey(Arg.Any<ByteString>(), Arg.Any<ByteString>()).Returns(new List<Lib.P2P.Models.Peer> { new Lib.P2P.Models.Peer() });

            var deltaIndexService = Substitute.For<IDeltaIndexService>();
            deltaIndexService.LatestDeltaIndex().Returns(new Lib.DAO.Ledger.DeltaIndexDao() { Cid = _prevHash, Height = 0 });
            _candidateDeltaObserver = new CandidateDeltaObserver(_deltaVoter, deltaIndexService, new SyncState() { IsSynchronized = true }, peerRepository, hashProvider, logger);
        }

        [Test]
        public void HandleBroadcast_Should_Cast_Hashes_To_Multihash_And_Send_To_Voter()
        {
            var receivedMessage = PrepareReceivedMessage(_newHash.ToArray(), _prevHash.ToArray(), _producerId);

            _candidateDeltaObserver.HandleBroadcast(receivedMessage);

            _deltaVoter.Received(1).OnNext(Arg.Is<CandidateDeltaBroadcast>(c =>
                c.Hash.SequenceEqual(_newHash.ToArray().ToByteString())
             && c.PreviousDeltaDfsHash.Equals(_prevHash.ToArray().ToByteString())
             && c.ProducerId.Equals(_producerId)));
        }

        [Test]
        public void HandleBroadcast_Should_Not_Try_Forwarding_Invalid_Hash()
        {
            var invalidNewHash = Encoding.UTF8.GetBytes("invalid hash");
            var receivedMessage = PrepareReceivedMessage(invalidNewHash, _prevHash.ToArray(), _producerId);

            _candidateDeltaObserver.HandleBroadcast(receivedMessage);

            _deltaVoter.DidNotReceiveWithAnyArgs().OnNext(default);
        }

        [Test]
        public void HandleBroadcast_Should_Not_Try_Forwarding_Invalid_PreviousHash()
        {
            var invalidPreviousHash = Encoding.UTF8.GetBytes("invalid previous hash");
            var receivedMessage = PrepareReceivedMessage(_newHash.ToArray(), invalidPreviousHash, _producerId);

            _candidateDeltaObserver.HandleBroadcast(receivedMessage);

            _deltaVoter.DidNotReceiveWithAnyArgs().OnNext(default);
        }

        private IObserverDto<ProtocolMessage> PrepareReceivedMessage(byte[] newHash,
            byte[] prevHash,
            PeerId producerId)
        {
            var message = new CandidateDeltaBroadcast
            {
                Hash = newHash.ToByteString(),
                PreviousDeltaDfsHash = prevHash.ToByteString(),
                ProducerId = producerId
            };

            var receivedMessage = new ObserverDto(_fakeChannelContext,
                message.ToProtocolMessage(PeerIdHelper.GetPeerId()));
            return receivedMessage;
        }
    }
}<|MERGE_RESOLUTION|>--- conflicted
+++ resolved
@@ -29,10 +29,7 @@
 using Catalyst.Core.Abstractions.Sync;
 using Catalyst.Core.Lib.Extensions;
 using Catalyst.Core.Lib.IO.Messaging.Dto;
-<<<<<<< HEAD
-=======
 using Catalyst.Core.Lib.Service;
->>>>>>> 8cc0c540
 using Catalyst.Core.Modules.Consensus.IO.Observers;
 using Catalyst.Core.Modules.Dfs.Extensions;
 using Catalyst.Core.Modules.Hashing;
@@ -67,13 +64,8 @@
             _deltaVoter = Substitute.For<IDeltaVoter>();
             _fakeChannelContext = Substitute.For<IChannelHandlerContext>();
             var logger = Substitute.For<ILogger>();
-<<<<<<< HEAD
-            _newHash = hashProvider.ComputeUtf8MultiHash("newHash").CreateCid();
-            _prevHash = hashProvider.ComputeUtf8MultiHash("prevHash").CreateCid();
-=======
             _newHash = hashProvider.ComputeUtf8MultiHash("newHash").ToCid();
             _prevHash = hashProvider.ComputeUtf8MultiHash("prevHash").ToCid();
->>>>>>> 8cc0c540
             _producerId = PeerIdHelper.GetPeerId("candidate delta producer");
 
             var peerRepository = Substitute.For<IPeerRepository>();
