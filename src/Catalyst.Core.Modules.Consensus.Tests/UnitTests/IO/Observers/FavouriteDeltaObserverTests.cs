--- conflicted
+++ resolved
@@ -67,18 +67,12 @@
             _voterId = PeerIdHelper.GetPeerId("favourite delta voter");
             _producerId = PeerIdHelper.GetPeerId("candidate delta producer");
 
-<<<<<<< HEAD
-            _favouriteDeltaObserver = new FavouriteDeltaObserver(_deltaElector, hashProvider, logger);
-            _newHash = MultiBase.Decode(hashProvider.ComputeUtf8MultiHash("newHash").CreateCid());
-            _prevHash = MultiBase.Decode(hashProvider.ComputeUtf8MultiHash("prevHash").CreateCid());
-=======
             var peerRepository = Substitute.For<IPeerRepository>();
             peerRepository.GetPeersByIpAndPublicKey(Arg.Any<ByteString>(), Arg.Any<ByteString>()).Returns(new List<Peer> { new Peer() });
 
             _favouriteDeltaObserver = new FavouriteDeltaObserver(_deltaElector, new SyncState() { IsSynchronized = true }, peerRepository, hashProvider, logger);
             _newHash = MultiBase.Decode(hashProvider.ComputeUtf8MultiHash("newHash").ToCid());
             _prevHash = MultiBase.Decode(hashProvider.ComputeUtf8MultiHash("prevHash").ToCid());
->>>>>>> 8cc0c540
         }
 
         [Test]
