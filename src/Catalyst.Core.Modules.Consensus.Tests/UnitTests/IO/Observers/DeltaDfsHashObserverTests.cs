--- conflicted
+++ resolved
@@ -46,19 +46,12 @@
 {
     public sealed class DeltaDfsHashObserverTests
     {
-<<<<<<< HEAD
         private IHashProvider _hashProvider;
         private IDeltaHashProvider _deltaHashProvider;
         private IChannelHandlerContext _fakeChannelContext;
+        private SyncState _syncState;
         private ILogger _logger;
-=======
-        private readonly IHashProvider _hashProvider;
-        private readonly IDeltaHashProvider _deltaHashProvider;
-        private readonly IChannelHandlerContext _fakeChannelContext;
-        private readonly SyncState _syncState;
-        private readonly ILogger _logger;
-        private readonly IPeerRepository _peerRepository;
->>>>>>> 86dcf3eb
+        private IPeerRepository _peerRepository;
 
         [SetUp]
         public void Init()
@@ -100,7 +93,7 @@
             _deltaHashProvider.DidNotReceiveWithAnyArgs().TryUpdateLatestHash(default, default);
         }
 
-        [Fact]
+        [Test]
         public void HandleBroadcast_Should_Not_Try_Update_Invalid_Peer()
         {
             var newHash = _hashProvider.ComputeUtf8MultiHash("newHash").ToCid();
