--- conflicted
+++ resolved
@@ -30,10 +30,7 @@
 using Catalyst.Core.Abstractions.Sync;
 using Catalyst.Core.Lib.Extensions;
 using Catalyst.Core.Lib.IO.Messaging.Dto;
-<<<<<<< HEAD
-=======
 using Catalyst.Core.Lib.P2P.Models;
->>>>>>> 8cc0c540
 using Catalyst.Core.Modules.Consensus.IO.Observers;
 using Catalyst.Core.Modules.Dfs.Extensions;
 using Catalyst.Core.Modules.Hashing;
@@ -70,13 +67,8 @@
         [Test]
         public void HandleBroadcast_Should_Cast_Hashes_To_Multihash_And_Try_Update()
         {
-<<<<<<< HEAD
-            var newHash = _hashProvider.ComputeUtf8MultiHash("newHash").CreateCid();
-            var prevHash = _hashProvider.ComputeUtf8MultiHash("prevHash").CreateCid();
-=======
             var newHash = _hashProvider.ComputeUtf8MultiHash("newHash").ToCid();
             var prevHash = _hashProvider.ComputeUtf8MultiHash("prevHash").ToCid();
->>>>>>> 8cc0c540
             var receivedMessage = PrepareReceivedMessage(newHash.ToArray(), prevHash.ToArray());
 
             _peerRepository.GetPeersByIpAndPublicKey(receivedMessage.Payload.PeerId.Ip, receivedMessage.Payload.PeerId.PublicKey).Returns(new List<Peer>() { new Peer() });
@@ -91,11 +83,7 @@
         public void HandleBroadcast_Should_Not_Try_Update_Invalid_Hash()
         {
             var invalidNewHash = Encoding.UTF8.GetBytes("invalid hash");
-<<<<<<< HEAD
-            var prevHash = _hashProvider.ComputeUtf8MultiHash("prevHash").CreateCid();
-=======
             var prevHash = _hashProvider.ComputeUtf8MultiHash("prevHash").ToCid();
->>>>>>> 8cc0c540
             var receivedMessage = PrepareReceivedMessage(invalidNewHash, prevHash.ToArray());
 
             var deltaDfsHashObserver = new DeltaDfsHashObserver(_deltaHashProvider, _syncState, _peerRepository, _logger);
