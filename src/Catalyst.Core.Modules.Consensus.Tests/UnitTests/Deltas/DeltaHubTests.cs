#region LICENSE

/**
* Copyright (c) 2019 Catalyst Network
*
* This file is part of Catalyst.Node <https://github.com/catalyst-network/Catalyst.Node>
*
* Catalyst.Node is free software: you can redistribute it and/or modify
* it under the terms of the GNU General Public License as published by
* the Free Software Foundation, either version 2 of the License, or
* (at your option) any later version.
*
* Catalyst.Node is distributed in the hope that it will be useful,
* but WITHOUT ANY WARRANTY; without even the implied warranty of
* MERCHANTABILITY or FITNESS FOR A PARTICULAR PURPOSE. See the
* GNU General Public License for more details.
*
* You should have received a copy of the GNU General Public License
* along with Catalyst.Node. If not, see <https://www.gnu.org/licenses/>.
*/

#endregion

using System;
using System.IO;
using System.Threading;
using System.Threading.Tasks;
using Catalyst.Abstractions.Dfs;
using Catalyst.Abstractions.Hashing;
using Catalyst.Abstractions.Options;
using Catalyst.Abstractions.P2P;
using Catalyst.Abstractions.P2P.IO.Messaging.Broadcast;
using Catalyst.Core.Lib.Extensions;
using Catalyst.Core.Modules.Consensus.Deltas;
using Catalyst.Core.Modules.Dfs.Extensions;
using Catalyst.Core.Modules.Hashing;
using Catalyst.Protocol.Deltas;
using Catalyst.Protocol.Peer;
using Catalyst.Protocol.Wire;
using Catalyst.TestUtils;
using FluentAssertions;
using Google.Protobuf;
<<<<<<< HEAD
using LibP2P;
=======
using MultiFormats.Registry;
>>>>>>> 8cc0c540
using NSubstitute;
using Polly;
using Polly.Retry;
using Serilog;
<<<<<<< HEAD
using TheDotNetLeague.MultiFormats.MultiHash;
using Xunit;
=======
using NUnit.Framework;
>>>>>>> 8cc0c540

namespace Catalyst.Core.Modules.Consensus.Tests.UnitTests.Deltas
{
    public sealed class DeltaHubTests
    {
        private IHashProvider _hashProvider;
        private IBroadcastManager _broadcastManager;
        private PeerId _peerId;
        private DeltaHub _hub;
        private IDfsService _dfsService;

        private sealed class DeltaHubWithFastRetryPolicy : DeltaHub
        {
            public DeltaHubWithFastRetryPolicy(IBroadcastManager broadcastManager,
                IPeerSettings peerSettings,
<<<<<<< HEAD
                IDfs dfs,
                ILogger logger) : base(broadcastManager, peerSettings, dfs, logger) { }

            protected override AsyncRetryPolicy<Cid> DfsRetryPolicy =>
                Polly.Policy<Cid>.Handle<Exception>()
                   .WaitAndRetryAsync(4, retryAttempt =>
=======
                IDfsService dfsService,
                IHashProvider hashProvider,
                ILogger logger) : base(broadcastManager, peerSettings, dfsService, hashProvider, logger) { }

            protected override AsyncRetryPolicy<IFileSystemNode> DfsRetryPolicy =>
                Policy<IFileSystemNode>.Handle<Exception>()
                   .WaitAndRetryAsync(4, retryAttempt => 
>>>>>>> 8cc0c540
                        TimeSpan.FromMilliseconds(Math.Pow(2, retryAttempt)));
        }

        [SetUp]
        public void Init()
        {
            _hashProvider = new HashProvider(HashingAlgorithm.GetAlgorithmMetadata("keccak-256"));
            _broadcastManager = Substitute.For<IBroadcastManager>();
            var logger = Substitute.For<ILogger>();
            _peerId = PeerIdHelper.GetPeerId("me");
<<<<<<< HEAD
            _dfs = Substitute.For<IDfs>();
            _hub = new DeltaHubWithFastRetryPolicy(_broadcastManager, _peerId.ToSubstitutedPeerSettings(), _dfs,
                logger);
=======
            _dfsService = Substitute.For<IDfsService>();
            _hub = new DeltaHubWithFastRetryPolicy(_broadcastManager, _peerId.ToSubstitutedPeerSettings(), _dfsService, _hashProvider, logger);
>>>>>>> 8cc0c540
        }

        [Test]
        public async Task BroadcastCandidate_should_not_broadcast_candidates_from_other_nodes()
        {
            var notMyCandidate = DeltaHelper.GetCandidateDelta(_hashProvider,
                producerId: PeerIdHelper.GetPeerId("not me"));

            _hub.BroadcastCandidate(notMyCandidate);
            await _broadcastManager.DidNotReceiveWithAnyArgs().BroadcastAsync(default).ConfigureAwait(false);
        }

        [Test]
        public void BroadcastCandidate_should_allow_broadcasting_candidate_from_this_node()
        {
            var myCandidate = DeltaHelper.GetCandidateDelta(_hashProvider,
                producerId: _peerId);

            _hub.BroadcastCandidate(myCandidate);
            _broadcastManager.Received(1)?.BroadcastAsync(Arg.Is<ProtocolMessage>(
                m => IsExpectedCandidateMessage(m, myCandidate, _peerId)));
        }

<<<<<<< HEAD
        [Fact]
=======
        [Test]
>>>>>>> 8cc0c540
        public void BroadcastFavouriteCandidateDelta_Should_Broadcast()
        {
            var favourite = new FavouriteDeltaBroadcast
            {
                Candidate = DeltaHelper.GetCandidateDelta(_hashProvider),
                VoterId = _peerId
            };

            _hub.BroadcastFavouriteCandidateDelta(favourite);
            _broadcastManager.Received(1)?.BroadcastAsync(Arg.Is<ProtocolMessage>(
                c => IsExpectedCandidateMessage(c, favourite, _peerId)));
        }

        [Test]
        public async Task PublishDeltaToIpfsAsync_should_return_ipfs_address()
        {
            var delta = DeltaHelper.GetDelta(_hashProvider);
<<<<<<< HEAD
            var cid = _hashProvider.ComputeUtf8MultiHash("lskdjaslkjfweoho").CreateCid();
=======
            var cid = _hashProvider.ComputeUtf8MultiHash("i'm a string").ToCid();
            var fakeBlock = Substitute.For<IFileSystemNode>();
            fakeBlock.Id.Returns(cid);
>>>>>>> 8cc0c540
            var cancellationToken = new CancellationToken();

            _dfsService.UnixFsApi.AddAsync(Arg.Any<Stream>(), Arg.Any<string>(), Arg.Any<AddFileOptions>(), cancel: cancellationToken).Returns(fakeBlock);

            var deltaCid = await _hub.PublishDeltaToDfsAndBroadcastAddressAsync(delta, cancellationToken);
            deltaCid.Should().NotBeNull();
            deltaCid.Should().Be(cid);
        }

        [Test]
        public async Task PublishDeltaToIpfsAsync_should_retry_then_return_ipfs_address()
        {
            var delta = DeltaHelper.GetDelta(_hashProvider);
<<<<<<< HEAD
            var cid = _hashProvider.ComputeUtf8MultiHash("success").CreateCid();
=======
            var cid = _hashProvider.ComputeUtf8MultiHash("success").ToCid();
>>>>>>> 8cc0c540

            var fakeBlock = Substitute.For<IFileSystemNode>();
            fakeBlock.Id.Returns(cid);
            var dfsResults = new SubstituteResults<IFileSystemNode>(() => throw new Exception("this one failed"))
               .Then(() => throw new Exception("this one failed too"))
               .Then(fakeBlock);

            _dfsService.UnixFsApi.AddAsync(Arg.Any<Stream>(), Arg.Any<string>(), Arg.Any<AddFileOptions>())
               .Returns(ci => dfsResults.Next());

            var deltaCid = await _hub.PublishDeltaToDfsAndBroadcastAddressAsync(delta);
            deltaCid.Should().NotBeNull();
            deltaCid.Should().Be(cid);

            await _dfsService.UnixFsApi.ReceivedWithAnyArgs(3).AddAsync(Arg.Any<Stream>(), Arg.Any<string>(), Arg.Any<AddFileOptions>());
        }

        [Test]
        public async Task PublishDeltaToIpfsAsync_should_retry_until_cancelled()
        {
            var delta = DeltaHelper.GetDelta(_hashProvider);
            var cid = _hashProvider.ComputeUtf8MultiHash("success").ToCid();

            var fakeBlock = Substitute.For<IFileSystemNode>();
            fakeBlock.Id.Returns(cid);
            
            var cancellationSource = new CancellationTokenSource();
            var cancellationToken = cancellationSource.Token;
        
            var dfsResults = new SubstituteResults<IFileSystemNode>(() => throw new Exception("this one failed"))
               .Then(() => throw new Exception("this one failed again"))
               .Then(() =>
                {
                    cancellationSource.Cancel();
                    throw new Exception("this one failed too");
                })
               .Then(fakeBlock);
        
            _dfsService.UnixFsApi.AddAsync(Arg.Any<Stream>(), Arg.Any<string>(), Arg.Any<AddFileOptions>(), cancel: cancellationToken)
               .Returns(ci => dfsResults.Next());
<<<<<<< HEAD

            new Action(() =>
                    _hub.PublishDeltaToDfsAndBroadcastAddressAsync(delta, cancellationToken).GetAwaiter().GetResult())
=======
        
            new Action(() => _hub.PublishDeltaToDfsAndBroadcastAddressAsync(delta, cancellationToken).GetAwaiter().GetResult())
>>>>>>> 8cc0c540
               .Should().NotThrow<TaskCanceledException>();
        
            await _dfsService.UnixFsApi.ReceivedWithAnyArgs(3).AddAsync(Arg.Any<Stream>(), Arg.Any<string>(), Arg.Any<AddFileOptions>(), cancel: cancellationToken);
        }

<<<<<<< HEAD
        public class BadDeltas : TheoryData<Delta>
        {
            public BadDeltas()
            {
                var hashProvider = new HashProvider(HashingAlgorithm.GetAlgorithmMetadata("blake2b-256"));
                var noPreviousHash = new Delta {PreviousDeltaDfsHash = new byte[0].ToByteString()};
                var noMerkleRoot = DeltaHelper.GetDelta(hashProvider, merkleRoot: new byte[0]);

                AddRow(noMerkleRoot, typeof(InvalidDataException));
                AddRow(noPreviousHash, typeof(InvalidDataException));
                AddRow(null as Delta, typeof(ArgumentNullException));
            }
        }

        private bool IsExpectedCandidateMessage<T>(ProtocolMessage protocolMessage,
=======
        private static bool IsExpectedCandidateMessage<T>(ProtocolMessage protocolMessage,
>>>>>>> 8cc0c540
            T expected,
            PeerId senderId) where T : IMessage<T>
        {
            var hasExpectedSender = protocolMessage.PeerId.Equals(senderId);
            var candidate = protocolMessage.FromProtocolMessage<T>();
            var hasExpectedCandidate = candidate.Equals(expected);
            return hasExpectedSender && hasExpectedCandidate;
        }
    }
}<|MERGE_RESOLUTION|>--- conflicted
+++ resolved
@@ -40,21 +40,12 @@
 using Catalyst.TestUtils;
 using FluentAssertions;
 using Google.Protobuf;
-<<<<<<< HEAD
-using LibP2P;
-=======
 using MultiFormats.Registry;
->>>>>>> 8cc0c540
 using NSubstitute;
 using Polly;
 using Polly.Retry;
 using Serilog;
-<<<<<<< HEAD
-using TheDotNetLeague.MultiFormats.MultiHash;
-using Xunit;
-=======
 using NUnit.Framework;
->>>>>>> 8cc0c540
 
 namespace Catalyst.Core.Modules.Consensus.Tests.UnitTests.Deltas
 {
@@ -70,14 +61,6 @@
         {
             public DeltaHubWithFastRetryPolicy(IBroadcastManager broadcastManager,
                 IPeerSettings peerSettings,
-<<<<<<< HEAD
-                IDfs dfs,
-                ILogger logger) : base(broadcastManager, peerSettings, dfs, logger) { }
-
-            protected override AsyncRetryPolicy<Cid> DfsRetryPolicy =>
-                Polly.Policy<Cid>.Handle<Exception>()
-                   .WaitAndRetryAsync(4, retryAttempt =>
-=======
                 IDfsService dfsService,
                 IHashProvider hashProvider,
                 ILogger logger) : base(broadcastManager, peerSettings, dfsService, hashProvider, logger) { }
@@ -85,7 +68,6 @@
             protected override AsyncRetryPolicy<IFileSystemNode> DfsRetryPolicy =>
                 Policy<IFileSystemNode>.Handle<Exception>()
                    .WaitAndRetryAsync(4, retryAttempt => 
->>>>>>> 8cc0c540
                         TimeSpan.FromMilliseconds(Math.Pow(2, retryAttempt)));
         }
 
@@ -96,14 +78,8 @@
             _broadcastManager = Substitute.For<IBroadcastManager>();
             var logger = Substitute.For<ILogger>();
             _peerId = PeerIdHelper.GetPeerId("me");
-<<<<<<< HEAD
-            _dfs = Substitute.For<IDfs>();
-            _hub = new DeltaHubWithFastRetryPolicy(_broadcastManager, _peerId.ToSubstitutedPeerSettings(), _dfs,
-                logger);
-=======
             _dfsService = Substitute.For<IDfsService>();
             _hub = new DeltaHubWithFastRetryPolicy(_broadcastManager, _peerId.ToSubstitutedPeerSettings(), _dfsService, _hashProvider, logger);
->>>>>>> 8cc0c540
         }
 
         [Test]
@@ -127,11 +103,7 @@
                 m => IsExpectedCandidateMessage(m, myCandidate, _peerId)));
         }
 
-<<<<<<< HEAD
-        [Fact]
-=======
         [Test]
->>>>>>> 8cc0c540
         public void BroadcastFavouriteCandidateDelta_Should_Broadcast()
         {
             var favourite = new FavouriteDeltaBroadcast
@@ -149,13 +121,9 @@
         public async Task PublishDeltaToIpfsAsync_should_return_ipfs_address()
         {
             var delta = DeltaHelper.GetDelta(_hashProvider);
-<<<<<<< HEAD
-            var cid = _hashProvider.ComputeUtf8MultiHash("lskdjaslkjfweoho").CreateCid();
-=======
             var cid = _hashProvider.ComputeUtf8MultiHash("i'm a string").ToCid();
             var fakeBlock = Substitute.For<IFileSystemNode>();
             fakeBlock.Id.Returns(cid);
->>>>>>> 8cc0c540
             var cancellationToken = new CancellationToken();
 
             _dfsService.UnixFsApi.AddAsync(Arg.Any<Stream>(), Arg.Any<string>(), Arg.Any<AddFileOptions>(), cancel: cancellationToken).Returns(fakeBlock);
@@ -169,11 +137,7 @@
         public async Task PublishDeltaToIpfsAsync_should_retry_then_return_ipfs_address()
         {
             var delta = DeltaHelper.GetDelta(_hashProvider);
-<<<<<<< HEAD
-            var cid = _hashProvider.ComputeUtf8MultiHash("success").CreateCid();
-=======
             var cid = _hashProvider.ComputeUtf8MultiHash("success").ToCid();
->>>>>>> 8cc0c540
 
             var fakeBlock = Substitute.For<IFileSystemNode>();
             fakeBlock.Id.Returns(cid);
@@ -214,38 +178,14 @@
         
             _dfsService.UnixFsApi.AddAsync(Arg.Any<Stream>(), Arg.Any<string>(), Arg.Any<AddFileOptions>(), cancel: cancellationToken)
                .Returns(ci => dfsResults.Next());
-<<<<<<< HEAD
-
-            new Action(() =>
-                    _hub.PublishDeltaToDfsAndBroadcastAddressAsync(delta, cancellationToken).GetAwaiter().GetResult())
-=======
         
             new Action(() => _hub.PublishDeltaToDfsAndBroadcastAddressAsync(delta, cancellationToken).GetAwaiter().GetResult())
->>>>>>> 8cc0c540
                .Should().NotThrow<TaskCanceledException>();
         
             await _dfsService.UnixFsApi.ReceivedWithAnyArgs(3).AddAsync(Arg.Any<Stream>(), Arg.Any<string>(), Arg.Any<AddFileOptions>(), cancel: cancellationToken);
         }
 
-<<<<<<< HEAD
-        public class BadDeltas : TheoryData<Delta>
-        {
-            public BadDeltas()
-            {
-                var hashProvider = new HashProvider(HashingAlgorithm.GetAlgorithmMetadata("blake2b-256"));
-                var noPreviousHash = new Delta {PreviousDeltaDfsHash = new byte[0].ToByteString()};
-                var noMerkleRoot = DeltaHelper.GetDelta(hashProvider, merkleRoot: new byte[0]);
-
-                AddRow(noMerkleRoot, typeof(InvalidDataException));
-                AddRow(noPreviousHash, typeof(InvalidDataException));
-                AddRow(null as Delta, typeof(ArgumentNullException));
-            }
-        }
-
-        private bool IsExpectedCandidateMessage<T>(ProtocolMessage protocolMessage,
-=======
         private static bool IsExpectedCandidateMessage<T>(ProtocolMessage protocolMessage,
->>>>>>> 8cc0c540
             T expected,
             PeerId senderId) where T : IMessage<T>
         {
