--- conflicted
+++ resolved
@@ -185,42 +185,6 @@
             await _dfsService.UnixFsApi.ReceivedWithAnyArgs(3).AddAsync(Arg.Any<Stream>(), Arg.Any<string>(), Arg.Any<AddFileOptions>(), cancel: cancellationToken);
         }
 
-<<<<<<< HEAD
-        //public class BadDeltas : TheoryData<Delta>
-        //{
-        //    public BadDeltas()
-        //    {
-        //        var hashProvider = new HashProvider(HashingAlgorithm.GetAlgorithmMetadata("blake2b-256"));
-        //        var noPreviousHash = new Delta
-        //        {
-        //            PreviousDeltaDfsHash = new byte[0].ToByteString()
-        //        };
-        //        var noMerkleRoot = DeltaHelper.GetDelta(hashProvider, merkleRoot: new byte[0]);
-
-        //        AddRow(noMerkleRoot, typeof(InvalidDataException));
-        //        AddRow(noPreviousHash, typeof(InvalidDataException));
-        //        AddRow(null as Delta, typeof(ArgumentNullException));
-        //    }
-        //}
-=======
-        public class BadDeltas : TheoryData<Delta>
-        {
-            public BadDeltas()
-            {
-                var hashProvider = new HashProvider(HashingAlgorithm.GetAlgorithmMetadata("keccak-256"));
-                var noPreviousHash = new Delta
-                {
-                    PreviousDeltaDfsHash = new byte[0].ToByteString()
-                };
-                var noMerkleRoot = DeltaHelper.GetDelta(hashProvider, merkleRoot: new byte[0]);
-
-                AddRow(noMerkleRoot, typeof(InvalidDataException));
-                AddRow(noPreviousHash, typeof(InvalidDataException));
-                AddRow(null as Delta, typeof(ArgumentNullException));
-            }
-        }
->>>>>>> 86dcf3eb
-
         private static bool IsExpectedCandidateMessage<T>(ProtocolMessage protocolMessage,
             T expected,
             PeerId senderId) where T : IMessage<T>
