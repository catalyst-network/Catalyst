#region LICENSE

/**
* Copyright (c) 2019 Catalyst Network
*
* This file is part of Catalyst.Node <https://github.com/catalyst-network/Catalyst.Node>
*
* Catalyst.Node is free software: you can redistribute it and/or modify
* it under the terms of the GNU General Public License as published by
* the Free Software Foundation, either version 2 of the License, or
* (at your option) any later version.
*
* Catalyst.Node is distributed in the hope that it will be useful,
* but WITHOUT ANY WARRANTY; without even the implied warranty of
* MERCHANTABILITY or FITNESS FOR A PARTICULAR PURPOSE. See the
* GNU General Public License for more details.
*
* You should have received a copy of the GNU General Public License
* along with Catalyst.Node. If not, see <https://www.gnu.org/licenses/>.
*/

#endregion

using System;
using System.Collections.Generic;
using System.IO;
using System.Linq;
using System.Reactive.Linq;
using Catalyst.Abstractions.Hashing;
using Catalyst.Abstractions.Types;
using Catalyst.Core.Lib.Extensions;
<<<<<<< HEAD
using Catalyst.Core.Lib.P2P.Repository;
=======
using Catalyst.Abstractions.P2P.Repository;
>>>>>>> 8cc0c540
using Catalyst.Core.Lib.P2P.ReputationSystem;
using Catalyst.Core.Lib.Util;
using Catalyst.Core.Modules.Consensus.Deltas;
using Catalyst.Core.Modules.Dfs.Extensions;
using Catalyst.Core.Modules.Hashing;
using Catalyst.Protocol.Peer;
using Catalyst.Protocol.Wire;
using Catalyst.TestUtils;
using FluentAssertions;
using Lib.P2P;
using Microsoft.Extensions.Caching.Memory;
using Microsoft.Reactive.Testing;
<<<<<<< HEAD
=======
using MultiFormats.Registry;
>>>>>>> 8cc0c540
using NSubstitute;
using NUnit.Framework;
using Serilog;
using SharpRepository.InMemoryRepository;
<<<<<<< HEAD
using TheDotNetLeague.MultiFormats.MultiHash;
using Xunit;
using Peer = Catalyst.Core.Lib.P2P.Models.Peer;
=======
using Peer = Catalyst.Core.Lib.P2P.Models.Peer;
using Catalyst.Core.Lib.P2P.Repository;
>>>>>>> 8cc0c540

namespace Catalyst.Core.Modules.Consensus.Tests.UnitTests.Deltas
{
    public class DeltaElectorTests
    {
        private static IHashProvider HashProvider = new HashProvider(HashingAlgorithm.GetAlgorithmMetadata("keccak-256"));

        private TestScheduler _testScheduler;
        private ILogger _logger;
        private IReputationManager _reputationManager;
        private IHashProvider _hashProvider;
        private IMemoryCache _cache;
        private IDeltaProducersProvider _deltaProducersProvider;

        [SetUp]
        public void Init()
        {
            _testScheduler = new TestScheduler();
            _hashProvider = new HashProvider(HashingAlgorithm.GetAlgorithmMetadata("keccak-256"));
            _logger = Substitute.For<ILogger>();
            _reputationManager =
                new ReputationManager(new PeerRepository(new InMemoryRepository<Peer, string>()), _logger, _testScheduler);
            _cache = Substitute.For<IMemoryCache>();
            _deltaProducersProvider = Substitute.For<IDeltaProducersProvider>();
        }

        [Test]
        public void When_receiving_null_favourite_should_log_and_not_hit_the_cache()
        {
            var elector = new DeltaElector(_cache, _deltaProducersProvider, _reputationManager, _logger);

            elector.OnNext(null);

            _cache.DidNotReceiveWithAnyArgs().TryGetValue(Arg.Any<object>(), out Arg.Any<object>());
            _cache.DidNotReceiveWithAnyArgs().CreateEntry(Arg.Any<object>());
        }

        [Test]
        public void When_receiving_empty_favourite_should_log_and_not_hit_the_cache()
        {
            var elector = new DeltaElector(_cache, _deltaProducersProvider, _reputationManager, _logger);

            elector.OnNext(new FavouriteDeltaBroadcast());

            _cache.DidNotReceiveWithAnyArgs().TryGetValue(Arg.Any<object>(), out Arg.Any<object>());
            _cache.DidNotReceiveWithAnyArgs().CreateEntry(Arg.Any<object>());
        }   
        
        [Test]
        public void When_receiving_invalid_candidate_should_log_and_not_hit_the_cache()
        {
            var elector = new DeltaElector(_cache, _deltaProducersProvider, _reputationManager, _logger);

            elector.OnNext(new FavouriteDeltaBroadcast{
                Candidate = new CandidateDeltaBroadcast
                {
                    Hash = ByteUtil.GenerateRandomByteArray(32).ToByteString(),
                    ProducerId = PeerIdHelper.GetPeerId("unknown_producer")
                },
                VoterId = PeerIdHelper.GetPeerId("candidate field is invalid")
            });

<<<<<<< HEAD
    public class DeltaElectorTests
    {
        private readonly TestScheduler _testScheduler;
        private readonly ILogger _logger;
        private readonly IReputationManager _reputationManager;
        private readonly IHashProvider _hashProvider;
        private readonly IMemoryCache _cache;
        private readonly IDeltaProducersProvider _deltaProducersProvider;

        public DeltaElectorTests()
        {
            _testScheduler = new TestScheduler();
            _hashProvider = new HashProvider(HashingAlgorithm.GetAlgorithmMetadata("blake2b-256"));
            _logger = Substitute.For<ILogger>();
            _reputationManager =
                new ReputationManager(new PeerRepository(new InMemoryRepository<Peer, string>()), _logger, _testScheduler);
            _cache = Substitute.For<IMemoryCache>();
            _deltaProducersProvider = Substitute.For<IDeltaProducersProvider>();
        }

        [Theory]
        [ClassData(typeof(BadFavouritesData))]
        public void When_receiving_bad_favourite_should_log_and_not_hit_the_cache(FavouriteDeltaBroadcast badFavourite,
            Type exceptionType)
=======
            _cache.DidNotReceiveWithAnyArgs().TryGetValue(Arg.Any<object>(), out Arg.Any<object>());
            _cache.DidNotReceiveWithAnyArgs().CreateEntry(Arg.Any<object>());
        }   
        
        [Test]
        public void When_receiving_no_voterid_should_log_and_not_hit_the_cache()
>>>>>>> 8cc0c540
        {
            var elector = new DeltaElector(_cache, _deltaProducersProvider, _reputationManager, _logger);

            elector.OnNext(new FavouriteDeltaBroadcast
            {
                Candidate = DeltaHelper.GetCandidateDelta(HashProvider)
            });

            _cache.DidNotReceiveWithAnyArgs().TryGetValue(Arg.Any<object>(), out Arg.Any<object>());
            _cache.DidNotReceiveWithAnyArgs().CreateEntry(Arg.Any<object>());
        }

        [Test]
        public void When_receiving_new_valid_favourite_should_store_in_cache()
        {
            var favourite = DeltaHelper.GetFavouriteDelta(_hashProvider);
            var candidateListKey = DeltaElector.GetCandidateListCacheKey(favourite);

            AddVoterAsExpectedProducer(favourite.VoterId);

            var elector = new DeltaElector(_cache, _deltaProducersProvider, _reputationManager, _logger);

            var addedEntry = Substitute.For<ICacheEntry>();
            _cache.CreateEntry(Arg.Is<string>(s => s.Equals(candidateListKey)))
               .Returns(addedEntry);

            elector.OnNext(favourite);

            _cache.Received(1).TryGetValue(Arg.Is<string>(s => s.Equals(candidateListKey)), out Arg.Any<object>());
            _cache.Received(1).CreateEntry(Arg.Is<string>(s => s.Equals(candidateListKey)));

            var addedValue = addedEntry.Value;
            addedValue.Should().BeAssignableTo<IDictionary<FavouriteDeltaBroadcast, bool>>();
            ((IDictionary<FavouriteDeltaBroadcast, bool>) addedValue).Should().ContainKey(favourite);
        }

        [Test]
        public void When_receiving_known_favourite_should_not_store_in_cache()
        {
            using (var realCache = new MemoryCache(new MemoryCacheOptions()))
            {
                var favourite = DeltaHelper.GetFavouriteDelta(_hashProvider);
                var candidateListKey = DeltaElector.GetCandidateListCacheKey(favourite);

                AddVoterAsExpectedProducer(favourite.VoterId);

                var elector = new DeltaElector(realCache, _deltaProducersProvider, _reputationManager, _logger);

                elector.OnNext(favourite);
                elector.OnNext(favourite);

                realCache.TryGetValue(candidateListKey, out IDictionary<FavouriteDeltaBroadcast, bool> retrieved)
                   .Should().BeTrue();

                retrieved.Keys.Count.Should().Be(1);
                retrieved.Should().ContainKey(favourite);
            }
        }

        [Test]
        public void When_voter_not_a_producer_should_not_save_vote()
        {
            var favourite = DeltaHelper.GetFavouriteDelta(_hashProvider);

            _deltaProducersProvider
               .GetDeltaProducersFromPreviousDelta(Arg.Any<Cid>())
               .Returns(new List<PeerId> { PeerIdHelper.GetPeerId("the only known producer") });

            var elector = new DeltaElector(_cache, _deltaProducersProvider, _reputationManager, _logger);

            elector.OnNext(favourite);

            _deltaProducersProvider.Received(1)
               .GetDeltaProducersFromPreviousDelta(Arg.Is<Cid>(h =>
                    favourite.Candidate.PreviousDeltaDfsHash.Equals(h.ToArray().ToByteString())));
            _cache.DidNotReceiveWithAnyArgs().TryGetValue(default, out _);
        }

<<<<<<< HEAD
        [Fact]
=======
        [Test]
>>>>>>> 8cc0c540
        public void Should_DeRep_Peers_That_Vote_When_They_Are_Not_Delta_Producers()
        {
            var favourite = DeltaHelper.GetFavouriteDelta(_hashProvider);

<<<<<<< HEAD
            var peer = new Peer {Reputation = 100, PeerId = favourite.VoterId};
            _reputationManager.PeerRepository.Add(new Peer {Reputation = 100, PeerId = favourite.VoterId});
=======
            var peer = new Peer { Reputation = 100, PeerId = favourite.VoterId };
            _reputationManager.PeerRepository.Add(new Peer { Reputation = 100, PeerId = favourite.VoterId });
>>>>>>> 8cc0c540

            var expectedReputation = peer.Reputation + ReputationEventType.VoterIsNotProducer.Amount;

            _deltaProducersProvider
               .GetDeltaProducersFromPreviousDelta(Arg.Any<Cid>())
               .Returns(new List<PeerId>());

            var elector = new DeltaElector(_cache, _deltaProducersProvider, _reputationManager, _logger);

            elector.OnNext(favourite);

            _testScheduler.Start();

            var updatedPeer = _reputationManager.PeerRepository.Get(favourite.VoterId);
            expectedReputation.Should().Be(updatedPeer.Reputation);

            _cache.DidNotReceiveWithAnyArgs().TryGetValue(default, out _);
        }

<<<<<<< HEAD
        [Fact]
=======
        [Test]
>>>>>>> 8cc0c540
        public void When_favourite_has_different_producer_it_should_not_create_duplicate_entries()
        {
            using (var realCache = new MemoryCache(new MemoryCacheOptions()))
            {
                var producers = "abc".Select(c => PeerIdHelper.GetPeerId(c.ToString()))
                   .ToArray();
<<<<<<< HEAD
                var hashProduced = _hashProvider.ComputeUtf8MultiHash("newHash").CreateCid();
                var previousHash = _hashProvider.ComputeUtf8MultiHash("prevHash").CreateCid();
=======
                var hashProduced = _hashProvider.ComputeUtf8MultiHash("newHash").ToCid();
                var previousHash = _hashProvider.ComputeUtf8MultiHash("prevHash").ToCid();
>>>>>>> 8cc0c540
                var candidates = producers.Select((p, i) =>
                    DeltaHelper.GetCandidateDelta(_hashProvider, previousHash, hashProduced, producers[i])
                ).ToArray();

                var votersCount = 4;
                var favourites = Enumerable.Repeat(candidates[0], 5)
                   .Concat(Enumerable.Repeat(candidates[1], 2))
                   .Concat(Enumerable.Repeat(candidates[2], 8))
                   .Select((c, j) => new FavouriteDeltaBroadcast
                   {
                       Candidate = c,
                       VoterId = PeerIdHelper.GetPeerId((j % votersCount).ToString())
                   }).ToList();

                AddVoterAsExpectedProducer(favourites.Select(f => f.VoterId).ToArray());

                var elector = new DeltaElector(realCache, _deltaProducersProvider, _reputationManager, _logger);

                var favouriteStream = favourites.ToObservable();
                using (favouriteStream.Subscribe(elector))
                {
                    var candidateListKey = DeltaElector.GetCandidateListCacheKey(favourites.First());

                    realCache.TryGetValue(candidateListKey, out IDictionary<FavouriteDeltaBroadcast, bool> retrieved)
                       .Should().BeTrue();

                    retrieved.Keys.Count.Should().Be(votersCount,
                        $"all these favourites are giving the same hash, with only {votersCount} different voters " +
                        $"overall, this should result in only {votersCount} new entries if we don't want to double count");
                }
            }
        }

        [Test]
        public void GetMostPopularCandidateDelta_should_return_the_favourite_with_most_voter_ids()
        {
            using (var realCache = new MemoryCache(new MemoryCacheOptions()))
            {
                var producers = "ab".Select(c => PeerIdHelper.GetPeerId(c.ToString()))
                   .ToArray();
<<<<<<< HEAD
                var previousHash = _hashProvider.ComputeUtf8MultiHash("previousHash").CreateCid();
                var newHash = _hashProvider.ComputeUtf8MultiHash("newHash").CreateCid();
=======
                var previousHash = _hashProvider.ComputeUtf8MultiHash("previousHash").ToCid();
                var newHash = _hashProvider.ComputeUtf8MultiHash("newHash").ToCid();
>>>>>>> 8cc0c540
                var candidates = producers.Select((p, i) =>
                    DeltaHelper.GetCandidateDelta(_hashProvider, previousHash, newHash, producers[i])
                ).ToArray();

                var firstVotesCount = 41;
                var secondVoteCount = 119;
                var favourites = Enumerable.Repeat(candidates[0], firstVotesCount)
                   .Concat(Enumerable.Repeat(candidates[1], secondVoteCount))
                   .Shuffle()
                   .Select((c, j) => new FavouriteDeltaBroadcast
                   {
                       Candidate = c,
                       VoterId = PeerIdHelper.GetPeerId(j.ToString())
                   }).ToList();

                AddVoterAsExpectedProducer(favourites.Select(f => f.VoterId).ToArray());

                var elector = new DeltaElector(realCache, _deltaProducersProvider, _reputationManager, _logger);

                var favouriteStream = favourites.ToObservable();
                using (favouriteStream.Subscribe(elector))
                {
                    var candidateListKey = DeltaElector.GetCandidateListCacheKey(favourites.First());

                    realCache.TryGetValue(candidateListKey, out IDictionary<FavouriteDeltaBroadcast, bool> retrieved)
                       .Should().BeTrue();

                    retrieved.Keys.Count.Should().Be(secondVoteCount + firstVotesCount,
                        "all these favourites are being voted for by different peers.");
                }
            }
        }

        [Test]
        public void GetMostPopularCandidateDelta_should_return_null_on_unknown_previous_delta_hash()
        {
            _cache.TryGetValue(Arg.Any<object>(), out Arg.Any<object>()).Returns(false);

            var elector = new DeltaElector(_cache, _deltaProducersProvider, _reputationManager, _logger);

<<<<<<< HEAD
            var previousHash = _hashProvider.ComputeUtf8MultiHash("previous").CreateCid();
=======
            var previousHash = _hashProvider.ComputeUtf8MultiHash("previous").ToCid();
>>>>>>> 8cc0c540

            var popular = elector.GetMostPopularCandidateDelta(previousHash);

            popular.Should().BeNull();
            _logger.Received(1).Debug(Arg.Any<string>(), Arg.Any<Cid>());
        }

        private void AddVoterAsExpectedProducer(params PeerId[] producers)
        {
            _deltaProducersProvider
               .GetDeltaProducersFromPreviousDelta(Arg.Any<Cid>())
               .Returns(producers.ToList());
        }
    }
}<|MERGE_RESOLUTION|>--- conflicted
+++ resolved
@@ -29,11 +29,7 @@
 using Catalyst.Abstractions.Hashing;
 using Catalyst.Abstractions.Types;
 using Catalyst.Core.Lib.Extensions;
-<<<<<<< HEAD
-using Catalyst.Core.Lib.P2P.Repository;
-=======
 using Catalyst.Abstractions.P2P.Repository;
->>>>>>> 8cc0c540
 using Catalyst.Core.Lib.P2P.ReputationSystem;
 using Catalyst.Core.Lib.Util;
 using Catalyst.Core.Modules.Consensus.Deltas;
@@ -46,22 +42,13 @@
 using Lib.P2P;
 using Microsoft.Extensions.Caching.Memory;
 using Microsoft.Reactive.Testing;
-<<<<<<< HEAD
-=======
 using MultiFormats.Registry;
->>>>>>> 8cc0c540
 using NSubstitute;
 using NUnit.Framework;
 using Serilog;
 using SharpRepository.InMemoryRepository;
-<<<<<<< HEAD
-using TheDotNetLeague.MultiFormats.MultiHash;
-using Xunit;
-using Peer = Catalyst.Core.Lib.P2P.Models.Peer;
-=======
 using Peer = Catalyst.Core.Lib.P2P.Models.Peer;
 using Catalyst.Core.Lib.P2P.Repository;
->>>>>>> 8cc0c540
 
 namespace Catalyst.Core.Modules.Consensus.Tests.UnitTests.Deltas
 {
@@ -124,39 +111,12 @@
                 VoterId = PeerIdHelper.GetPeerId("candidate field is invalid")
             });
 
-<<<<<<< HEAD
-    public class DeltaElectorTests
-    {
-        private readonly TestScheduler _testScheduler;
-        private readonly ILogger _logger;
-        private readonly IReputationManager _reputationManager;
-        private readonly IHashProvider _hashProvider;
-        private readonly IMemoryCache _cache;
-        private readonly IDeltaProducersProvider _deltaProducersProvider;
-
-        public DeltaElectorTests()
-        {
-            _testScheduler = new TestScheduler();
-            _hashProvider = new HashProvider(HashingAlgorithm.GetAlgorithmMetadata("blake2b-256"));
-            _logger = Substitute.For<ILogger>();
-            _reputationManager =
-                new ReputationManager(new PeerRepository(new InMemoryRepository<Peer, string>()), _logger, _testScheduler);
-            _cache = Substitute.For<IMemoryCache>();
-            _deltaProducersProvider = Substitute.For<IDeltaProducersProvider>();
-        }
-
-        [Theory]
-        [ClassData(typeof(BadFavouritesData))]
-        public void When_receiving_bad_favourite_should_log_and_not_hit_the_cache(FavouriteDeltaBroadcast badFavourite,
-            Type exceptionType)
-=======
             _cache.DidNotReceiveWithAnyArgs().TryGetValue(Arg.Any<object>(), out Arg.Any<object>());
             _cache.DidNotReceiveWithAnyArgs().CreateEntry(Arg.Any<object>());
         }   
         
         [Test]
         public void When_receiving_no_voterid_should_log_and_not_hit_the_cache()
->>>>>>> 8cc0c540
         {
             var elector = new DeltaElector(_cache, _deltaProducersProvider, _reputationManager, _logger);
 
@@ -235,22 +195,13 @@
             _cache.DidNotReceiveWithAnyArgs().TryGetValue(default, out _);
         }
 
-<<<<<<< HEAD
-        [Fact]
-=======
-        [Test]
->>>>>>> 8cc0c540
+        [Test]
         public void Should_DeRep_Peers_That_Vote_When_They_Are_Not_Delta_Producers()
         {
             var favourite = DeltaHelper.GetFavouriteDelta(_hashProvider);
 
-<<<<<<< HEAD
-            var peer = new Peer {Reputation = 100, PeerId = favourite.VoterId};
-            _reputationManager.PeerRepository.Add(new Peer {Reputation = 100, PeerId = favourite.VoterId});
-=======
             var peer = new Peer { Reputation = 100, PeerId = favourite.VoterId };
             _reputationManager.PeerRepository.Add(new Peer { Reputation = 100, PeerId = favourite.VoterId });
->>>>>>> 8cc0c540
 
             var expectedReputation = peer.Reputation + ReputationEventType.VoterIsNotProducer.Amount;
 
@@ -270,24 +221,15 @@
             _cache.DidNotReceiveWithAnyArgs().TryGetValue(default, out _);
         }
 
-<<<<<<< HEAD
-        [Fact]
-=======
-        [Test]
->>>>>>> 8cc0c540
+        [Test]
         public void When_favourite_has_different_producer_it_should_not_create_duplicate_entries()
         {
             using (var realCache = new MemoryCache(new MemoryCacheOptions()))
             {
                 var producers = "abc".Select(c => PeerIdHelper.GetPeerId(c.ToString()))
                    .ToArray();
-<<<<<<< HEAD
-                var hashProduced = _hashProvider.ComputeUtf8MultiHash("newHash").CreateCid();
-                var previousHash = _hashProvider.ComputeUtf8MultiHash("prevHash").CreateCid();
-=======
                 var hashProduced = _hashProvider.ComputeUtf8MultiHash("newHash").ToCid();
                 var previousHash = _hashProvider.ComputeUtf8MultiHash("prevHash").ToCid();
->>>>>>> 8cc0c540
                 var candidates = producers.Select((p, i) =>
                     DeltaHelper.GetCandidateDelta(_hashProvider, previousHash, hashProduced, producers[i])
                 ).ToArray();
@@ -328,13 +270,8 @@
             {
                 var producers = "ab".Select(c => PeerIdHelper.GetPeerId(c.ToString()))
                    .ToArray();
-<<<<<<< HEAD
-                var previousHash = _hashProvider.ComputeUtf8MultiHash("previousHash").CreateCid();
-                var newHash = _hashProvider.ComputeUtf8MultiHash("newHash").CreateCid();
-=======
                 var previousHash = _hashProvider.ComputeUtf8MultiHash("previousHash").ToCid();
                 var newHash = _hashProvider.ComputeUtf8MultiHash("newHash").ToCid();
->>>>>>> 8cc0c540
                 var candidates = producers.Select((p, i) =>
                     DeltaHelper.GetCandidateDelta(_hashProvider, previousHash, newHash, producers[i])
                 ).ToArray();
@@ -375,11 +312,7 @@
 
             var elector = new DeltaElector(_cache, _deltaProducersProvider, _reputationManager, _logger);
 
-<<<<<<< HEAD
-            var previousHash = _hashProvider.ComputeUtf8MultiHash("previous").CreateCid();
-=======
             var previousHash = _hashProvider.ComputeUtf8MultiHash("previous").ToCid();
->>>>>>> 8cc0c540
 
             var popular = elector.GetMostPopularCandidateDelta(previousHash);
 
