#region LICENSE

/**
* Copyright (c) 2019 Catalyst Network
*
* This file is part of Catalyst.Node <https://github.com/catalyst-network/Catalyst.Node>
*
* Catalyst.Node is free software: you can redistribute it and/or modify
* it under the terms of the GNU General Public License as published by
* the Free Software Foundation, either version 2 of the License, or
* (at your option) any later version.
*
* Catalyst.Node is distributed in the hope that it will be useful,
* but WITHOUT ANY WARRANTY; without even the implied warranty of
* MERCHANTABILITY or FITNESS FOR A PARTICULAR PURPOSE. See the
* GNU General Public License for more details.
*
* You should have received a copy of the GNU General Public License
* along with Catalyst.Node. If not, see <https://www.gnu.org/licenses/>.
*/

#endregion

using System;
using System.Collections.Generic;
using System.Linq;
using Catalyst.Abstractions.Mempool;
using Catalyst.Core.Lib.DAO;
using Catalyst.Core.Lib.DAO.Transaction;
using Catalyst.Core.Lib.Extensions;
using Catalyst.Core.Modules.Consensus.Deltas;
using Catalyst.Protocol.Transaction;
using Catalyst.TestUtils;
using FluentAssertions;
using NSubstitute;
using NUnit.Framework;

namespace Catalyst.Core.Modules.Consensus.Tests.UnitTests.Deltas
{
    public sealed class DeltaTransactionRetrieverTests
    {
        private readonly IList<PublicEntry> _transactions;
        private readonly DeltaTransactionRetriever _transactionRetriever;

        public DeltaTransactionRetrieverTests()
        {
            var mapperProvider = new TestMapperProvider();

            var random = new Random();

            var mempool = Substitute.For<IMempool<PublicEntryDao>>();
            _transactions = Enumerable.Range(0, 20).Select(i =>
                TransactionHelper.GetPublicTransaction(
                    transactionFees: (ulong) random.Next(),
                    timestamp: random.Next(),
                    signature: i.ToString())
            ).Select(x => x.PublicEntry).ToList();

            mempool.Service.GetAll()
               .Returns(_transactions.Select(x => x.ToDao<PublicEntry, PublicEntryDao>(mapperProvider)));

            _transactionRetriever = new DeltaTransactionRetriever(mempool, mapperProvider,
                TransactionComparerByPriceAndHash.Default);
        }

        [Test]
        public void GetMempoolTransactionsByPriority_should_at_most_return_MaxCount()
        {
            var maxCountBelowTotal = _transactions.Count - 1;
            var retrieved = _transactionRetriever.GetMempoolTransactionsByPriority(maxCountBelowTotal);

            retrieved.Count().Should().BeLessOrEqualTo(maxCountBelowTotal);

            var maxCountAboveTotal = _transactions.Count + 1;
            retrieved = _transactionRetriever.GetMempoolTransactionsByPriority(maxCountAboveTotal);
            retrieved.Count.Should().Be(_transactions.Count);

            retrieved = _transactionRetriever.GetMempoolTransactionsByPriority();
            retrieved.Count.Should().Be(_transactions.Count);
        }

        [Test]
        public void GetMempoolTransactionsByPriority_should_not_accept_zero_or_negative_maxCount()
        {
            new Action(() => _transactionRetriever.GetMempoolTransactionsByPriority(-1))
               .Should().Throw<ArgumentException>();

            new Action(() => _transactionRetriever.GetMempoolTransactionsByPriority(0))
               .Should().Throw<ArgumentException>();
        }

        [Test]
        public void GetMempoolTransactionsByPriority_should_return_transactions_in_decreasing_priority_order()
        {
            var maxCount = _transactions.Count / 2;
            var expectedTransactions = _transactions
               .OrderByDescending(t => t, _transactionRetriever.TransactionComparer)
               .Take(maxCount).ToList();

            var retrievedTransactions = _transactionRetriever
               .GetMempoolTransactionsByPriority(maxCount);

            var excludedTransactionCount = _transactions.Count - maxCount;

            var unexpectedTransactions = _transactions.OrderBy(t => t, _transactionRetriever.TransactionComparer)
               .Take(excludedTransactionCount).ToList();

            unexpectedTransactions
               .ForEach(t => retrievedTransactions.Any(r => t.Signature.Equals(r.Signature)).Should()
                   .BeFalse("No unexpected transactions should have been retrieved"));

            for (var i = 0; i < maxCount; i++)
            {
                retrievedTransactions[i].IsPublicTransaction.Should().Be(expectedTransactions[i].IsPublicTransaction);
                if (i == 0)
                {
                    continue;
                }

                // just a sanity check to make sure that the order is not opposite of what was intended in
<<<<<<< HEAD
                // TransactionComparerByFeeTimestampAndHash
                retrievedTransactions[i - 1].TransactionFees.ToUInt256().Should()
                   .BeGreaterOrEqualTo(retrievedTransactions[i].TransactionFees.ToUInt256());
=======
                // TransactionComparerByPriceTimestampAndHash
                retrievedTransactions[i - 1].GasPrice.ToUInt256().Should()
                   .BeGreaterOrEqualTo(retrievedTransactions[i].GasPrice.ToUInt256());
>>>>>>> 8cc0c540
            }
        }
    }
}<|MERGE_RESOLUTION|>--- conflicted
+++ resolved
@@ -118,15 +118,9 @@
                 }
 
                 // just a sanity check to make sure that the order is not opposite of what was intended in
-<<<<<<< HEAD
-                // TransactionComparerByFeeTimestampAndHash
-                retrievedTransactions[i - 1].TransactionFees.ToUInt256().Should()
-                   .BeGreaterOrEqualTo(retrievedTransactions[i].TransactionFees.ToUInt256());
-=======
                 // TransactionComparerByPriceTimestampAndHash
                 retrievedTransactions[i - 1].GasPrice.ToUInt256().Should()
                    .BeGreaterOrEqualTo(retrievedTransactions[i].GasPrice.ToUInt256());
->>>>>>> 8cc0c540
             }
         }
     }
