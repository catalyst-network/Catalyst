--- conflicted
+++ resolved
@@ -67,10 +67,7 @@
 
         public DeltaBuilderTests()
         {
-<<<<<<< HEAD
             TestMappers.Start();
-=======
->>>>>>> 26e9425a
             _hashProvider = new HashProvider(HashingAlgorithm.GetAlgorithmMetadata("blake2b-256"));
 
             _random = new Random();
