#region LICENSE

/**
* Copyright (c) 2019 Catalyst Network
*
* This file is part of Catalyst.Node <https://github.com/catalyst-network/Catalyst.Node>
*
* Catalyst.Node is free software: you can redistribute it and/or modify
* it under the terms of the GNU General Public License as published by
* the Free Software Foundation, either version 2 of the License, or
* (at your option) any later version.
*
* Catalyst.Node is distributed in the hope that it will be useful,
* but WITHOUT ANY WARRANTY; without even the implied warranty of
* MERCHANTABILITY or FITNESS FOR A PARTICULAR PURPOSE. See the
* GNU General Public License for more details.
*
* You should have received a copy of the GNU General Public License
* along with Catalyst.Node. If not, see <https://www.gnu.org/licenses/>.
*/

#endregion

using System;
using System.Collections.Generic;
using System.Linq;
using Catalyst.Abstractions.Consensus;
using Catalyst.Abstractions.Consensus.Deltas;
using Catalyst.Abstractions.Cryptography;
using Catalyst.Abstractions.Hashing;
using Catalyst.Abstractions.Kvm;
using Catalyst.Abstractions.P2P;
using Catalyst.Core.Lib.Cryptography;
using Catalyst.Core.Lib.Extensions;
using Catalyst.Core.Lib.Util;
using Catalyst.Core.Modules.Dfs.Extensions;
using Catalyst.Core.Modules.Hashing;
using Catalyst.Core.Modules.Kvm;
using Catalyst.Protocol.Deltas;
using Catalyst.Core.Modules.Consensus.Deltas.Building;
using Catalyst.Core.Modules.Cryptography.BulletProofs;
using Catalyst.Protocol.Peer;
using Catalyst.Protocol.Transaction;
using Catalyst.Protocol.Wire;
using Catalyst.TestUtils;
using FluentAssertions;
using Google.Protobuf;
using Lib.P2P;
using MultiFormats.Registry;
using Nethereum.Hex.HexConvertors.Extensions;
using Nethermind.Core.Crypto;
using Nethermind.Core.Specs;
using Nethermind.Dirichlet.Numerics;
using Nethermind.Logging;
using Nethermind.Store;
using NSubstitute;
using Xunit;
using ILogger = Serilog.ILogger;

namespace Catalyst.Core.Modules.Consensus.Tests.UnitTests.Deltas
{
    public sealed class DeltaBuilderTests
    {
        private const ulong DeltaGasLimit = 8_000_000;
        private readonly IHashProvider _hashProvider;
        private readonly IDeterministicRandomFactory _randomFactory;
        private readonly Random _random;
        private readonly PeerId _producerId;
        private readonly Cid _previousDeltaHash;
        private readonly CoinbaseEntry _zeroCoinbaseEntry;
        private readonly IDeltaCache _cache;
        private readonly IDateTimeProvider _dateTimeProvider;
        private readonly IStateProvider _stateProvider;
        private readonly IDeltaExecutor _deltaExecutor;
        private readonly ICryptoContext _cryptoContext;
        private readonly ILogger _logger;
        private readonly IPeerSettings _peerSettings;

        public DeltaBuilderTests()
        {
            _hashProvider = new HashProvider(HashingAlgorithm.GetAlgorithmMetadata("keccak-256"));

            _random = new Random(1);

            _randomFactory = Substitute.For<IDeterministicRandomFactory>();
            _randomFactory.GetDeterministicRandomFromSeed(Arg.Any<byte[]>())
               .Returns(ci => new IsaacRandom(((byte[]) ci[0]).ToHex()));

            _producerId = PeerIdHelper.GetPeerId("producer");
            _peerSettings = _producerId.ToSubstitutedPeerSettings();

            _previousDeltaHash = _hashProvider.ComputeUtf8MultiHash("previousDelta").ToCid();
            _zeroCoinbaseEntry = new CoinbaseEntry
            {
                Amount = UInt256.Zero.ToUint256ByteString(),
                ReceiverPublicKey = _producerId.PublicKey.ToByteString()
            };

            _logger = Substitute.For<ILogger>();

            _cache = Substitute.For<IDeltaCache>();

            Delta previousDelta = new Delta();
            previousDelta.StateRoot = ByteString.CopyFrom(Keccak.EmptyTreeHash.Bytes);
            _cache.TryGetOrAddConfirmedDelta(Arg.Any<Cid>(), out Arg.Any<Delta>()).Returns(x =>
            {
                x[1] = previousDelta;
                return true;
            });

            _dateTimeProvider = new DateTimeProvider();

            IDb codeDb = new MemDb();
            ISnapshotableDb stateDb = new StateDb();
            ISpecProvider specProvider = new CatalystSpecProvider();
            _cryptoContext = new FfiWrapper();
            _stateProvider = new StateProvider(stateDb, codeDb, LimboLogs.Instance);
            IStorageProvider storageProvider = new StorageProvider(stateDb, _stateProvider, LimboLogs.Instance);
            KatVirtualMachine virtualMachine = new KatVirtualMachine(_stateProvider,
                storageProvider,
                new StateUpdateHashProvider(),
                specProvider,
<<<<<<< HEAD
                new HashProvider(HashingAlgorithm.GetAlgorithmMetadata("blake2b-256")),
=======
                new HashProvider(HashingAlgorithm.GetAlgorithmMetadata("keccak-256")),
>>>>>>> 3ddab9d7
                new FfiWrapper(), 
                LimboLogs.Instance);
            _deltaExecutor = new DeltaExecutor(specProvider,
                _stateProvider,
                storageProvider,
                virtualMachine,
                _cryptoContext,
                _logger);
        }

        private readonly Dictionary<int, IPublicKey> _publicKeys = new Dictionary<int, IPublicKey>();

        private IPublicKey GetPublicKey(int index)
        {
            if (!_publicKeys.ContainsKey(index))
            {
                IPublicKey key = _cryptoContext.GeneratePrivateKey().GetPublicKey();
                _publicKeys[index] = key;
            }

            return _publicKeys[index];
        }

        [Fact]
        public void BuildDeltaEmptyPoolContent()
        {
            var transactionRetriever = Substitute.For<IDeltaTransactionRetriever>();
            transactionRetriever.GetMempoolTransactionsByPriority()
               .Returns(new List<PublicEntry>());

            var deltaBuilder = new DeltaBuilder(transactionRetriever, _randomFactory, _hashProvider, _peerSettings,
                _cache, _dateTimeProvider, _stateProvider, _deltaExecutor, _logger);

            var candidate = deltaBuilder.BuildCandidateDelta(_previousDeltaHash);

            ValidateDeltaCandidate(candidate, _zeroCoinbaseEntry.ToByteArray());

            _cache.Received(1).AddLocalDelta(Arg.Is(candidate), Arg.Any<Delta>());
        }

        [Fact]
        public void BuildDeltaInvalidTransactionsBasedOnLockTime()
        {
            var invalidTransactionList = Enumerable.Range(0, 20).Select(i =>
            {
                var transaction = TransactionHelper.GetPublicTransaction(
                    transactionFees: 954,
                    timestamp: 157,
                    signature: i.ToString());
                return transaction.PublicEntry;
            }).ToList();

            var transactionRetriever = Substitute.For<IDeltaTransactionRetriever>();
            transactionRetriever.GetMempoolTransactionsByPriority().Returns(invalidTransactionList);

            var deltaBuilder = new DeltaBuilder(transactionRetriever, _randomFactory, _hashProvider, _peerSettings,
                _cache, _dateTimeProvider, _stateProvider, _deltaExecutor, _logger);
            var candidate = deltaBuilder.BuildCandidateDelta(_previousDeltaHash);

            ValidateDeltaCandidate(candidate, _zeroCoinbaseEntry.ToByteArray());

            _cache.Received(1).AddLocalDelta(Arg.Is(candidate), Arg.Any<Delta>());
        }

        [Fact]
        public void BuildDeltaCheckForAccuracy()
        {
            var transactions = Enumerable.Range(0, 20).Select(i =>
            {
                var transaction = TransactionHelper.GetPublicTransaction(
                    (uint) i,
                    receiverPublicKey: i.ToString(),
                    transactionFees: (ulong) _random.Next(),
                    timestamp: _random.Next(),
                    signature: i.ToString());
                return transaction.PublicEntry;
            }).ToList();

            var transactionRetriever = BuildRetriever(transactions);
            var selectedTransactions = BuildSelectedTransactions(transactions);

            var salt = BitConverter.GetBytes(_randomFactory.GetDeterministicRandomFromSeed(_previousDeltaHash.ToArray())
               .NextInt());

            var rawAndSaltedEntriesBySignature = selectedTransactions.Select(e =>
            {
                var publicEntriesProtoBuff = e;
                return new
                {
                    RawEntry = publicEntriesProtoBuff,
                    SaltedAndHashedEntry =
                        _hashProvider.ComputeMultiHash(publicEntriesProtoBuff.ToByteArray().Concat(salt))
                };
            });

            var shuffledEntriesBytes = rawAndSaltedEntriesBySignature
               .OrderBy(v => v.SaltedAndHashedEntry.ToArray(), ByteUtil.ByteListComparer.Default)
               .SelectMany(v => v.RawEntry.ToByteArray())
               .ToArray();

            var expectedBytesToHash = BuildExpectedBytesToHash(selectedTransactions, shuffledEntriesBytes);

            var deltaBuilder = new DeltaBuilder(transactionRetriever, _randomFactory, _hashProvider, _peerSettings,
                _cache, _dateTimeProvider, _stateProvider, _deltaExecutor, _logger);
            var candidate = deltaBuilder.BuildCandidateDelta(_previousDeltaHash);

            ValidateDeltaCandidate(candidate, expectedBytesToHash);

            _cache.Received(1).AddLocalDelta(Arg.Is(candidate), Arg.Any<Delta>());
        }

        private static IDeltaTransactionRetriever BuildRetriever(IList<PublicEntry> transactions)
        {
            var transactionRetriever = Substitute.For<IDeltaTransactionRetriever>();
            transactionRetriever.GetMempoolTransactionsByPriority().Returns(transactions);
            return transactionRetriever;
        }

        [Fact]
        public void BuildDeltaWithContractEntries()
        {
            var transactions = Enumerable.Range(0, 20).Select(i =>
            {
                var transaction = TransactionHelper.GetContractTransaction(ByteString.Empty,
                    UInt256.Zero,
                    21000,
                    (20 + i).GFul(),
                    null,
                    null,
                    timestamp: _random.Next(),
                    signature: i.ToString());
                return transaction.PublicEntry;
            }).ToList();

            var transactionRetriever = BuildRetriever(transactions);
            var selectedTransactions = BuildSelectedTransactions(transactions);

            var salt = BitConverter.GetBytes(
                _randomFactory.GetDeterministicRandomFromSeed(_previousDeltaHash.ToArray()).NextInt());

            var rawAndSaltedEntriesBySignature = selectedTransactions.Select(e =>
            {
                var contractEntriesProtoBuff = e;
                return new
                {
                    RawEntry = contractEntriesProtoBuff,
                    SaltedAndHashedEntry =
                        _hashProvider.ComputeMultiHash(contractEntriesProtoBuff.ToByteArray().Concat(salt))
                };
            });

            var shuffledEntriesBytes = rawAndSaltedEntriesBySignature
               .OrderBy(v => v.SaltedAndHashedEntry.ToArray(), ByteUtil.ByteListComparer.Default)
               .SelectMany(v => v.RawEntry.ToByteArray())
               .ToArray();

            var expectedBytesToHash = BuildExpectedBytesToHash(selectedTransactions, shuffledEntriesBytes);

            var deltaBuilder = new DeltaBuilder(transactionRetriever, _randomFactory, _hashProvider, _peerSettings,
                _cache, _dateTimeProvider, _stateProvider, _deltaExecutor, _logger);
            var candidate = deltaBuilder.BuildCandidateDelta(_previousDeltaHash);

            ValidateDeltaCandidate(candidate, expectedBytesToHash);

            _cache.Received(1).AddLocalDelta(Arg.Is(candidate), Arg.Any<Delta>());
        }

        [Fact]
        public void When_contract_entries_exceed_delta_gas_limit_some_entries_are_ignored()
        {
            // each entry at 1 million gas
            // so only 8 entries allowed
            var transactions = Enumerable.Range(0, 20).Select(i =>
            {
                var transaction = TransactionHelper.GetContractTransaction(ByteString.Empty,
                    UInt256.Zero,
                    i > 10
                        ? (uint) DeltaGasLimit / 8U - 10000U
                        : 70000U, // to test scenarios when both single transaction is ignored and all remaining
                    (20 + i).GFul(),
                    null,
                    null,
                    timestamp: _random.Next(),
                    signature: i.ToString());
                return transaction.PublicEntry;
            }).ToList();

            var transactionRetriever = BuildRetriever(transactions);
            var expectedSelectedTransactions =
                BuildSelectedTransactions(transactions.Skip(10).Take(1).Union(transactions.Skip(12).Take(8)).ToList());

            var salt = BitConverter.GetBytes(
                _randomFactory.GetDeterministicRandomFromSeed(_previousDeltaHash.ToArray()).NextInt());

            var rawAndSaltedEntriesBySignature = expectedSelectedTransactions.Select(e =>
            {
                var contractEntriesProtoBuff = e;
                return new
                {
                    RawEntry = contractEntriesProtoBuff,
                    SaltedAndHashedEntry =
                        _hashProvider.ComputeMultiHash(contractEntriesProtoBuff.ToByteArray().Concat(salt))
                };
            }).ToArray();

            var shuffledEntriesBytes = rawAndSaltedEntriesBySignature
               .OrderBy(v => v.SaltedAndHashedEntry.ToArray(), ByteUtil.ByteListComparer.Default)
               .SelectMany(v => v.RawEntry.ToByteArray())
               .ToArray();

            var expectedBytesToHash = BuildExpectedBytesToHash(expectedSelectedTransactions, shuffledEntriesBytes);

            var deltaBuilder = new DeltaBuilder(transactionRetriever, _randomFactory, _hashProvider, _peerSettings,
                _cache, _dateTimeProvider, _stateProvider, _deltaExecutor, _logger);
            var candidate = deltaBuilder.BuildCandidateDelta(_previousDeltaHash);

            ValidateDeltaCandidate(candidate, expectedBytesToHash);

            _cache.Received(1).AddLocalDelta(Arg.Is(candidate), Arg.Any<Delta>());
        }

        private static PublicEntry[] BuildSelectedTransactions(IEnumerable<PublicEntry> transactions)
        {
            return transactions.Where(t => t.IsPublicTransaction || t.IsContractCall || t.IsContractDeployment)
               .ToArray();
        }

        private byte[] BuildExpectedBytesToHash(PublicEntry[] selectedTransactions, byte[] shuffledEntriesBytes)
        {
            var signaturesInOrder = selectedTransactions
               .Select(p => p.Signature.ToByteArray())
               .OrderBy(s => s, ByteUtil.ByteListComparer.Default)
               .SelectMany(b => b)
               .ToArray();

            var expectedCoinBase = new CoinbaseEntry
            {
                Amount = selectedTransactions.Sum(t => t.GasPrice.ToUInt256() * t.GasLimit).ToUint256ByteString(),
                ReceiverPublicKey = _producerId.PublicKey.ToByteString()
            };

            var expectedBytesToHash = shuffledEntriesBytes.Concat(signaturesInOrder)
               .Concat(expectedCoinBase.ToByteArray()).ToArray();
            return expectedBytesToHash;
        }

        private void ValidateDeltaCandidate(CandidateDeltaBroadcast candidate, byte[] expectedBytesToHash)
        {
            candidate.Should().NotBeNull();
            candidate.ProducerId.Should().Be(_producerId);
            candidate.PreviousDeltaDfsHash.ToByteArray().SequenceEqual(_previousDeltaHash.ToArray()).Should().BeTrue();

            var expectedHash = _hashProvider.ComputeMultiHash(expectedBytesToHash).ToCid();
            candidate.Hash.ToByteArray().Should().BeEquivalentTo(expectedHash.ToArray());
        }
    }
}<|MERGE_RESOLUTION|>--- conflicted
+++ resolved
@@ -120,11 +120,7 @@
                 storageProvider,
                 new StateUpdateHashProvider(),
                 specProvider,
-<<<<<<< HEAD
-                new HashProvider(HashingAlgorithm.GetAlgorithmMetadata("blake2b-256")),
-=======
                 new HashProvider(HashingAlgorithm.GetAlgorithmMetadata("keccak-256")),
->>>>>>> 3ddab9d7
                 new FfiWrapper(), 
                 LimboLogs.Instance);
             _deltaExecutor = new DeltaExecutor(specProvider,
