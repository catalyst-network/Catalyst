--- conflicted
+++ resolved
@@ -66,14 +66,8 @@
 
         public DeltaBuilderTests()
         {
-<<<<<<< HEAD
             TestMappers.Start();
-
-            _random = new Random();
-=======
-            var hashingAlgorithm = HashingAlgorithm.GetAlgorithmMetadata("blake2b-256");
-            _hashProvider = new HashProvider(hashingAlgorithm);
->>>>>>> 8d77e72c
+            _hashProvider = new HashProvider(HashingAlgorithm.GetAlgorithmMetadata("blake2b-256"));
 
             _random = new Random();
 
@@ -103,16 +97,10 @@
         {
             var transactionRetriever = Substitute.For<IDeltaTransactionRetriever<TransactionBroadcastDao>>();
             transactionRetriever.GetMempoolTransactionsByPriority()
-<<<<<<< HEAD
                .Returns(new List<TransactionBroadcastDao>());
 
-            var deltaBuilder = new DeltaBuilder(transactionRetriever, _randomFactory, _hashAlgorithm, _peerSettings,
+            var deltaBuilder = new DeltaBuilder(transactionRetriever, _randomFactory, _hashProvider, _peerSettings,
                 _cache, _dateTimeProvider, _logger);
-=======
-               .Returns(new List<TransactionBroadcast>());
-            
-            var deltaBuilder = new DeltaBuilder(transactionRetriever, _randomFactory, _hashProvider, _peerSettings, _cache, _dateTimeProvider, _logger);
->>>>>>> 8d77e72c
 
             var candidate = deltaBuilder.BuildCandidateDelta(_previousDeltaHash);
 
@@ -143,12 +131,8 @@
             var transactionRetriever = Substitute.For<IDeltaTransactionRetriever<TransactionBroadcastDao>>();
             transactionRetriever.GetMempoolTransactionsByPriority().Returns(invalidTransactionList);
 
-<<<<<<< HEAD
-            var deltaBuilder = new DeltaBuilder(transactionRetriever, _randomFactory, _hashAlgorithm, _peerSettings,
+            var deltaBuilder = new DeltaBuilder(transactionRetriever, _randomFactory, _hashProvider, _peerSettings,
                 _cache, _dateTimeProvider, _logger);
-=======
-            var deltaBuilder = new DeltaBuilder(transactionRetriever, _randomFactory, _hashProvider, _peerSettings, _cache, _dateTimeProvider, _logger);
->>>>>>> 8d77e72c
             var candidate = deltaBuilder.BuildCandidateDelta(_previousDeltaHash);
 
             ValidateDeltaCandidate(candidate, _zeroCoinbaseEntry.ToByteArray());
@@ -187,18 +171,13 @@
             var rawAndSaltedEntriesBySignature = selectedTransactions.SelectMany(
                 t => t.PublicEntries.Select(e =>
                 {
-<<<<<<< HEAD
                     var publicEntriesProtoBuff = e.ToProtoBuff();
                     return new
                     {
                         RawEntry = publicEntriesProtoBuff,
-                        SaltedAndHashedEntry = publicEntriesProtoBuff.ToByteArray().Concat(salt)
-                           .ComputeRawHash(_hashAlgorithm)
+                        SaltedAndHashedEntry =
+                            _hashProvider.ComputeMultiHash(publicEntriesProtoBuff.ToByteArray().Concat(salt))
                     };
-=======
-                    RawEntry = e,
-                    SaltedAndHashedEntry = _hashProvider.ComputeMultiHash(e.ToByteArray().Concat(salt))
->>>>>>> 8d77e72c
                 }));
 
             var shuffledEntriesBytes = rawAndSaltedEntriesBySignature
@@ -215,12 +194,8 @@
             var expectedBytesToHash = shuffledEntriesBytes.Concat(signaturesInOrder)
                .Concat(expectedCoinBase.ToByteArray()).ToArray();
 
-<<<<<<< HEAD
-            var deltaBuilder = new DeltaBuilder(transactionRetriever, _randomFactory, _hashAlgorithm, _peerSettings,
+            var deltaBuilder = new DeltaBuilder(transactionRetriever, _randomFactory, _hashProvider, _peerSettings,
                 _cache, _dateTimeProvider, _logger);
-=======
-            var deltaBuilder = new DeltaBuilder(transactionRetriever, _randomFactory, _hashProvider, _peerSettings, _cache, _dateTimeProvider, _logger);
->>>>>>> 8d77e72c
             var candidate = deltaBuilder.BuildCandidateDelta(_previousDeltaHash);
 
             ValidateDeltaCandidate(candidate, expectedBytesToHash);
