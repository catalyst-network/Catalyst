#region LICENSE

/**
* Copyright (c) 2019 Catalyst Network
*
* This file is part of Catalyst.Node <https://github.com/catalyst-network/Catalyst.Node>
*
* Catalyst.Node is free software: you can redistribute it and/or modify
* it under the terms of the GNU General Public License as published by
* the Free Software Foundation, either version 2 of the License, or
* (at your option) any later version.
*
* Catalyst.Node is distributed in the hope that it will be useful,
* but WITHOUT ANY WARRANTY; without even the implied warranty of
* MERCHANTABILITY or FITNESS FOR A PARTICULAR PURPOSE. See the
* GNU General Public License for more details.
*
* You should have received a copy of the GNU General Public License
* along with Catalyst.Node. If not, see <https://www.gnu.org/licenses/>.
*/

#endregion

using System;
using System.IO;
using System.Threading;
using Catalyst.Abstractions.Consensus.Deltas;
using Catalyst.Abstractions.Dfs;
using Catalyst.Abstractions.Hashing;
using Catalyst.Core.Lib.Extensions;
using Catalyst.Core.Modules.Dfs;
using Catalyst.Core.Modules.Dfs.Extensions;
using Catalyst.Core.Modules.Hashing;
using Catalyst.TestUtils;
using FluentAssertions;
using Google.Protobuf;
using Lib.P2P;
using MultiFormats.Registry;
using NSubstitute;
using NSubstitute.ExceptionExtensions;
using Serilog;
using NUnit.Framework;

namespace Catalyst.Core.Modules.Consensus.Tests.UnitTests.Deltas
{
    public sealed class DeltaDfsReaderTests
    {
<<<<<<< HEAD
        private readonly IHashProvider _hashProvider;
        private readonly IDfs _dfs;
        private readonly ILogger _logger;
        private readonly IDeltaDfsReader _dfsReader;
=======
        private IHashProvider _hashProvider;
        private IDfsService _dfsService;
        private ILogger _logger;
        private IDeltaDfsReader _dfsReader;
>>>>>>> 8cc0c540

        [SetUp]
        public void Init()
        {
            var hashingAlgorithm = HashingAlgorithm.GetAlgorithmMetadata("keccak-256");
            _hashProvider = new HashProvider(hashingAlgorithm);
            _dfsService = Substitute.For<IDfsService>();
            _logger = Substitute.For<ILogger>();

            _dfsReader = new DeltaDfsReader(_dfsService, _logger);
        }

        [Test]
        public void TryReadDeltaFromDfs_Should_Return_False_And_Log_When_Hash_Not_Found_On_Dfs()
        {
            var exception = new FileNotFoundException("that hash is not good");
            _dfsService.UnixFsApi.ReadFileAsync(Arg.Any<string>(), Arg.Any<CancellationToken>())
               .Throws(exception);

<<<<<<< HEAD
            var cid = _hashProvider.ComputeUtf8MultiHash("bad hash").CreateCid();
=======
            var cid = _hashProvider.ComputeUtf8MultiHash("bad hash").ToCid();
>>>>>>> 8cc0c540
            _dfsReader.TryReadDeltaFromDfs(cid, out _, CancellationToken.None).Should().BeFalse();
            _logger.Received(1).Error(exception,
                Arg.Any<string>(),
                Arg.Is<Cid>(s => s == cid));
        }

        [Test]
        public void TryReadDeltaFromDfs_Should_Return_True_When_Hash_Found_On_Dfs_And_Delta_Is_Valid()
        {
<<<<<<< HEAD
            var cid = _hashProvider.ComputeUtf8MultiHash("good hash").CreateCid();
=======
            var cid = _hashProvider.ComputeUtf8MultiHash("good hash").ToCid().ToString();
>>>>>>> 8cc0c540
            var matchingDelta = DeltaHelper.GetDelta(_hashProvider);

            _dfsService.UnixFsApi.ReadFileAsync(cid, CancellationToken.None)
               .Returns(matchingDelta.ToByteArray().ToMemoryStream());

            var found = _dfsReader.TryReadDeltaFromDfs(cid, out var delta, CancellationToken.None);

            found.Should().BeTrue();
            delta.Should().Be(matchingDelta);
        }

        [Test]
        public void TryReadDeltaFromDfs_Should_Return_False_When_Hash_Found_On_Dfs_And_Delta_Is_Not_Valid()
        {
<<<<<<< HEAD
            var cid = _hashProvider.ComputeUtf8MultiHash("good hash").CreateCid();
=======
            var cid = _hashProvider.ComputeUtf8MultiHash("good hash").ToCid();
>>>>>>> 8cc0c540
            var matchingDelta = DeltaHelper.GetDelta(_hashProvider);
            matchingDelta.PreviousDeltaDfsHash = ByteString.Empty;

            new Action(() => matchingDelta.IsValid()).Should()
               .Throw<InvalidDataException>("otherwise this test is useless");

            _dfsService.UnixFsApi.ReadFileAsync(cid, CancellationToken.None)
               .Returns(matchingDelta.ToByteArray().ToMemoryStream());

            var found = _dfsReader.TryReadDeltaFromDfs(cid, out var delta, CancellationToken.None);

            found.Should().BeFalse();
            delta.Should().BeNull();
        }

        [Test]
        public void TryReadDeltaFromDfs_Should_Pass_Cancellation_Token()
        {
<<<<<<< HEAD
            var cid = _hashProvider.ComputeUtf8MultiHash("good hash").CreateCid();
=======
            var cid = _hashProvider.ComputeUtf8MultiHash("good hash").ToCid();
>>>>>>> 8cc0c540
            var cancellationToken = new CancellationToken();

            var matchingDelta = DeltaHelper.GetDelta(_hashProvider);
            _dfsService.UnixFsApi.ReadFileAsync(cid, CancellationToken.None)
               .Returns(matchingDelta.ToByteArray().ToMemoryStream());

            _dfsReader.TryReadDeltaFromDfs(cid, out _, CancellationToken.None);

            _dfsService.UnixFsApi.Received(1)?.ReadFileAsync(Arg.Is(cid.ToString()), Arg.Is(cancellationToken));
        }
    }
}
<|MERGE_RESOLUTION|>--- conflicted
+++ resolved
@@ -45,17 +45,10 @@
 {
     public sealed class DeltaDfsReaderTests
     {
-<<<<<<< HEAD
-        private readonly IHashProvider _hashProvider;
-        private readonly IDfs _dfs;
-        private readonly ILogger _logger;
-        private readonly IDeltaDfsReader _dfsReader;
-=======
         private IHashProvider _hashProvider;
         private IDfsService _dfsService;
         private ILogger _logger;
         private IDeltaDfsReader _dfsReader;
->>>>>>> 8cc0c540
 
         [SetUp]
         public void Init()
@@ -75,11 +68,7 @@
             _dfsService.UnixFsApi.ReadFileAsync(Arg.Any<string>(), Arg.Any<CancellationToken>())
                .Throws(exception);
 
-<<<<<<< HEAD
-            var cid = _hashProvider.ComputeUtf8MultiHash("bad hash").CreateCid();
-=======
             var cid = _hashProvider.ComputeUtf8MultiHash("bad hash").ToCid();
->>>>>>> 8cc0c540
             _dfsReader.TryReadDeltaFromDfs(cid, out _, CancellationToken.None).Should().BeFalse();
             _logger.Received(1).Error(exception,
                 Arg.Any<string>(),
@@ -89,11 +78,7 @@
         [Test]
         public void TryReadDeltaFromDfs_Should_Return_True_When_Hash_Found_On_Dfs_And_Delta_Is_Valid()
         {
-<<<<<<< HEAD
-            var cid = _hashProvider.ComputeUtf8MultiHash("good hash").CreateCid();
-=======
             var cid = _hashProvider.ComputeUtf8MultiHash("good hash").ToCid().ToString();
->>>>>>> 8cc0c540
             var matchingDelta = DeltaHelper.GetDelta(_hashProvider);
 
             _dfsService.UnixFsApi.ReadFileAsync(cid, CancellationToken.None)
@@ -108,11 +93,7 @@
         [Test]
         public void TryReadDeltaFromDfs_Should_Return_False_When_Hash_Found_On_Dfs_And_Delta_Is_Not_Valid()
         {
-<<<<<<< HEAD
-            var cid = _hashProvider.ComputeUtf8MultiHash("good hash").CreateCid();
-=======
             var cid = _hashProvider.ComputeUtf8MultiHash("good hash").ToCid();
->>>>>>> 8cc0c540
             var matchingDelta = DeltaHelper.GetDelta(_hashProvider);
             matchingDelta.PreviousDeltaDfsHash = ByteString.Empty;
 
@@ -131,11 +112,7 @@
         [Test]
         public void TryReadDeltaFromDfs_Should_Pass_Cancellation_Token()
         {
-<<<<<<< HEAD
-            var cid = _hashProvider.ComputeUtf8MultiHash("good hash").CreateCid();
-=======
             var cid = _hashProvider.ComputeUtf8MultiHash("good hash").ToCid();
->>>>>>> 8cc0c540
             var cancellationToken = new CancellationToken();
 
             var matchingDelta = DeltaHelper.GetDelta(_hashProvider);
