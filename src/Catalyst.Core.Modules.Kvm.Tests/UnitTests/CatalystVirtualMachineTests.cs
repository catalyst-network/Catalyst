#region LICENSE

/**
* Copyright (c) 2019 Catalyst Network
*
* This file is part of Catalyst.Node <https://github.com/catalyst-network/Catalyst.Node>
*
* Catalyst.Node is free software: you can redistribute it and/or modify
* it under the terms of the GNU General Public License as published by
* the Free Software Foundation, either version 2 of the License, or
* (at your option) any later version.
*
* Catalyst.Node is distributed in the hope that it will be useful,
* but WITHOUT ANY WARRANTY; without even the implied warranty of
* MERCHANTABILITY or FITNESS FOR A PARTICULAR PURPOSE. See the
* GNU General Public License for more details.
*
* You should have received a copy of the GNU General Public License
* along with Catalyst.Node. If not, see <https://www.gnu.org/licenses/>.
*/

#endregion

using Catalyst.Core.Modules.Cryptography.BulletProofs;
using Catalyst.Core.Modules.Hashing;
using MultiFormats.Registry;
using Nethermind.Evm;
using Nethermind.Logging;
using Nethermind.State;
using NSubstitute;
using NUnit.Framework;

namespace Catalyst.Core.Modules.Kvm.Tests.UnitTests
{
    [TestFixture]
    public sealed class CatalystVirtualMachineTests
    {
        [Test]
        public void Catalyst_virtual_machine_can_be_initialized()
        {
            var virtualMachine = new KatVirtualMachine(
                Substitute.For<IStateProvider>(),
                Substitute.For<IStorageProvider>(),
                Substitute.For<IStateUpdateHashProvider>(),
                new CatalystSpecProvider(),
<<<<<<< HEAD
=======
                new HashProvider(HashingAlgorithm.GetAlgorithmMetadata("keccak-256")),
                new FfiWrapper(), 
>>>>>>> 8cc0c540
                LimboLogs.Instance);
            Assert.NotNull(virtualMachine);
        }
    }
}<|MERGE_RESOLUTION|>--- conflicted
+++ resolved
@@ -43,11 +43,8 @@
                 Substitute.For<IStorageProvider>(),
                 Substitute.For<IStateUpdateHashProvider>(),
                 new CatalystSpecProvider(),
-<<<<<<< HEAD
-=======
                 new HashProvider(HashingAlgorithm.GetAlgorithmMetadata("keccak-256")),
                 new FfiWrapper(), 
->>>>>>> 8cc0c540
                 LimboLogs.Instance);
             Assert.NotNull(virtualMachine);
         }
