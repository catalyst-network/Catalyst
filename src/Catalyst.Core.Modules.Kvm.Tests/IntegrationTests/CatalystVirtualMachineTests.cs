#region LICENSE

/**
* Copyright (c) 2019 Catalyst Network
*
* This file is part of Catalyst.Node <https://github.com/catalyst-network/Catalyst.Node>
*
* Catalyst.Node is free software: you can redistribute it and/or modify
* it under the terms of the GNU General Public License as published by
* the Free Software Foundation, either version 2 of the License, or
* (at your option) any later version.
*
* Catalyst.Node is distributed in the hope that it will be useful,
* but WITHOUT ANY WARRANTY; without even the implied warranty of
* MERCHANTABILITY or FITNESS FOR A PARTICULAR PURPOSE. See the
* GNU General Public License for more details.
*
* You should have received a copy of the GNU General Public License
* along with Catalyst.Node. If not, see <https://www.gnu.org/licenses/>.
*/

#endregion

using System;
using System.Linq;
using System.Text;
using Catalyst.Abstractions.Cryptography;
using Catalyst.Core.Modules.Cryptography.BulletProofs;
using Catalyst.Core.Modules.Hashing;
using Catalyst.TestUtils;
using FluentAssertions;
using MultiFormats.Registry;
using Nethermind.Core;
using Nethermind.Core.Crypto;
using Nethermind.Core.Extensions;
using Nethermind.Core.Json;
using Nethermind.Core.Specs;
using Nethermind.Evm;
using Nethermind.Evm.Tracing;
using Nethermind.Logging;
using Nethermind.Store;
using Xunit;
using Xunit.Abstractions;
using IPrivateKey = Catalyst.Abstractions.Cryptography.IPrivateKey;

namespace Catalyst.Core.Modules.Kvm.Tests.IntegrationTests
{
    public sealed class CatalystVirtualMachineTests
    {
        private readonly ITestOutputHelper _testOutputHelper;
        public CatalystVirtualMachineTests(ITestOutputHelper testOutputHelper) { _testOutputHelper = testOutputHelper; }

        [Fact]
        [Trait(Traits.TestType, Traits.IntegrationTest)]
        public void Can_Run_Smoke_test()
        {
            var code = Bytes.FromHexString("0x600060000100");
            GethLikeTxTracer txTracer = RunVirtualMachine(code);
            EthereumJsonSerializer serializer = new EthereumJsonSerializer();
            GethLikeTxTrace trace = txTracer.BuildResult();
            _testOutputHelper.WriteLine(serializer.Serialize(trace, true));
        }

        [Fact]
        [Trait(Traits.TestType, Traits.IntegrationTest)]
        public void Can_Invoke_Range_Proof_Precompile()
        {
            var code = Bytes.FromHexString("0x60008080806201000062050000F400");
            GethLikeTxTracer txTracer = RunVirtualMachine(code);
            EthereumJsonSerializer serializer = new EthereumJsonSerializer();
            GethLikeTxTrace trace = txTracer.BuildResult();
            _testOutputHelper.WriteLine(serializer.Serialize(trace, true));
            trace.Failed.Should().Be(false);
            trace.Entries.Last().Stack.Count.Should().Be(1);
            trace.Entries.Last().Stack.Last().Should().Be(VirtualMachine.BytesOne32.ToHexString());
        }

        [Fact]
        [Trait(Traits.TestType, Traits.IntegrationTest)]
        public void Can_Invoke_Origin()
        {
            var code = Bytes.FromHexString("0x3200");
            GethLikeTxTracer txTracer = RunVirtualMachine(code);
            EthereumJsonSerializer serializer = new EthereumJsonSerializer();
            GethLikeTxTrace trace = txTracer.BuildResult();
            _testOutputHelper.WriteLine(serializer.Serialize(trace, true));
            trace.Failed.Should().Be(false);
            trace.Entries.Last().Stack.Count.Should().Be(1);
            trace.Entries.Last().Stack.Last().Should().Be(VirtualMachine.BytesZero32.ToHexString());
        }

        [Fact]
        [Trait(Traits.TestType, Traits.IntegrationTest)]
        public void Can_Invoke_Address()
        {
            var code = Bytes.FromHexString("0x3000");
            GethLikeTxTracer txTracer = RunVirtualMachine(code);
            EthereumJsonSerializer serializer = new EthereumJsonSerializer();
            GethLikeTxTrace trace = txTracer.BuildResult();
            _testOutputHelper.WriteLine(serializer.Serialize(trace, true));
            trace.Failed.Should().Be(false);
            trace.Entries.Last().Stack.Count.Should().Be(1);
            trace.Entries.Last().Stack.Last().Should().Be(VirtualMachine.BytesZero32.ToHexString());
        }

        [Fact]
        [Trait(Traits.TestType, Traits.IntegrationTest)]
        public void Can_Invoke_Blockhash()
        {
            var code = Bytes.FromHexString("0x60014000");
            Assert.Throws<NotImplementedException>(() => RunVirtualMachine(code));
        }

        [Fact]
        [Trait(Traits.TestType, Traits.IntegrationTest)]
        public void Can_Invoke_Coinbase()
        {
            var code = Bytes.FromHexString("0x4100");
            GethLikeTxTracer txTracer = RunVirtualMachine(code);
            EthereumJsonSerializer serializer = new EthereumJsonSerializer();
            GethLikeTxTrace trace = txTracer.BuildResult();
            _testOutputHelper.WriteLine(serializer.Serialize(trace, true));
            trace.Failed.Should().Be(false);
            trace.Entries.Last().Stack.Count.Should().Be(1);
            trace.Entries.Last().Stack.Last().Should().Be(VirtualMachine.BytesZero32.ToHexString());
        }

        [Fact]
        [Trait(Traits.TestType, Traits.IntegrationTest)]
        public void Can_Invoke_Timestamp()
        {
            var code = Bytes.FromHexString("0x4200");
            GethLikeTxTracer txTracer = RunVirtualMachine(code);
            EthereumJsonSerializer serializer = new EthereumJsonSerializer();
            GethLikeTxTrace trace = txTracer.BuildResult();
            _testOutputHelper.WriteLine(serializer.Serialize(trace, true));
            trace.Failed.Should().Be(false);
            trace.Entries.Last().Stack.Count.Should().Be(1);
            trace.Entries.Last().Stack.Last().Should().Be(VirtualMachine.BytesOne32.ToHexString());
        }

        [Fact]
        [Trait(Traits.TestType, Traits.IntegrationTest)]
        public void Can_Invoke_Number()
        {
            var code = Bytes.FromHexString("0x4300");
            GethLikeTxTracer txTracer = RunVirtualMachine(code);
            EthereumJsonSerializer serializer = new EthereumJsonSerializer();
            GethLikeTxTrace trace = txTracer.BuildResult();
            _testOutputHelper.WriteLine(serializer.Serialize(trace, true));
            trace.Failed.Should().Be(false);
            trace.Entries.Last().Stack.Count.Should().Be(1);
            trace.Entries.Last().Stack.Last().Should().Be(VirtualMachine.BytesOne32.ToHexString());
        }

        [Fact]
        [Trait(Traits.TestType, Traits.IntegrationTest)]
        public void Can_Invoke_Difficulty()
        {
            var code = Bytes.FromHexString("0x4400");
            GethLikeTxTracer txTracer = RunVirtualMachine(code);
            EthereumJsonSerializer serializer = new EthereumJsonSerializer();
            GethLikeTxTrace trace = txTracer.BuildResult();
            _testOutputHelper.WriteLine(serializer.Serialize(trace, true));
            trace.Failed.Should().Be(false);
            trace.Entries.Last().Stack.Count.Should().Be(1);
            trace.Entries.Last().Stack.Last().Should().Be(VirtualMachine.BytesOne32.ToHexString());
        }

        [Fact]
        [Trait(Traits.TestType, Traits.IntegrationTest)]
        public void Can_Invoke_Gas_Limit()
        {
            var code = Bytes.FromHexString("0x4500");
            GethLikeTxTracer txTracer = RunVirtualMachine(code);
            EthereumJsonSerializer serializer = new EthereumJsonSerializer();
            GethLikeTxTrace trace = txTracer.BuildResult();
            _testOutputHelper.WriteLine(serializer.Serialize(trace, true));
            trace.Failed.Should().Be(false);
            trace.Entries.Last().Stack.Count.Should().Be(1);
            trace.Entries.Last().Stack.Last().Should().Be("f4240".PadLeft(64, '0'));
        }

        [Fact]
        [Trait(Traits.TestType, Traits.IntegrationTest)]
        public void Can_Invoke_Chain_Id()
        {
            var code = Bytes.FromHexString("0x4600");
            GethLikeTxTracer txTracer = RunVirtualMachine(code);
            EthereumJsonSerializer serializer = new EthereumJsonSerializer();
            GethLikeTxTrace trace = txTracer.BuildResult();
            _testOutputHelper.WriteLine(serializer.Serialize(trace, true));
            trace.Failed.Should().Be(false);
            trace.Entries.Last().Stack.Count.Should().Be(1);
            trace.Entries.Last().Stack.Last().Should().Be(VirtualMachine.BytesOne32.ToHexString());
        }

<<<<<<< HEAD
=======
        //todo using keccak for testnet and blake2b precompile for mainnet.
        //[Fact]
        //[Trait(Traits.TestType, Traits.IntegrationTest)]
        //public void Blake_precompile()
        //{
        //    Address blakeAddress = Address.FromNumber(1 + KatVirtualMachine.CatalystPrecompilesAddressingSpace);
        //    string addressCode = blakeAddress.Bytes.ToHexString(false);
        //    var code = Bytes.FromHexString("0x602060006080600073" + addressCode + "45fa00");
        //    var txTracer = RunVirtualMachine(code);
        //    var serializer = new EthereumJsonSerializer();
        //    var trace = txTracer.BuildResult();
        //    _testOutputHelper.WriteLine(serializer.Serialize(trace, true));
        //    trace.Entries.Last().Stack.First().Should().Be("0000000000000000000000000000000000000000000000000000000000000001");
        //    trace.Entries.Last().Memory.First().Should().Be("378d0caaaa3855f1b38693c1d6ef004fd118691c95c959d4efa950d6d6fcf7c1");
        //}

>>>>>>> 3ddab9d7
        [Fact]
        [Trait(Traits.TestType, Traits.IntegrationTest)]
        public void Blake_precompile()
        {
            Address blakeAddress = Address.FromNumber(1 + KatVirtualMachine.CatalystPrecompilesAddressingSpace);
            string addressCode = blakeAddress.Bytes.ToHexString(false);
            var code = Bytes.FromHexString("0x602060006080600073" + addressCode + "45fa00");
            GethLikeTxTracer txTracer = RunVirtualMachine(code);
            EthereumJsonSerializer serializer = new EthereumJsonSerializer();
            GethLikeTxTrace trace = txTracer.BuildResult();
            _testOutputHelper.WriteLine(serializer.Serialize(trace, true));
            trace.Entries.Last().Stack.First().Should().Be("0000000000000000000000000000000000000000000000000000000000000001");
            trace.Entries.Last().Memory.First().Should().Be("378d0caaaa3855f1b38693c1d6ef004fd118691c95c959d4efa950d6d6fcf7c1");
        }

        [Fact]
        [Trait(Traits.TestType, Traits.IntegrationTest)]
        public void Ed25519_precompile_can_verify_correct_sig()
        {
            HashProvider hashProvider = new HashProvider(HashingAlgorithm.GetAlgorithmMetadata("blake2b-256"));

            FfiWrapper cryptoContext = new FfiWrapper();
            IPrivateKey signingPrivateKey = cryptoContext.GeneratePrivateKey();
            var signingPublicKeyBytes = signingPrivateKey.GetPublicKey().Bytes;

            var byteCode = PrepareEd25519PrecompileCall(hashProvider, cryptoContext, signingPrivateKey, signingPrivateKey);

            GethLikeTxTracer txTracer = RunVirtualMachine(byteCode);
            EthereumJsonSerializer serializer = new EthereumJsonSerializer();
            GethLikeTxTrace trace = txTracer.BuildResult();
            _testOutputHelper.WriteLine(serializer.Serialize(trace, true));
            trace.Entries.Last().Stack.First().Should().Be("0000000000000000000000000000000000000000000000000000000000000001");
            trace.Entries.Last().Memory.First().Should().StartWith("01");
        }
        
        [Fact]
        [Trait(Traits.TestType, Traits.IntegrationTest)]
        public void Ed25519_precompile_can_verify_incorrect_sig()
        {
<<<<<<< HEAD
            HashProvider hashProvider = new HashProvider(HashingAlgorithm.GetAlgorithmMetadata("blake2b-256"));
=======
            HashProvider hashProvider = new HashProvider(HashingAlgorithm.GetAlgorithmMetadata("keccak-256"));
>>>>>>> 3ddab9d7

            FfiWrapper cryptoContext = new FfiWrapper();
            IPrivateKey signingPrivateKey = cryptoContext.GeneratePrivateKey();
            IPrivateKey otherPrivateKey = cryptoContext.GeneratePrivateKey();
            Assert.NotEqual(signingPrivateKey, otherPrivateKey);

            var byteCode = PrepareEd25519PrecompileCall(hashProvider, cryptoContext, signingPrivateKey, otherPrivateKey);

            GethLikeTxTracer txTracer = RunVirtualMachine(byteCode);
            EthereumJsonSerializer serializer = new EthereumJsonSerializer();
            GethLikeTxTrace trace = txTracer.BuildResult();
            _testOutputHelper.WriteLine(serializer.Serialize(trace, true));
            trace.Entries.Last().Stack.First().Should().Be("0000000000000000000000000000000000000000000000000000000000000001");
            trace.Entries.Last().Memory.First().Should().StartWith("00");
        }
        
        [Fact]
        [Trait(Traits.TestType, Traits.IntegrationTest)]
        public void Ed25519_precompile_can_report_too_short_input()
        {
            var byteCode = Bytes.FromHexString(
                
                // PUSH1 32 PUSH1 0 PUSH1 128 PUSH1 0 PUSH20 address GAS STATICCALL
                // make a call to precompile and pass invalid [0,128) bytes of memory as an input
                // and store result at [0,1) of memory array
                // allow precompile to use all the gas required
                "600160006080600073" +
                GetEd25519PrecompileAddressAsHex() +
                "45fa00");

            GethLikeTxTracer txTracer = RunVirtualMachine(byteCode);
            EthereumJsonSerializer serializer = new EthereumJsonSerializer();
            GethLikeTxTrace trace = txTracer.BuildResult();
            _testOutputHelper.WriteLine(serializer.Serialize(trace, true));
            trace.Entries.Last().Stack.First().Should().Be("0000000000000000000000000000000000000000000000000000000000000000");
        }
        
        [Fact]
        [Trait(Traits.TestType, Traits.IntegrationTest)]
        public void Ed25519_precompile_can_report_too_long_input()
        {
            var byteCode = Bytes.FromHexString(
                
                // PUSH1 32 PUSH1 0 PUSH1 192 PUSH1 0 PUSH20 address GAS STATICCALL
                // make a call to precompile and pass invalid [0,192) bytes of memory as an input
                // and store result at [0,1) of memory array
                // allow precompile to use all the gas required
                "6001600060c0600073" +
                GetEd25519PrecompileAddressAsHex() +
                "45fa00");

            GethLikeTxTracer txTracer = RunVirtualMachine(byteCode);
            EthereumJsonSerializer serializer = new EthereumJsonSerializer();
            GethLikeTxTrace trace = txTracer.BuildResult();
            _testOutputHelper.WriteLine(serializer.Serialize(trace, true));
            trace.Entries.Last().Stack.First().Should().Be("0000000000000000000000000000000000000000000000000000000000000000");
        }

        private byte[] PrepareEd25519PrecompileCall(HashProvider hashProvider, FfiWrapper cryptoContext, IPrivateKey signingPrivateKey, IPrivateKey otherPrivateKey)
        {
            var data = Encoding.UTF8.GetBytes("Testing testing 1 2 3");
            var message = hashProvider.ComputeMultiHash(data).Digest;

            var signingContext = Encoding.UTF8.GetBytes("Testing testing 1 2 3 context");
            var context = hashProvider.ComputeMultiHash(signingContext).Digest;

            ISignature signature = cryptoContext.Sign(signingPrivateKey, message, context);
            var signatureBytes = signature.SignatureBytes;
            var publicKeyBytes = otherPrivateKey.GetPublicKey().Bytes;

            // below verify check is not needed but allows for greater confidence for any person in the future
            // that would approach and debug test when it goes wrong
            // =====================================================
            cryptoContext.Verify(signature, message, context)
               .Should().BeTrue("signature generated with private key should verify with corresponding public key");

            // =====================================================

            // save message hash in memory at position 0x00
            string pushToMemoryAt0 = "7f" + message.ToHexString(false) + "600052";

            // save first 32 bytes of the sig in memory starting from position 0x20
            string pushToMemoryAt32 = "7f" + signatureBytes.AsSpan(0, 32).ToHexString(false) + "602052";

            // save remaining 32 bytes of the sig in memory starting from position 0x40
            string pushToMemoryAt64 = "7f" + signatureBytes.AsSpan(32, 32).ToHexString(false) + "604052";

            // save context bytes in memory starting from position 0x60 (but this should be changed if context is smaller)
            string pushToMemoryAt96 = "7f" + context.ToHexString(false) + "606052";

            // save public key bytes in memory starting from position 0x80 (but this should be changed if context is smaller)
            string pushToMemoryAt128 = "7f" + publicKeyBytes.ToHexString(false) + "608052";

            // address of the precompile within Catalyst
            string addressCode = GetEd25519PrecompileAddressAsHex();

            var byteCode = Bytes.FromHexString(
                pushToMemoryAt0 +
                pushToMemoryAt32 +
                pushToMemoryAt64 +
                pushToMemoryAt96 +
                pushToMemoryAt128 +

                // PUSH1 32 PUSH1 0 PUSH1 160 PUSH1 0 PUSH20 address GAS STATICCALL
                // make a call to precompile and pass [0,160) bytes of memory as an input
                // and store result at [0,1) of memory array
                // allow precompile to use all the gas required
                "6001600060a0600073" +
                addressCode +
                "45fa00");

            _testOutputHelper.WriteLine(byteCode.ToHexString());
            return byteCode;
        }

        private static string GetEd25519PrecompileAddressAsHex()
        {
            Address edAddress = Address.FromNumber(2 + KatVirtualMachine.CatalystPrecompilesAddressingSpace);
            string addressCode = edAddress.Bytes.ToHexString(false);
            return addressCode;
        }

        /*
         * also need to test:
         * BALANCE
         * EXTCODECOPY
         * CALLDATACOPY
         * GASPRICE
         * CREATE
         */

        private static GethLikeTxTracer RunVirtualMachine(byte[] code)
        {
            GethLikeTxTracer txTracer = new GethLikeTxTracer(GethTraceOptions.Default);

            IDb stateDbDevice = new MemDb();
            IDb codeDbDevice = new MemDb();

            ISnapshotableDb stateDb = new StateDb(stateDbDevice);
            ISnapshotableDb codeDb = new StateDb(codeDbDevice);

            IStateProvider stateProvider = new StateProvider(stateDb, codeDb, LimboLogs.Instance);
            IStorageProvider storageProvider = new StorageProvider(stateDb, stateProvider, LimboLogs.Instance);

            IStateUpdateHashProvider stateUpdateHashProvider = new StateUpdateHashProvider();
            ISpecProvider specProvider = new CatalystSpecProvider();

            // these values will be set by the tx processor within the state update logic
            ExecutionEnvironment env = new ExecutionEnvironment();
            env.Originator = Address.Zero; // tx sender
            env.Sender = Address.Zero;     // sender of this call for a given call depth
            env.ExecutingAccount =
                Address.Zero; // account in which context the code is executed, it may be different from the code source when invoking a lib
            env.Value = 1
               .Kat();                   // sometimes the value is just a description of an upper level call to be used by a an invoke library method
            env.TransferValue = 1.Kat(); // this is the actual value transferred from sender to recipient
            env.GasPrice = 0;            // conversion from gas units to FULs
            env.InputData =
                new byte[0];   // only needed for contracts requiring input (ensure that this is not limited to 60bytes)
            env.CallDepth = 0; // zero when starting tx

            StateUpdate stateUpdate = new StateUpdate(); // Catalyst single state update context (all phases together)
            stateUpdate.Difficulty =
                1;                                     // some metric describing the state update that is relevant for consensus
            stateUpdate.Number = 1;                    // state update sequence number
            stateUpdate.Timestamp = 1;                 // state update T0
            stateUpdate.GasLimit = 1_000_000;          // max gas units to be available for this tx inside the kvm
            stateUpdate.GasBeneficiary = Address.Zero; // will get all the gas fees
            stateUpdate.GasUsed =
                0L; // zero if this is the first transaction in the update (accumulator over txs)
            env.CurrentBlock = stateUpdate;

            // this would be loaded by the tx processor from the recipient's code storage
            CodeInfo codeInfo = new CodeInfo(code);
            env.CodeInfo = codeInfo;
            env.CodeSource = Address.Zero;

            // this would be set by the tx processor that understands the type of transaction
            VmState vmState = new VmState(1_000_000L, env, ExecutionType.Transaction, false, true, false);

            KatVirtualMachine virtualMachine = new KatVirtualMachine(
                stateProvider,
                storageProvider,
                stateUpdateHashProvider,
                specProvider,
<<<<<<< HEAD
                new HashProvider(HashingAlgorithm.GetAlgorithmMetadata("blake2b-256")),
=======
                new HashProvider(HashingAlgorithm.GetAlgorithmMetadata("keccak-256")),
>>>>>>> 3ddab9d7
                new FfiWrapper(),
                LimboLogs.Instance);
            virtualMachine.Run(vmState, txTracer);
            return txTracer;
        }
    }
}<|MERGE_RESOLUTION|>--- conflicted
+++ resolved
@@ -195,8 +195,6 @@
             trace.Entries.Last().Stack.Last().Should().Be(VirtualMachine.BytesOne32.ToHexString());
         }
 
-<<<<<<< HEAD
-=======
         //todo using keccak for testnet and blake2b precompile for mainnet.
         //[Fact]
         //[Trait(Traits.TestType, Traits.IntegrationTest)]
@@ -213,7 +211,6 @@
         //    trace.Entries.Last().Memory.First().Should().Be("378d0caaaa3855f1b38693c1d6ef004fd118691c95c959d4efa950d6d6fcf7c1");
         //}
 
->>>>>>> 3ddab9d7
         [Fact]
         [Trait(Traits.TestType, Traits.IntegrationTest)]
         public void Blake_precompile()
@@ -253,11 +250,7 @@
         [Trait(Traits.TestType, Traits.IntegrationTest)]
         public void Ed25519_precompile_can_verify_incorrect_sig()
         {
-<<<<<<< HEAD
-            HashProvider hashProvider = new HashProvider(HashingAlgorithm.GetAlgorithmMetadata("blake2b-256"));
-=======
             HashProvider hashProvider = new HashProvider(HashingAlgorithm.GetAlgorithmMetadata("keccak-256"));
->>>>>>> 3ddab9d7
 
             FfiWrapper cryptoContext = new FfiWrapper();
             IPrivateKey signingPrivateKey = cryptoContext.GeneratePrivateKey();
@@ -443,11 +436,7 @@
                 storageProvider,
                 stateUpdateHashProvider,
                 specProvider,
-<<<<<<< HEAD
-                new HashProvider(HashingAlgorithm.GetAlgorithmMetadata("blake2b-256")),
-=======
                 new HashProvider(HashingAlgorithm.GetAlgorithmMetadata("keccak-256")),
->>>>>>> 3ddab9d7
                 new FfiWrapper(),
                 LimboLogs.Instance);
             virtualMachine.Run(vmState, txTracer);
