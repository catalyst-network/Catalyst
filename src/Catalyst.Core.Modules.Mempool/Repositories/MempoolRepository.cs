#region LICENSE

/**
* Copyright (c) 2019 Catalyst Network
*
* This file is part of Catalyst.Node <https://github.com/catalyst-network/Catalyst.Node>
*
* Catalyst.Node is free software: you can redistribute it and/or modify
* it under the terms of the GNU General Public License as published by
* the Free Software Foundation, either version 2 of the License, or
* (at your option) any later version.
*
* Catalyst.Node is distributed in the hope that it will be useful,
* but WITHOUT ANY WARRANTY; without even the implied warranty of
* MERCHANTABILITY or FITNESS FOR A PARTICULAR PURPOSE. See the
* GNU General Public License for more details.
*
* You should have received a copy of the GNU General Public License
* along with Catalyst.Node. If not, see <https://www.gnu.org/licenses/>.
*/

#endregion

using System;
using System.Collections.Generic;
using Catalyst.Abstractions.Mempool.Repositories;
<<<<<<< HEAD
using Catalyst.Core.Lib.Mempool.Models;
using Catalyst.Core.Lib.Repository;
=======
using Catalyst.Core.Lib.DAO;
>>>>>>> ac0add58
using Dawn;
using Serilog;
using SharpRepository.Repository;

namespace Catalyst.Core.Modules.Mempool.Repositories
{
<<<<<<< HEAD
    public class MempoolRepository : RepositoryWrapper<MempoolItem>,
        IMempoolRepository<MempoolItem>
    {
        public MempoolRepository(IRepository<MempoolItem, string> repository) : base(repository) { }
=======
    public class MempoolRepository : IMempoolRepository<TransactionBroadcastDao>
    {
        private readonly IRepository<TransactionBroadcastDao, string> _repository;
        public MempoolRepository(IRepository<TransactionBroadcastDao, string> repository)
        {
            _repository = repository;
        }

        public IEnumerable<TransactionBroadcastDao> GetAll()
        {
            return _repository.GetAll();
        }
>>>>>>> ac0add58

        /// <inheritdoc />
        public bool TryReadItem(string id)
        {
<<<<<<< HEAD
            Guard.Argument(id, nameof(id)).NotNull();
            return Repository.TryGet(id, out _);
=======
            Guard.Argument(signature, nameof(signature)).NotNull();
            return _repository.TryGet(signature, out _);
>>>>>>> ac0add58
        }

        public MempoolItem ReadItem(string id)
        {
<<<<<<< HEAD
            Guard.Argument(id, nameof(id)).NotNull();
            return Repository.Get(id);
=======
            Guard.Argument(signature, nameof(signature)).NotNull();
            return _repository.Get(signature);
        }

        public void Delete(IEnumerable<TransactionBroadcastDao> transactionBroadcasts)
        {
            _repository.Delete(transactionBroadcasts);
>>>>>>> ac0add58
        }

        /// <inheritdoc />
        public bool DeleteItem(params string[] transactionIds)
        {
            try
            {
<<<<<<< HEAD
                Repository.Delete(transactionIds);
=======
                _repository.Delete(transactionSignatures);
>>>>>>> ac0add58
            }
            catch (Exception exception)
            {
                Log.Logger.Error(exception, "Failed to delete transactions from the mempool {transactionIds}",
                    transactionIds);
                return false;
            }

            return true;
        }

        public bool CreateItem(MempoolItem mempoolItem)
        {
            Guard.Argument(mempoolItem.Id, nameof(mempoolItem.Id)).NotNull();

            try
            {
<<<<<<< HEAD
                Repository.Add(mempoolItem);
=======
                _repository.Add(transactionBroadcast);
>>>>>>> ac0add58
            }
            catch (Exception e)
            {
                Log.Logger.Error(e, e.Message);
                return false;
            }

            return true;
        }

        public void Dispose()
        {
            _repository.Dispose();
        }
    }
}<|MERGE_RESOLUTION|>--- conflicted
+++ resolved
@@ -24,81 +24,54 @@
 using System;
 using System.Collections.Generic;
 using Catalyst.Abstractions.Mempool.Repositories;
-<<<<<<< HEAD
 using Catalyst.Core.Lib.Mempool.Models;
-using Catalyst.Core.Lib.Repository;
-=======
-using Catalyst.Core.Lib.DAO;
->>>>>>> ac0add58
 using Dawn;
 using Serilog;
 using SharpRepository.Repository;
 
 namespace Catalyst.Core.Modules.Mempool.Repositories
 {
-<<<<<<< HEAD
-    public class MempoolRepository : RepositoryWrapper<MempoolItem>,
-        IMempoolRepository<MempoolItem>
+    public class MempoolService : IMempoolService<MempoolItem>
     {
-        public MempoolRepository(IRepository<MempoolItem, string> repository) : base(repository) { }
-=======
-    public class MempoolRepository : IMempoolRepository<TransactionBroadcastDao>
-    {
-        private readonly IRepository<TransactionBroadcastDao, string> _repository;
-        public MempoolRepository(IRepository<TransactionBroadcastDao, string> repository)
+        private readonly IRepository<MempoolItem, string> _repository;
+        public MempoolService(IRepository<MempoolItem, string> repository)
         {
             _repository = repository;
         }
 
-        public IEnumerable<TransactionBroadcastDao> GetAll()
+        public IEnumerable<MempoolItem> GetAll()
         {
             return _repository.GetAll();
         }
->>>>>>> ac0add58
 
         /// <inheritdoc />
         public bool TryReadItem(string id)
         {
-<<<<<<< HEAD
             Guard.Argument(id, nameof(id)).NotNull();
-            return Repository.TryGet(id, out _);
-=======
-            Guard.Argument(signature, nameof(signature)).NotNull();
-            return _repository.TryGet(signature, out _);
->>>>>>> ac0add58
+            return _repository.TryGet(id, out _);
         }
 
         public MempoolItem ReadItem(string id)
         {
-<<<<<<< HEAD
             Guard.Argument(id, nameof(id)).NotNull();
-            return Repository.Get(id);
-=======
-            Guard.Argument(signature, nameof(signature)).NotNull();
-            return _repository.Get(signature);
+            return _repository.Get(id);
         }
 
-        public void Delete(IEnumerable<TransactionBroadcastDao> transactionBroadcasts)
+        public void Delete(IEnumerable<MempoolItem> mempoolItems)
         {
-            _repository.Delete(transactionBroadcasts);
->>>>>>> ac0add58
+            _repository.Delete(mempoolItems);
         }
 
         /// <inheritdoc />
-        public bool DeleteItem(params string[] transactionIds)
+        public bool DeleteItem(params string[] ids)
         {
             try
             {
-<<<<<<< HEAD
-                Repository.Delete(transactionIds);
-=======
-                _repository.Delete(transactionSignatures);
->>>>>>> ac0add58
+                _repository.Delete(ids);
             }
             catch (Exception exception)
             {
-                Log.Logger.Error(exception, "Failed to delete transactions from the mempool {transactionIds}",
-                    transactionIds);
+                Log.Logger.Error(exception, "Failed to delete transactions from the mempool {ids}", ids);
                 return false;
             }
 
@@ -111,11 +84,7 @@
 
             try
             {
-<<<<<<< HEAD
-                Repository.Add(mempoolItem);
-=======
-                _repository.Add(transactionBroadcast);
->>>>>>> ac0add58
+                _repository.Add(mempoolItem);
             }
             catch (Exception e)
             {
