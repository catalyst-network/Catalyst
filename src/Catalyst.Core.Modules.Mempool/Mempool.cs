#region LICENSE

/**
* Copyright (c) 2019 Catalyst Network
*
* This file is part of Catalyst.Node <https://github.com/catalyst-network/Catalyst.Node>
*
* Catalyst.Node is free software: you can redistribute it and/or modify
* it under the terms of the GNU General Public License as published by
* the Free Software Foundation, either version 2 of the License, or
* (at your option) any later version.
*
* Catalyst.Node is distributed in the hope that it will be useful,
* but WITHOUT ANY WARRANTY; without even the implied warranty of
* MERCHANTABILITY or FITNESS FOR A PARTICULAR PURPOSE. See the
* GNU General Public License for more details.
*
* You should have received a copy of the GNU General Public License
* along with Catalyst.Node. If not, see <https://www.gnu.org/licenses/>.
*/

#endregion

using Catalyst.Abstractions.Mempool;
using Catalyst.Abstractions.Mempool.Repositories;
using Catalyst.Core.Lib.DAO;
using Catalyst.Core.Lib.Mempool.Documents;
using Dawn;

namespace Catalyst.Core.Modules.Mempool
{
    /// <summary>
    ///     Mempool class wraps around a IKeyValueStore
    /// </summary>
    public sealed class Mempool : IMempool<TransactionBroadcastDao>
    {
<<<<<<< HEAD
        private readonly ILogger _logger;
        public IMempoolRepository<TransactionBroadcastDao> Repository { get; }

        /// <inheritdoc />
        public Mempool(IMempoolRepository<TransactionBroadcastDao> transactionStore, ILogger logger)
=======
        public IMempoolRepository<MempoolDocument> Repository { get; }

        /// <inheritdoc />
        public Mempool(IMempoolRepository<MempoolDocument> transactionStore)
>>>>>>> 478663d8
        {
            Guard.Argument(transactionStore, nameof(transactionStore)).NotNull();
            Repository = transactionStore;
        }
    }
}<|MERGE_RESOLUTION|>--- conflicted
+++ resolved
@@ -24,7 +24,6 @@
 using Catalyst.Abstractions.Mempool;
 using Catalyst.Abstractions.Mempool.Repositories;
 using Catalyst.Core.Lib.DAO;
-using Catalyst.Core.Lib.Mempool.Documents;
 using Dawn;
 
 namespace Catalyst.Core.Modules.Mempool
@@ -34,18 +33,10 @@
     /// </summary>
     public sealed class Mempool : IMempool<TransactionBroadcastDao>
     {
-<<<<<<< HEAD
-        private readonly ILogger _logger;
         public IMempoolRepository<TransactionBroadcastDao> Repository { get; }
 
         /// <inheritdoc />
-        public Mempool(IMempoolRepository<TransactionBroadcastDao> transactionStore, ILogger logger)
-=======
-        public IMempoolRepository<MempoolDocument> Repository { get; }
-
-        /// <inheritdoc />
-        public Mempool(IMempoolRepository<MempoolDocument> transactionStore)
->>>>>>> 478663d8
+        public Mempool(IMempoolRepository<TransactionBroadcastDao> transactionStore)
         {
             Guard.Argument(transactionStore, nameof(transactionStore)).NotNull();
             Repository = transactionStore;
