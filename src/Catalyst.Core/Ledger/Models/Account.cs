--- conflicted
+++ resolved
@@ -40,8 +40,8 @@
         }
 
         public Account(string publicAddress, 
-            AccountTypes accountType, 
-            BigDecimal balance = default)
+            AccountTypes accountType,
+            UInt256 balance = default)
         {
             PublicAddress = publicAddress;
             AccountType = accountType;
@@ -52,14 +52,10 @@
         public string PublicAddress { get; }
 
         /// <inheritdoc />
-<<<<<<< HEAD
-        public UInt256 Balance { get; set; }
-=======
         public AccountTypes AccountType { get; }
->>>>>>> faff0918
 
         /// <inheritdoc />
-        public BigDecimal Balance { get; set; }
+        public UInt256 Balance { get; set; }
 
         [RepositoryPrimaryKey(Order = 1)]
         [JsonProperty("id")]
