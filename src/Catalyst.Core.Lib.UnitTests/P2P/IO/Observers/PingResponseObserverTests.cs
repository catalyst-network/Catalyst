#region LICENSE

/**
* Copyright (c) 2019 Catalyst Network
*
* This file is part of Catalyst.Node <https://github.com/catalyst-network/Catalyst.Node>
*
* Catalyst.Node is free software: you can redistribute it and/or modify
* it under the terms of the GNU General Public License as published by
* the Free Software Foundation, either version 2 of the License, or
* (at your option) any later version.
*
* Catalyst.Node is distributed in the hope that it will be useful,
* but WITHOUT ANY WARRANTY; without even the implied warranty of
* MERCHANTABILITY or FITNESS FOR A PARTICULAR PURPOSE. See the
* GNU General Public License for more details.
*
* You should have received a copy of the GNU General Public License
* along with Catalyst.Node. If not, see <https://www.gnu.org/licenses/>.
*/

#endregion

using System;
using System.Linq;
using System.Reactive.Concurrency;
using System.Reactive.Linq;
using Catalyst.Common.Extensions;
using Catalyst.Common.Interfaces.P2P;
using Catalyst.Common.Interfaces.P2P.IO.Messaging.Dto;
using Catalyst.Common.IO.Messaging.Correlation;
using Catalyst.Core.Lib.P2P.IO.Observers;
using Catalyst.Protocol.IPPN;
using Catalyst.TestUtils;
using DotNetty.Transport.Channels;
using Microsoft.Reactive.Testing;
using NSubstitute;
using Serilog;
using Xunit;

namespace Catalyst.Core.Lib.UnitTests.P2P.IO.Observers
{
    public sealed class PingResponseObserverTests : IDisposable
    {
        private readonly IChannelHandlerContext _fakeContext;
        private readonly PingResponseObserver _observer;

        public PingResponseObserverTests()
        {
            _fakeContext = Substitute.For<IChannelHandlerContext>();
            _observer = new PingResponseObserver(Substitute.For<ILogger>(), Substitute.For<IPeerChallenger>());
        }

        [Fact]
        public async void Observer_Can_Process_PingResponse_Correctly()
        {
<<<<<<< HEAD
            var testScheduler = new TestScheduler();
            var response = new DtoFactory().GetDto(new PingResponse(),
                PeerIdentifierHelper.GetPeerIdentifier("sender"),
                PeerIdentifierHelper.GetPeerIdentifier("recipient"),
                CorrelationId.GenerateCorrelationId()
            );
            
            var pingResponseObserver = Substitute.For<IObserver<IPeerClientMessageDto>>();

            var messageStream = MessageStreamHelper.CreateStreamWithMessage(_fakeContext, testScheduler,
                response.Content.ToProtocolMessage(PeerIdentifierHelper.GetPeerIdentifier("sender").PeerId,
                    response.CorrelationId));
=======
            var pingResponse = new PingResponse();
            var protocolMessage =
                pingResponse.ToProtocolMessage(PeerIdentifierHelper.GetPeerIdentifier("sender").PeerId, CorrelationId.GenerateCorrelationId());

            var pingResponseObserver = Substitute.For<IObserver<IPeerClientMessageDto>>();

            var messageStream = MessageStreamHelper.CreateStreamWithMessage(_fakeContext,
                protocolMessage);
>>>>>>> 61fc33c6
                
            _observer.StartObserving(messageStream);

            testScheduler.Start();

            using (_observer.MessageStream.SubscribeOn(ImmediateScheduler.Instance)
               .Subscribe(pingResponseObserver.OnNext))
            {
                await TaskHelper.WaitForAsync(() => pingResponseObserver.ReceivedCalls().Any(),
                    TimeSpan.FromMilliseconds(5000));
                pingResponseObserver.Received(1).OnNext(Arg.Any<IPeerClientMessageDto>());
            }
        }

        public void Dispose()
        {
            _observer?.Dispose();
        }
    }
}<|MERGE_RESOLUTION|>--- conflicted
+++ resolved
@@ -54,30 +54,18 @@
         [Fact]
         public async void Observer_Can_Process_PingResponse_Correctly()
         {
-<<<<<<< HEAD
             var testScheduler = new TestScheduler();
-            var response = new DtoFactory().GetDto(new PingResponse(),
-                PeerIdentifierHelper.GetPeerIdentifier("sender"),
-                PeerIdentifierHelper.GetPeerIdentifier("recipient"),
-                CorrelationId.GenerateCorrelationId()
-            );
-            
+
+            var pingResponse = new PingResponse();
+            var protocolMessage =
+                pingResponse.ToProtocolMessage(PeerIdentifierHelper.GetPeerIdentifier("sender").PeerId,
+                    CorrelationId.GenerateCorrelationId());
+
             var pingResponseObserver = Substitute.For<IObserver<IPeerClientMessageDto>>();
 
             var messageStream = MessageStreamHelper.CreateStreamWithMessage(_fakeContext, testScheduler,
-                response.Content.ToProtocolMessage(PeerIdentifierHelper.GetPeerIdentifier("sender").PeerId,
-                    response.CorrelationId));
-=======
-            var pingResponse = new PingResponse();
-            var protocolMessage =
-                pingResponse.ToProtocolMessage(PeerIdentifierHelper.GetPeerIdentifier("sender").PeerId, CorrelationId.GenerateCorrelationId());
+                protocolMessage);
 
-            var pingResponseObserver = Substitute.For<IObserver<IPeerClientMessageDto>>();
-
-            var messageStream = MessageStreamHelper.CreateStreamWithMessage(_fakeContext,
-                protocolMessage);
->>>>>>> 61fc33c6
-                
             _observer.StartObserving(messageStream);
 
             testScheduler.Start();
@@ -91,9 +79,6 @@
             }
         }
 
-        public void Dispose()
-        {
-            _observer?.Dispose();
-        }
+        public void Dispose() { _observer?.Dispose(); }
     }
 }