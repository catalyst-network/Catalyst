--- conflicted
+++ resolved
@@ -138,16 +138,12 @@
                 testingChannel.WriteInbound(signedMessage);
                 _correlationManager.DidNotReceiveWithAnyArgs().TryMatchResponse(protocolMessage);
                 await _gossipManager.DidNotReceiveWithAnyArgs().BroadcastAsync(null);
-<<<<<<< HEAD
-                _keySigner.ReceivedWithAnyArgs(1).Verify(null, null, null);
-=======
 
                 /**
                  * See Issue:
                  * https://github.com/catalyst-network/Catalyst.Node/issues/841
                  **/
                 // _keySigner.ReceivedWithAnyArgs(1).Verify(null, null);
->>>>>>> 196ff647
 
                 await messageStream.WaitForItemsOnDelayedStreamOnTaskPoolSchedulerAsync();
 
