--- conflicted
+++ resolved
@@ -23,7 +23,6 @@
 
 using System.Collections.Generic;
 using System.Linq;
-using System.Net;
 using System.Threading.Tasks;
 using Catalyst.Common.Extensions;
 using Catalyst.Common.Interfaces.IO.Messaging.Correlation;
@@ -36,6 +35,7 @@
 using Catalyst.Common.IO.Messaging.Correlation;
 using Catalyst.Common.Util;
 using Catalyst.Core.Lib.P2P.IO.Transport.Channels;
+using Catalyst.Cryptography.BulletProofs.Wrapper;
 using Catalyst.Cryptography.BulletProofs.Wrapper.Interfaces;
 using Catalyst.Protocol.Common;
 using Catalyst.Protocol.IPPN;
@@ -60,14 +60,10 @@
                 IBroadcastManager broadcastManager,
                 IKeySigner keySigner,
                 IPeerIdValidator peerIdValidator,
-<<<<<<< HEAD
-                IPeerSettings peerSettings,
+                ISigningContextProvider signingContextProvider,
                 TestScheduler testScheduler)
-                : base(correlationManager, broadcastManager, keySigner, peerIdValidator, peerSettings, testScheduler)
-=======
-                ISigningContextProvider signingContextProvider)
-                : base(correlationManager, broadcastManager, keySigner, peerIdValidator, signingContextProvider)
->>>>>>> e21513e7
+                : base(correlationManager, broadcastManager, keySigner, peerIdValidator, signingContextProvider,
+                    testScheduler)
             {
                 _handlers = HandlerGenerationFunction();
             }
@@ -103,16 +99,11 @@
                 _gossipManager,
                 _keySigner,
                 peerValidator,
-<<<<<<< HEAD
-                peerSettings,
+                signatureContext,
                 _testScheduler);
-=======
-                signatureContext);
->>>>>>> e21513e7
-
             _senderId = PeerIdHelper.GetPeerId("sender");
             _correlationId = CorrelationId.GenerateCorrelationId();
-            _signature = ByteUtil.GenerateRandomByteArray(Cryptography.BulletProofs.Wrapper.FFI.SignatureLength);
+            _signature = ByteUtil.GenerateRandomByteArray(FFI.SignatureLength);
             _keySigner.Verify(Arg.Any<ISignature>(), Arg.Any<byte[]>(), default)
                .ReturnsForAnyArgs(true);
         }
@@ -146,9 +137,9 @@
             };
 
             var observer = new ProtocolMessageObserver(0, Substitute.For<ILogger>());
-           
+
             var messageStream = GetObservableServiceHandler().MessageStream;
-            
+
             using (messageStream.Subscribe(observer))
             {
                 testingChannel.WriteInbound(signedMessage);
@@ -163,13 +154,13 @@
                 observer.Received.Single().Payload.CorrelationId.ToCorrelationId().Id.Should().Be(_correlationId.Id);
             }
         }
-         
+
         [Fact]
         public void Observer_Exception_Should_Not_Stop_Correct_Messages_Reception()
         {
             var testingChannel = new EmbeddedChannel("testWithExceptions".ToChannelId(),
                 true, _factory.InheritedHandlers.ToArray());
-            
+
             var serverIdentifier = PeerIdentifierHelper.GetPeerIdentifier("server");
             using (var badHandler = new FailingRequestObserver(Substitute.For<ILogger>(), serverIdentifier))
             {
