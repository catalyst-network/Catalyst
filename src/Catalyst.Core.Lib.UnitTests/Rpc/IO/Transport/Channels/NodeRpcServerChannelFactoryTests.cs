--- conflicted
+++ resolved
@@ -60,14 +60,9 @@
                 IKeySigner keySigner,
                 IAuthenticationStrategy authenticationStrategy,
                 IPeerIdValidator peerIdValidator,
-<<<<<<< HEAD
-                IPeerSettings peerSettings,
+                ISigningContextProvider signingContextProvider,
                 TestScheduler testScheduler)
-                : base(correlationManager, keySigner, authenticationStrategy, peerIdValidator, peerSettings, testScheduler)
-=======
-                ISigningContextProvider signingContextProvider)
-                : base(correlationManager, keySigner, authenticationStrategy, peerIdValidator, signingContextProvider)
->>>>>>> e21513e7
+                : base(correlationManager, keySigner, authenticationStrategy, peerIdValidator, signingContextProvider, testScheduler)
             {
                 _handlers = HandlerGenerationFunction();
             }
@@ -141,7 +136,6 @@
                 _correlationManager.DidNotReceiveWithAnyArgs().TryMatchResponse(protocolMessage);
                 _keySigner.DidNotReceiveWithAnyArgs().Verify(null, null, null);
                 _testScheduler.Start();
-                //await messageStream.WaitForItemsOnDelayedStreamOnTaskPoolSchedulerAsync();
                 observer.Received.Count.Should().Be(1);
                 observer.Received.Single().Payload.CorrelationId.ToCorrelationId().Id.Should().Be(correlationId.Id);
             }
