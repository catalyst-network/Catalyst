--- conflicted
+++ resolved
@@ -131,11 +131,7 @@
 
             var protocolMessage = removePeerRequest.ToProtocolMessage(sendPeerIdentifier.PeerId);
 
-<<<<<<< HEAD
-            var messageStream = MessageStreamHelper.CreateStreamWithMessage(_fakeContext, testScheduler, requestMessage.Content.ToProtocolMessage(PeerIdentifierHelper.GetPeerIdentifier("sender").PeerId));
-=======
-            var messageStream = MessageStreamHelper.CreateStreamWithMessage(_fakeContext, protocolMessage);
->>>>>>> 61fc33c6
+            var messageStream = MessageStreamHelper.CreateStreamWithMessage(_fakeContext, testScheduler, protocolMessage);
 
             var handler = new RemovePeerRequestObserver(sendPeerIdentifier, peerRepository, _logger);
             handler.StartObserving(messageStream);
