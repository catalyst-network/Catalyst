#region LICENSE

/**
* Copyright (c) 2019 Catalyst Network
*
* This file is part of Catalyst.Node <https://github.com/catalyst-network/Catalyst.Node>
*
* Catalyst.Node is free software: you can redistribute it and/or modify
* it under the terms of the GNU General Public License as published by
* the Free Software Foundation, either version 2 of the License, or
* (at your option) any later version.
*
* Catalyst.Node is distributed in the hope that it will be useful,
* but WITHOUT ANY WARRANTY; without even the implied warranty of
* MERCHANTABILITY or FITNESS FOR A PARTICULAR PURPOSE. See the
* GNU General Public License for more details.
*
* You should have received a copy of the GNU General Public License
* along with Catalyst.Node. If not, see <https://www.gnu.org/licenses/>.
*/

#endregion

using System.Linq;
using System.Threading.Tasks;
using Catalyst.Common.Extensions;
using Catalyst.Common.Interfaces.IO.Messaging.Dto;
using Catalyst.Common.Interfaces.Modules.KeySigner;
using Catalyst.Common.IO.Messaging.Dto;
using Catalyst.Common.Util;
using Catalyst.Core.Lib.Rpc.IO.Observers;
using Catalyst.Cryptography.BulletProofs.Wrapper;
using Catalyst.Cryptography.BulletProofs.Wrapper.Interfaces;
using Catalyst.Protocol;
using Catalyst.Protocol.Common;
using Catalyst.Protocol.Rpc.Node;
using Catalyst.TestUtils;
using DotNetty.Transport.Channels;
using FluentAssertions;
using Microsoft.Reactive.Testing;
using NSubstitute;
using Serilog;
using Xunit;

namespace Catalyst.Core.Lib.UnitTests.Rpc.IO.Observers
{
    public sealed class SignMessageRequestObserverTests
    {
        private readonly ILogger _logger;
        private readonly IKeySigner _keySigner;
        private readonly IChannelHandlerContext _fakeContext;
        private readonly ISignature _signature;

        public SignMessageRequestObserverTests()
        {
            _keySigner = Substitute.For<IKeySigner>();
            _signature = Substitute.For<ISignature>();
            _signature.SignatureBytes.Returns(ByteUtil.GenerateRandomByteArray(FFI.SignatureLength));
            _signature.PublicKeyBytes.Returns(ByteUtil.GenerateRandomByteArray(FFI.PublicKeyLength));
            _logger = Substitute.For<ILogger>();
            _fakeContext = Substitute.For<IChannelHandlerContext>();
            var fakeChannel = Substitute.For<IChannel>();
            _fakeContext.Channel.Returns(fakeChannel);

            _keySigner.Sign(default, default).ReturnsForAnyArgs(_signature);
        }

        [Theory]
        [InlineData("Hello Catalyst")]
        [InlineData("")]
        [InlineData("Hello&?!1253Catalyst")]
        public async Task SignMessageRequestObserver_Can_Return_SignMessageResponse(string message)
        {
<<<<<<< HEAD
            var testScheduler = new TestScheduler();
            var messageFactory = new DtoFactory();

            var request = messageFactory.GetDto(
                new SignMessageRequest
                {
                    Message = message.ToUtf8ByteString(),
                    SigningContext = new SigningContext()
                },
                PeerIdentifierHelper.GetPeerIdentifier("sender_key"),
                PeerIdentifierHelper.GetPeerIdentifier("recipient_key")
            );
            
            var messageStream = MessageStreamHelper.CreateStreamWithMessage(_fakeContext, testScheduler, request.Content.ToProtocolMessage(PeerIdentifierHelper.GetPeerIdentifier("sender").PeerId));
            var handler = new SignMessageRequestObserver(PeerIdentifierHelper.GetPeerIdentifier("sender"), _logger, _keySigner);
=======
            var signMessageRequest = new SignMessageRequest
            {
                Message = message.ToUtf8ByteString(),
                SigningContext = new SigningContext()
            };

            var protocolMessage =
                signMessageRequest.ToProtocolMessage(PeerIdentifierHelper.GetPeerIdentifier("sender").PeerId);

            var messageStream = MessageStreamHelper.CreateStreamWithMessage(_fakeContext, protocolMessage);

            var handler =
                new SignMessageRequestObserver(PeerIdentifierHelper.GetPeerIdentifier("sender"), _logger, _keySigner);
>>>>>>> 61fc33c6
            handler.StartObserving(messageStream);

            testScheduler.Start();

            var receivedCalls = _fakeContext.Channel.ReceivedCalls().ToList();
            receivedCalls.Count.Should().Be(1);

            var sentResponseDto = (IMessageDto<ProtocolMessage>) receivedCalls.Single().GetArguments().Single();
            var signResponseMessage = sentResponseDto.Content.FromProtocolMessage<SignMessageResponse>();

            signResponseMessage.OriginalMessage.Should().Equal(message);
            signResponseMessage.Signature.ToByteArray().Should().Equal(_signature.SignatureBytes);
            signResponseMessage.PublicKey.ToByteArray().Should().Equal(_signature.PublicKeyBytes);
        }
    }
}<|MERGE_RESOLUTION|>--- conflicted
+++ resolved
@@ -71,23 +71,8 @@
         [InlineData("Hello&?!1253Catalyst")]
         public async Task SignMessageRequestObserver_Can_Return_SignMessageResponse(string message)
         {
-<<<<<<< HEAD
             var testScheduler = new TestScheduler();
-            var messageFactory = new DtoFactory();
 
-            var request = messageFactory.GetDto(
-                new SignMessageRequest
-                {
-                    Message = message.ToUtf8ByteString(),
-                    SigningContext = new SigningContext()
-                },
-                PeerIdentifierHelper.GetPeerIdentifier("sender_key"),
-                PeerIdentifierHelper.GetPeerIdentifier("recipient_key")
-            );
-            
-            var messageStream = MessageStreamHelper.CreateStreamWithMessage(_fakeContext, testScheduler, request.Content.ToProtocolMessage(PeerIdentifierHelper.GetPeerIdentifier("sender").PeerId));
-            var handler = new SignMessageRequestObserver(PeerIdentifierHelper.GetPeerIdentifier("sender"), _logger, _keySigner);
-=======
             var signMessageRequest = new SignMessageRequest
             {
                 Message = message.ToUtf8ByteString(),
@@ -97,11 +82,11 @@
             var protocolMessage =
                 signMessageRequest.ToProtocolMessage(PeerIdentifierHelper.GetPeerIdentifier("sender").PeerId);
 
-            var messageStream = MessageStreamHelper.CreateStreamWithMessage(_fakeContext, protocolMessage);
+            var messageStream = MessageStreamHelper.CreateStreamWithMessage(_fakeContext, testScheduler, protocolMessage);
 
             var handler =
                 new SignMessageRequestObserver(PeerIdentifierHelper.GetPeerIdentifier("sender"), _logger, _keySigner);
->>>>>>> 61fc33c6
+
             handler.StartObserving(messageStream);
 
             testScheduler.Start();
