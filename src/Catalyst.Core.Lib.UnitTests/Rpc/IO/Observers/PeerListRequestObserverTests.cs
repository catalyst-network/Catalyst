#region LICENSE

/**
* Copyright (c) 2019 Catalyst Network
*
* This file is part of Catalyst.Node <https://github.com/catalyst-network/Catalyst.Node>
*
* Catalyst.Node is free software: you can redistribute it and/or modify
* it under the terms of the GNU General Public License as published by
* the Free Software Foundation, either version 2 of the License, or
* (at your option) any later version.
*
* Catalyst.Node is distributed in the hope that it will be useful,
* but WITHOUT ANY WARRANTY; without even the implied warranty of
* MERCHANTABILITY or FITNESS FOR A PARTICULAR PURPOSE. See the
* GNU General Public License for more details.
*
* You should have received a copy of the GNU General Public License
* along with Catalyst.Node. If not, see <https://www.gnu.org/licenses/>.
*/

#endregion

using System;
using System.Collections.Generic;
using System.Linq;
using System.Threading.Tasks;
using Catalyst.Common.Extensions;
using Catalyst.Common.Interfaces.IO.Messaging.Dto;
using Catalyst.Common.Interfaces.Repository;
using Catalyst.Common.IO.Messaging.Dto;
using Catalyst.Common.Network;
using Catalyst.Common.P2P;
using Catalyst.Common.P2P.Models;
using Catalyst.Core.Lib.Rpc.IO.Observers;
using Catalyst.Protocol;
using Catalyst.Protocol.Common;
using Catalyst.Protocol.Rpc.Node;
using Catalyst.TestUtils;
using DotNetty.Transport.Channels;
using FluentAssertions;
using Microsoft.Reactive.Testing;
using NSubstitute;
using Serilog;
using Xunit;

namespace Catalyst.Core.Lib.UnitTests.Rpc.IO.Observers
{
    /// <summary>
    /// Tests the peer list CLI and RPC calls
    /// </summary>
    public sealed class PeerListRequestObserverTests
    {
        /// <summary>The logger</summary>
        private readonly ILogger _logger;

        /// <summary>The fake channel context</summary>
        private readonly IChannelHandlerContext _fakeContext;

        /// <summary>
        /// Initializes a new instance of the <see>
        ///     <cref>PeerListRequestObserverTest</cref>
        /// </see>
        /// class.
        /// </summary>
        public PeerListRequestObserverTests()
        {
            _logger = Substitute.For<ILogger>();
            _fakeContext = Substitute.For<IChannelHandlerContext>();
            var fakeChannel = Substitute.For<IChannel>();
            _fakeContext.Channel.Returns(fakeChannel);
        }

        /// <summary>
        /// Tests the peer list request and response.
        /// </summary>
        /// <param name="fakePeers">The fake peers.</param>
        [Theory]
        [InlineData("FakePeer1", "FakePeer2")]
        [InlineData("FakePeer1002", "FakePeer6000", "FakePeerSataoshi")]
        public async Task TestPeerListRequestResponse(params string[] fakePeers)
        {
            var testScheduler = new TestScheduler();
            var peerRepository = Substitute.For<IPeerRepository>();
            var peerList = new List<Peer>();

            fakePeers.ToList().ForEach(fakePeer =>
            {
                peerList.Add(new Peer
                {
                    Reputation = 0,
                    LastSeen = DateTime.Now,
                    PeerIdentifier = PeerIdentifierHelper.GetPeerIdentifier(fakePeer)
                });
            });

            // Let peerRepository return the fake peer list
            peerRepository.GetAll().Returns(peerList.ToArray());

            // Build a fake remote endpoint
            _fakeContext.Channel.RemoteAddress.Returns(EndpointBuilder.BuildNewEndPoint("192.0.0.1", 42042));
            
            var protocolMessage = new GetPeerListRequest().ToProtocolMessage(PeerIdentifierHelper.GetPeerIdentifier("sender").PeerId);
            
<<<<<<< HEAD
            var messageStream = MessageStreamHelper.CreateStreamWithMessage(_fakeContext, testScheduler, requestMessage.Content.ToProtocolMessage(PeerIdentifierHelper.GetPeerIdentifier("sender").PeerId));
=======
            var messageStream = MessageStreamHelper.CreateStreamWithMessage(_fakeContext, protocolMessage);
>>>>>>> 61fc33c6

            var handler = new PeerListRequestObserver(PeerIdentifierHelper.GetPeerIdentifier("sender"), _logger, peerRepository);
            handler.StartObserving(messageStream);

            testScheduler.Start();

            var receivedCalls = _fakeContext.Channel.ReceivedCalls().ToList();
            receivedCalls.Count.Should().Be(1);

            var sentResponseDto = (IMessageDto<ProtocolMessage>) receivedCalls[0].GetArguments().Single();
            
            var responseContent = sentResponseDto.Content.FromProtocolMessage<GetPeerListResponse>();

            responseContent.Peers.Count.Should().Be(fakePeers.Length);
        }
    }
}<|MERGE_RESOLUTION|>--- conflicted
+++ resolved
@@ -101,12 +101,7 @@
             _fakeContext.Channel.RemoteAddress.Returns(EndpointBuilder.BuildNewEndPoint("192.0.0.1", 42042));
             
             var protocolMessage = new GetPeerListRequest().ToProtocolMessage(PeerIdentifierHelper.GetPeerIdentifier("sender").PeerId);
-            
-<<<<<<< HEAD
-            var messageStream = MessageStreamHelper.CreateStreamWithMessage(_fakeContext, testScheduler, requestMessage.Content.ToProtocolMessage(PeerIdentifierHelper.GetPeerIdentifier("sender").PeerId));
-=======
-            var messageStream = MessageStreamHelper.CreateStreamWithMessage(_fakeContext, protocolMessage);
->>>>>>> 61fc33c6
+            var messageStream = MessageStreamHelper.CreateStreamWithMessage(_fakeContext, testScheduler, protocolMessage);
 
             var handler = new PeerListRequestObserver(PeerIdentifierHelper.GetPeerIdentifier("sender"), _logger, peerRepository);
             handler.StartObserving(messageStream);
