--- conflicted
+++ resolved
@@ -176,16 +176,9 @@
             var protocolMessage =
                 getPeerInfoRequest.ToProtocolMessage(senderPeerIdentifier.PeerId);
 
-            var messageStream = MessageStreamHelper.CreateStreamWithMessage(_fakeContext, protocolMessage);
+            var messageStream = MessageStreamHelper.CreateStreamWithMessage(_fakeContext, testScheduler, protocolMessage);
+            var handler = new GetPeerInfoRequestObserver(senderPeerIdentifier, _logger, _peerRepository);
 
-<<<<<<< HEAD
-            var messageStream = MessageStreamHelper.CreateStreamWithMessage(_fakeContext, testScheduler,
-                requestMessage.Content.ToProtocolMessage(PeerIdentifierHelper.GetPeerIdentifier("sender").PeerId));
-
-            var handler = new GetPeerInfoRequestObserver(sendPeerIdentifier, _logger, _peerRepository);
-=======
-            var handler = new GetPeerInfoRequestObserver(senderPeerIdentifier, _logger, _peerRepository);
->>>>>>> 61fc33c6
             handler.StartObserving(messageStream);
 
             testScheduler.Start();
