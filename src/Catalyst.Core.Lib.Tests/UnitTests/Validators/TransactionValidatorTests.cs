--- conflicted
+++ resolved
@@ -22,10 +22,7 @@
 #endregion
 
 using System;
-<<<<<<< HEAD
-=======
 using System.Collections.Generic;
->>>>>>> 8cc0c540
 using Catalyst.Abstractions.Cryptography;
 using Catalyst.Core.Lib.Extensions;
 using Catalyst.Core.Lib.Validators;
@@ -92,11 +89,7 @@
             result.Should().BeTrue();
         }
 
-<<<<<<< HEAD
-        [Fact]
-=======
         [Test]
->>>>>>> 8cc0c540
         public void
             TransactionValidator_ValidateTransactionSignature_returns_false_for_invalid_transaction_signature_verification()
         {
@@ -174,11 +167,8 @@
             {
                 return _verifyResult;
             }
-<<<<<<< HEAD
-=======
 
             public bool BatchVerify(IList<ISignature> signatures, IList<byte[]> messages, ReadOnlySpan<byte> context) { throw new NotImplementedException(); }
->>>>>>> 8cc0c540
         }
     }
 }