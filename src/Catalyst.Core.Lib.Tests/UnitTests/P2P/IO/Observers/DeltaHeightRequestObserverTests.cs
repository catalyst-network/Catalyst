#region LICENSE

/**
* Copyright (c) 2019 Catalyst Network
*
* This file is part of Catalyst.Node <https://github.com/catalyst-network/Catalyst.Node>
*
* Catalyst.Node is free software: you can redistribute it and/or modify
* it under the terms of the GNU General Public License as published by
* the Free Software Foundation, either version 2 of the License, or
* (at your option) any later version.
*
* Catalyst.Node is distributed in the hope that it will be useful,
* but WITHOUT ANY WARRANTY; without even the implied warranty of
* MERCHANTABILITY or FITNESS FOR A PARTICULAR PURPOSE. See the
* GNU General Public License for more details.
*
* You should have received a copy of the GNU General Public License
* along with Catalyst.Node. If not, see <https://www.gnu.org/licenses/>.
*/

#endregion

using System;
using System.Reactive.Linq;
using System.Threading.Tasks;
<<<<<<< HEAD
using Catalyst.Core.Lib.DAO;
=======
using Catalyst.Core.Lib.DAO.Ledger;
>>>>>>> 73c28945
using Catalyst.Core.Lib.Extensions;
using Catalyst.Core.Lib.IO.Messaging.Correlation;
using Catalyst.Core.Lib.IO.Messaging.Dto;
using Catalyst.Core.Lib.P2P.IO.Observers;
<<<<<<< HEAD
using Catalyst.Core.Lib.Service;
=======
using Catalyst.Core.Modules.Ledger.Service;
>>>>>>> 73c28945
using Catalyst.Protocol.Deltas;
using Catalyst.Protocol.IPPN;
using Catalyst.TestUtils;
using DotNetty.Transport.Channels;
using Lib.P2P;
using Microsoft.Reactive.Testing;
using MultiFormats;
using NSubstitute;
using Serilog;
<<<<<<< HEAD
=======
using SharpRepository.InMemoryRepository;
>>>>>>> 73c28945
using Xunit;

namespace Catalyst.Core.Lib.Tests.UnitTests.P2P.IO.Observers
{
    public sealed class DeltaHeightRequestObserverTests : IDisposable
    {
        private readonly TestScheduler _testScheduler;
        private readonly ILogger _subbedLogger;
        private readonly DeltaHeightRequestObserver _deltaHeightRequestObserver;

        public DeltaHeightRequestObserverTests()
        {
            _testScheduler = new TestScheduler();
            _subbedLogger = Substitute.For<ILogger>();
            var peerSettings = PeerIdHelper.GetPeerId("sender").ToSubstitutedPeerSettings();
<<<<<<< HEAD
            _deltaHeightRequestObserver = new DeltaHeightRequestObserver(peerSettings, Substitute.For<IDeltaIndexService>(), (IMapperProvider) new TestMapperProvider(), 
=======

            var deltaIndexService = new DeltaIndexService(new InMemoryRepository<DeltaIndexDao, string>());
            _deltaHeightRequestObserver = new DeltaHeightRequestObserver(peerSettings,
                deltaIndexService,
                new TestMapperProvider(),
>>>>>>> 73c28945
                _subbedLogger
            );
        }

        [Fact]
        public async Task Can_Process_DeltaHeightRequest_Correctly()
        {
            var deltaHeightRequestMessage = new LatestDeltaHashRequest();

            var fakeContext = Substitute.For<IChannelHandlerContext>();
            var channeledAny = new ObserverDto(fakeContext,
                deltaHeightRequestMessage.ToProtocolMessage(PeerIdHelper.GetPeerId(),
                    CorrelationId.GenerateCorrelationId()));
            var observableStream = new[] {channeledAny}.ToObservable(_testScheduler);

            _deltaHeightRequestObserver.StartObserving(observableStream);

            _testScheduler.Start();

            var hash = MultiHash.ComputeHash(new byte[32]);
            var cid = new Cid {Hash = hash};

            await fakeContext.Channel.ReceivedWithAnyArgs(1)
               .WriteAndFlushAsync(new LatestDeltaHashResponse
                {
<<<<<<< HEAD
                    Result = new DeltaIndex {Cid = deltaHash.Digest.ToByteString(), Height = 100}
=======
                    Result = new DeltaIndex {Cid = cid.ToArray().ToByteString(), Height = 0}
>>>>>>> 73c28945
                }.ToProtocolMessage(PeerIdHelper.GetPeerId(), CorrelationId.GenerateCorrelationId()))
               .ConfigureAwait(false);

            _subbedLogger.ReceivedWithAnyArgs(1);
        }

        public void Dispose() { _deltaHeightRequestObserver?.Dispose(); }
    }
}<|MERGE_RESOLUTION|>--- conflicted
+++ resolved
@@ -24,20 +24,11 @@
 using System;
 using System.Reactive.Linq;
 using System.Threading.Tasks;
-<<<<<<< HEAD
-using Catalyst.Core.Lib.DAO;
-=======
-using Catalyst.Core.Lib.DAO.Ledger;
->>>>>>> 73c28945
 using Catalyst.Core.Lib.Extensions;
 using Catalyst.Core.Lib.IO.Messaging.Correlation;
 using Catalyst.Core.Lib.IO.Messaging.Dto;
 using Catalyst.Core.Lib.P2P.IO.Observers;
-<<<<<<< HEAD
 using Catalyst.Core.Lib.Service;
-=======
-using Catalyst.Core.Modules.Ledger.Service;
->>>>>>> 73c28945
 using Catalyst.Protocol.Deltas;
 using Catalyst.Protocol.IPPN;
 using Catalyst.TestUtils;
@@ -47,10 +38,6 @@
 using MultiFormats;
 using NSubstitute;
 using Serilog;
-<<<<<<< HEAD
-=======
-using SharpRepository.InMemoryRepository;
->>>>>>> 73c28945
 using Xunit;
 
 namespace Catalyst.Core.Lib.Tests.UnitTests.P2P.IO.Observers
@@ -66,15 +53,8 @@
             _testScheduler = new TestScheduler();
             _subbedLogger = Substitute.For<ILogger>();
             var peerSettings = PeerIdHelper.GetPeerId("sender").ToSubstitutedPeerSettings();
-<<<<<<< HEAD
-            _deltaHeightRequestObserver = new DeltaHeightRequestObserver(peerSettings, Substitute.For<IDeltaIndexService>(), (IMapperProvider) new TestMapperProvider(), 
-=======
-
-            var deltaIndexService = new DeltaIndexService(new InMemoryRepository<DeltaIndexDao, string>());
             _deltaHeightRequestObserver = new DeltaHeightRequestObserver(peerSettings,
-                deltaIndexService,
-                new TestMapperProvider(),
->>>>>>> 73c28945
+                Substitute.For<IDeltaIndexService>(), new TestMapperProvider(), new Abstractions.Sync.SyncState() { IsSynchronized = true },
                 _subbedLogger
             );
         }
@@ -88,24 +68,20 @@
             var channeledAny = new ObserverDto(fakeContext,
                 deltaHeightRequestMessage.ToProtocolMessage(PeerIdHelper.GetPeerId(),
                     CorrelationId.GenerateCorrelationId()));
-            var observableStream = new[] {channeledAny}.ToObservable(_testScheduler);
+            var observableStream = new[] { channeledAny }.ToObservable(_testScheduler);
 
             _deltaHeightRequestObserver.StartObserving(observableStream);
 
             _testScheduler.Start();
 
             var hash = MultiHash.ComputeHash(new byte[32]);
-            var cid = new Cid {Hash = hash};
+            var cid = new Cid { Hash = hash };
 
             await fakeContext.Channel.ReceivedWithAnyArgs(1)
                .WriteAndFlushAsync(new LatestDeltaHashResponse
-                {
-<<<<<<< HEAD
-                    Result = new DeltaIndex {Cid = deltaHash.Digest.ToByteString(), Height = 100}
-=======
-                    Result = new DeltaIndex {Cid = cid.ToArray().ToByteString(), Height = 0}
->>>>>>> 73c28945
-                }.ToProtocolMessage(PeerIdHelper.GetPeerId(), CorrelationId.GenerateCorrelationId()))
+               {
+                   DeltaIndex = new DeltaIndex { Cid = cid.ToArray().ToByteString(), Height = 100 }
+               }.ToProtocolMessage(PeerIdHelper.GetPeerId(), CorrelationId.GenerateCorrelationId()))
                .ConfigureAwait(false);
 
             _subbedLogger.ReceivedWithAnyArgs(1);
