#region LICENSE

/**
* Copyright (c) 2019 Catalyst Network
*
* This file is part of Catalyst.Node <https://github.com/catalyst-network/Catalyst.Node>
*
* Catalyst.Node is free software: you can redistribute it and/or modify
* it under the terms of the GNU General Public License as published by
* the Free Software Foundation, either version 2 of the License, or
* (at your option) any later version.
*
* Catalyst.Node is distributed in the hope that it will be useful,
* but WITHOUT ANY WARRANTY; without even the implied warranty of
* MERCHANTABILITY or FITNESS FOR A PARTICULAR PURPOSE. See the
* GNU General Public License for more details.
*
* You should have received a copy of the GNU General Public License
* along with Catalyst.Node. If not, see <https://www.gnu.org/licenses/>.
*/

#endregion

using System;
using System.Reactive.Linq;
using System.Threading.Tasks;
using Catalyst.Core.Lib.DAO.Ledger;
using Catalyst.Core.Lib.Extensions;
using Catalyst.Core.Lib.IO.Messaging.Correlation;
using Catalyst.Core.Lib.IO.Messaging.Dto;
using Catalyst.Core.Lib.P2P.IO.Observers;
using Catalyst.Core.Lib.Util;
using Catalyst.Core.Modules.Hashing;
using Catalyst.Core.Modules.Ledger.Service;
using Catalyst.Protocol.Deltas;
using Catalyst.Protocol.IPPN;
using Catalyst.TestUtils;
using DotNetty.Transport.Channels;
using Google.Protobuf;
using Microsoft.Reactive.Testing;
using MultiFormats.Registry;
using NSubstitute;
using Serilog;
<<<<<<< HEAD
=======
using SharpRepository.InMemoryRepository;
>>>>>>> 73c28945
using Xunit;

namespace Catalyst.Core.Lib.Tests.UnitTests.P2P.IO.Observers
{
    public sealed class DeltaHistoryRequestObserverTests : IDisposable
    {
        private readonly TestScheduler _testScheduler;
        private readonly ILogger _subbedLogger;
        private readonly DeltaHistoryRequestObserver _deltaHistoryRequestObserver;

        public DeltaHistoryRequestObserverTests()
        {
            _testScheduler = new TestScheduler();
            _subbedLogger = Substitute.For<ILogger>();
            
            var peerSettings = PeerIdHelper.GetPeerId("sender").ToSubstitutedPeerSettings();
            var deltaIndexService = new DeltaIndexService(new InMemoryRepository<DeltaIndexDao, string>());

            _deltaHistoryRequestObserver = new DeltaHistoryRequestObserver(peerSettings,
                deltaIndexService,
                new TestMapperProvider(), 
                _subbedLogger
            );
        }

        [Fact]
        public async Task Can_Process_DeltaHeightRequest_Correctly()
        {
            var fakeContext = Substitute.For<IChannelHandlerContext>();
            var deltaHistoryRequestMessage = new DeltaHistoryRequest();
            
            var channeledAny = new ObserverDto(fakeContext,
                deltaHistoryRequestMessage.ToProtocolMessage(PeerIdHelper.GetPeerId(),
                    CorrelationId.GenerateCorrelationId()
                )
            );
            
            var observableStream = new[] {channeledAny}.ToObservable(_testScheduler);
            
            _deltaHistoryRequestObserver.StartObserving(observableStream);
            _testScheduler.Start();

            var response = new DeltaHistoryResponse();
            var hp = new HashProvider(HashingAlgorithm.GetAlgorithmMetadata("blake2b-256"));
            var lastDeltaHash = hp.ComputeMultiHash(ByteUtil.GenerateRandomByteArray(32));

            for (uint x = 0; x < 10; x++)
            {
                var delta = new Delta
                {
                    PreviousDeltaDfsHash = lastDeltaHash.Digest.ToByteString()
                };

                var index = new DeltaIndex
                {
                    Height = 10,
                    Cid = delta.ToByteString()
                };

                response.Result.Add(index);
                lastDeltaHash = hp.ComputeMultiHash(ByteUtil.GenerateRandomByteArray(32));
            }
            
            await fakeContext.Channel.ReceivedWithAnyArgs(1)
               .WriteAndFlushAsync(response.ToProtocolMessage(PeerIdHelper.GetPeerId(), CorrelationId.GenerateCorrelationId())).ConfigureAwait(false);
            
            _subbedLogger.ReceivedWithAnyArgs(1);
        }
        
        public void Dispose()
        {
            _deltaHistoryRequestObserver?.Dispose();
        }
    }
}<|MERGE_RESOLUTION|>--- conflicted
+++ resolved
@@ -29,9 +29,9 @@
 using Catalyst.Core.Lib.IO.Messaging.Correlation;
 using Catalyst.Core.Lib.IO.Messaging.Dto;
 using Catalyst.Core.Lib.P2P.IO.Observers;
+using Catalyst.Core.Lib.Service;
 using Catalyst.Core.Lib.Util;
 using Catalyst.Core.Modules.Hashing;
-using Catalyst.Core.Modules.Ledger.Service;
 using Catalyst.Protocol.Deltas;
 using Catalyst.Protocol.IPPN;
 using Catalyst.TestUtils;
@@ -41,10 +41,7 @@
 using MultiFormats.Registry;
 using NSubstitute;
 using Serilog;
-<<<<<<< HEAD
-=======
 using SharpRepository.InMemoryRepository;
->>>>>>> 73c28945
 using Xunit;
 
 namespace Catalyst.Core.Lib.Tests.UnitTests.P2P.IO.Observers
@@ -104,7 +101,7 @@
                     Cid = delta.ToByteString()
                 };
 
-                response.Result.Add(index);
+                response.DeltaIndex.Add(index);
                 lastDeltaHash = hp.ComputeMultiHash(ByteUtil.GenerateRandomByteArray(32));
             }
             
