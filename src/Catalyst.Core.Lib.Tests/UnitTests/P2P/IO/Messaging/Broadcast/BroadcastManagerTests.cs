#region LICENSE

/**
* Copyright (c) 2019 Catalyst Network
*
* This file is part of Catalyst.Node <https://github.com/catalyst-network/Catalyst.Node>
*
* Catalyst.Node is free software: you can redistribute it and/or modify
* it under the terms of the GNU General Public License as published by
* the Free Software Foundation, either version 2 of the License, or
* (at your option) any later version.
*
* Catalyst.Node is distributed in the hope that it will be useful,
* but WITHOUT ANY WARRANTY; without even the implied warranty of
* MERCHANTABILITY or FITNESS FOR A PARTICULAR PURPOSE. See the
* GNU General Public License for more details.
*
* You should have received a copy of the GNU General Public License
* along with Catalyst.Node. If not, see <https://www.gnu.org/licenses/>.
*/

#endregion

using System;
using System.Threading.Tasks;
using Catalyst.Abstractions.Cryptography;
using Catalyst.Abstractions.IO.Messaging.Correlation;
using Catalyst.Abstractions.KeySigner;
using Catalyst.Abstractions.P2P;
using Catalyst.Abstractions.P2P.IO.Messaging.Broadcast;
using Catalyst.Core.Lib.Extensions;
using Catalyst.Core.Lib.IO.Messaging.Dto;
using Catalyst.Core.Lib.P2P.IO.Messaging.Broadcast;
using Catalyst.Core.Lib.P2P.Models;
<<<<<<< HEAD
using Catalyst.Core.Lib.P2P.Service;
=======
using Catalyst.Core.Lib.P2P.Repository;
using Catalyst.Core.Lib.Tests.Fakes;
using Catalyst.Core.Lib.Tests.IntegrationTests.P2P.IO.Transport.Channels;
>>>>>>> 01723eb1
using Catalyst.Protocol.Peer;
using Catalyst.TestUtils;
using FluentAssertions;
using Microsoft.Extensions.Caching.Memory;
using NSubstitute;
using Serilog;
using SharpRepository.InMemoryRepository;
using Xunit;

namespace Catalyst.Core.Lib.Tests.UnitTests.P2P.IO.Messaging.Broadcast
{
    public sealed class BroadcastManagerTests : IDisposable
    {
        private readonly IPeerService _peers;
        private readonly IMemoryCache _cache;
        private readonly FakeKeySigner _keySigner;
        private readonly PeerId _senderPeerId;
        private readonly IPeerSettings _peerSettings;

        public BroadcastManagerTests()
        {
            _senderPeerId = PeerIdHelper.GetPeerId("sender");
            _keySigner = FakeKeySigner.SignOnly();
            _keySigner.CryptoContext.SignatureLength.Returns(64);
            _peers = new PeerService(new InMemoryRepository<Peer, string>());
            _cache = new MemoryCache(new MemoryCacheOptions());
            _peerSettings = _senderPeerId.ToSubstitutedPeerSettings();
        }

        [Fact]
        public async Task Can_Increase_Broadcast_Count_When_Broadcast_Owner_Broadcasting()
        {
            await TestBroadcast(100, _senderPeerId,
                BroadcastManager.BroadcastOwnerMaximumGossipPeersPerRound).ConfigureAwait(false);
        }

        [Fact]
        public async Task Can_Increase_Broadcast_Count_When_Broadcasting()
        {
            await TestBroadcast(100, 
                PeerIdHelper.GetPeerId("AnotherBroadcaster"),
                BroadcastManager.MaxGossipPeersPerRound).ConfigureAwait(false);
        }

        [Fact]
        public async Task Can_Broadcast_Message_When_Not_Enough_Peers_To_Gossip()
        {
            var peerCount = BroadcastManager.MaxGossipPeersPerRound - 1;
            await TestBroadcast(peerCount, _senderPeerId,
                peerCount).ConfigureAwait(false);
        }

        private async Task TestBroadcast(int peerCount, PeerId broadcaster, int expectedBroadcastCount)
        {
            PopulatePeers(peerCount);
            var correlationId = await BroadcastMessage(broadcaster)
               .ConfigureAwait(false);

            _cache.TryGetValue(correlationId.Id, out BroadcastMessage value);

            value.BroadcastCount.Should().Be((uint) expectedBroadcastCount);
            value.ReceivedCount.Should().Be(0);
        }

        [Theory]
        [InlineData(1)]
        [InlineData(6)]
        [InlineData(3)]
        public async Task Can_Increase_Received_Count_When_Broadcast_Message_Is_Received(int receivedCount)
        {
            PopulatePeers(100);

            var peerId = PeerIdHelper.GetPeerId("1");
            var senderIdentifier = PeerIdHelper.GetPeerId("sender");

            IBroadcastManager broadcastMessageHandler = new BroadcastManager(
                _peers,
                _peerSettings,
                _cache, 
                Substitute.For<IPeerClient>(), 
                _keySigner,
                Substitute.For<ILogger>());

            var messageDto = new MessageDto(
                TransactionHelper.GetPublicTransaction().ToProtocolMessage(senderIdentifier),
                peerId
            );

            var gossipDto = messageDto.Content
               .ToProtocolMessage(senderIdentifier, messageDto.CorrelationId);

            await broadcastMessageHandler.ReceiveAsync(gossipDto);

            _cache.TryGetValue(messageDto.CorrelationId.Id, out BroadcastMessage value);
            value.ReceivedCount.Should().Be(1);

            for (var i = 0; i < receivedCount; i++)
            {
                await broadcastMessageHandler.ReceiveAsync(gossipDto);
            }

            _cache.TryGetValue(messageDto.CorrelationId.Id, out value);
            value.ReceivedCount.Should().Be(receivedCount + 1);
        }

        private async Task<ICorrelationId> BroadcastMessage(PeerId broadcaster)
        {
            var gossipMessageHandler = new
                BroadcastManager( 
                    _peers,
                    _peerSettings,
                    _cache, 
                    Substitute.For<IPeerClient>(), 
                    _keySigner, 
                    Substitute.For<ILogger>());

            var innerMessage = TransactionHelper.GetPublicTransaction()
               .ToProtocolMessage(broadcaster);

            await gossipMessageHandler.BroadcastAsync(innerMessage);
            return innerMessage.CorrelationId.ToCorrelationId();
        }

        private void PopulatePeers(int count)
        {
            for (var i = 10; i < count + 10; i++)
            {
                _peers.Add(new Peer
                {
                    PeerId = PeerIdHelper.GetPeerId(i.ToString())
                });
            }
        }

        public void Dispose()
        {
            _cache.Dispose();
            _peers.Dispose();
        }
    }
}<|MERGE_RESOLUTION|>--- conflicted
+++ resolved
@@ -23,22 +23,15 @@
 
 using System;
 using System.Threading.Tasks;
-using Catalyst.Abstractions.Cryptography;
 using Catalyst.Abstractions.IO.Messaging.Correlation;
-using Catalyst.Abstractions.KeySigner;
 using Catalyst.Abstractions.P2P;
 using Catalyst.Abstractions.P2P.IO.Messaging.Broadcast;
 using Catalyst.Core.Lib.Extensions;
 using Catalyst.Core.Lib.IO.Messaging.Dto;
 using Catalyst.Core.Lib.P2P.IO.Messaging.Broadcast;
 using Catalyst.Core.Lib.P2P.Models;
-<<<<<<< HEAD
 using Catalyst.Core.Lib.P2P.Service;
-=======
-using Catalyst.Core.Lib.P2P.Repository;
 using Catalyst.Core.Lib.Tests.Fakes;
-using Catalyst.Core.Lib.Tests.IntegrationTests.P2P.IO.Transport.Channels;
->>>>>>> 01723eb1
 using Catalyst.Protocol.Peer;
 using Catalyst.TestUtils;
 using FluentAssertions;
@@ -78,7 +71,7 @@
         [Fact]
         public async Task Can_Increase_Broadcast_Count_When_Broadcasting()
         {
-            await TestBroadcast(100, 
+            await TestBroadcast(100,
                 PeerIdHelper.GetPeerId("AnotherBroadcaster"),
                 BroadcastManager.MaxGossipPeersPerRound).ConfigureAwait(false);
         }
@@ -117,8 +110,8 @@
             IBroadcastManager broadcastMessageHandler = new BroadcastManager(
                 _peers,
                 _peerSettings,
-                _cache, 
-                Substitute.For<IPeerClient>(), 
+                _cache,
+                Substitute.For<IPeerClient>(),
                 _keySigner,
                 Substitute.For<ILogger>());
 
@@ -147,12 +140,12 @@
         private async Task<ICorrelationId> BroadcastMessage(PeerId broadcaster)
         {
             var gossipMessageHandler = new
-                BroadcastManager( 
+                BroadcastManager(
                     _peers,
                     _peerSettings,
-                    _cache, 
-                    Substitute.For<IPeerClient>(), 
-                    _keySigner, 
+                    _cache,
+                    Substitute.For<IPeerClient>(),
+                    _keySigner,
                     Substitute.For<ILogger>());
 
             var innerMessage = TransactionHelper.GetPublicTransaction()
