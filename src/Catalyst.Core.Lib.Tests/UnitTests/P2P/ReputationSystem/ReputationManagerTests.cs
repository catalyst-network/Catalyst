--- conflicted
+++ resolved
@@ -79,11 +79,7 @@
             _subbedPeerRepository.ReceivedWithAnyArgs(1).Update(Arg.Is(subbedPeer));
         }
 
-<<<<<<< HEAD
-        [Fact]
-=======
         [Test]
->>>>>>> 8cc0c540
         public void Receiving_IPeerReputationChange_Can_Increase_Rep()
         {
             var peerReputationChange = Substitute.For<IPeerReputationChange>();
@@ -111,11 +107,7 @@
             _subbedPeerRepository.ReceivedWithAnyArgs(1).Update(Arg.Is<Peer>(r => r.Reputation == 200));
         }
 
-<<<<<<< HEAD
-        [Fact]
-=======
         [Test]
->>>>>>> 8cc0c540
         public void Receiving_IPeerReputationChange_Can_Decrease_Rep()
         {
             var peerReputationChange = Substitute.For<IPeerReputationChange>();
