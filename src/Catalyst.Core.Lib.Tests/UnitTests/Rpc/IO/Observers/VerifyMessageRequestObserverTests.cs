#region LICENSE

/**
* Copyright (c) 2019 Catalyst Network
*
* This file is part of Catalyst.Node <https://github.com/catalyst-network/Catalyst.Node>
*
* Catalyst.Node is free software: you can redistribute it and/or modify
* it under the terms of the GNU General Public License as published by
* the Free Software Foundation, either version 2 of the License, or
* (at your option) any later version.
*
* Catalyst.Node is distributed in the hope that it will be useful,
* but WITHOUT ANY WARRANTY; without even the implied warranty of
* MERCHANTABILITY or FITNESS FOR A PARTICULAR PURPOSE. See the
* GNU General Public License for more details.
*
* You should have received a copy of the GNU General Public License
* along with Catalyst.Node. If not, see <https://www.gnu.org/licenses/>.
*/

#endregion

using Catalyst.Abstractions.KeySigner;
using Catalyst.Core.Lib.Extensions;
using Catalyst.Core.Modules.Cryptography.BulletProofs;
using Catalyst.Core.Modules.Rpc.Server.IO.Observers;
using Catalyst.Protocol.Rpc.Node;
using Catalyst.TestUtils;
using DotNetty.Transport.Channels;
using FluentAssertions;
using Google.Protobuf;
using NSubstitute;
using Serilog;
using System.Linq;
using Catalyst.Abstractions.P2P;
using Catalyst.Core.Lib.Cryptography;
using Catalyst.Core.Lib.IO.Messaging.Dto;
using Catalyst.Protocol.Cryptography;
using Catalyst.Protocol.Network;
using Catalyst.Protocol.Peer;
using Xunit;

namespace Catalyst.Core.Lib.Tests.UnitTests.Rpc.IO.Observers
{
    public sealed class VerifyMessageRequestObserverTests
    {
        private readonly IKeySigner _keySigner;
        private readonly VerifyMessageRequestObserver _verifyMessageRequestObserver;
        private readonly IChannelHandlerContext _fakeContext;
        private readonly PeerId _testPeerId;
        private readonly VerifyMessageRequest _verifyMessageRequest;
        private readonly SigningContext _signingContext;

        public VerifyMessageRequestObserverTests()
        {
            _signingContext = new SigningContext
            {
                NetworkType = NetworkType.Devnet,
                SignatureType = SignatureType.ProtocolRpc
            };

            _testPeerId = PeerIdHelper.GetPeerId("TestPeerIdentifier");
<<<<<<< HEAD
            var peerSettings = _testPeerId.ToSubstitutedPeerSettings();
=======
            var peerSettings = Substitute.For<IPeerSettings>();
            peerSettings.PeerId.Returns(_testPeerId);
>>>>>>> 11c60d7d

            _keySigner = Substitute.For<IKeySigner>();
            _keySigner.CryptoContext.Returns(new CryptoContext(new CryptoWrapper()));

            var logger = Substitute.For<ILogger>();
            _fakeContext = Substitute.For<IChannelHandlerContext>();

            var fakeChannel = Substitute.For<IChannel>();
            _fakeContext.Channel.Returns(fakeChannel);
            _verifyMessageRequestObserver = new VerifyMessageRequestObserver(peerSettings, logger, _keySigner);

            _verifyMessageRequest = GetValidVerifyMessageRequest();
        }

        [Fact]
        public void VerifyMessageRequestObserver_Can_Reject_Invalid_Public_Key_Length()
        {
            _verifyMessageRequest.PublicKey = ByteString.CopyFrom(new byte[Ffi.PublicKeyLength + 1]);

            AssertVerifyResponse(false);
        }

        [Fact]
        public void VerifyMessageRequestObserver_Can_Reject_Invalid_Signature_Length()
        {
            _verifyMessageRequest.Signature = ByteString.CopyFrom(new byte[Ffi.SignatureLength + 1]);
            AssertVerifyResponse(false);
        }

        [Fact]
        public void VerifyMessageRequestObserver_Can_Send_True_If_Valid_Signature()
        {
            _keySigner.Verify(default, default, default).ReturnsForAnyArgs(true);
            AssertVerifyResponse(true);
        }

        [Fact]
        public void VerifyMessageRequestObserver_Can_Send_False_Response_If_Verify_Fails()
        {
            _keySigner.Verify(default, default, default).ReturnsForAnyArgs(false);
            AssertVerifyResponse(false);
        }

        private VerifyMessageRequest GetValidVerifyMessageRequest()
        {
            var privateKey = _keySigner.CryptoContext.GeneratePrivateKey();
            var publicKey = privateKey.GetPublicKey();
            var messageToSign = ByteString.CopyFromUtf8("A Message to Sign");

            var verifyMessageRequest = new VerifyMessageRequest
            {
                Message = messageToSign,
                PublicKey = publicKey.Bytes.ToByteString(),
                Signature = _keySigner.CryptoContext.Sign(privateKey, messageToSign.ToByteArray(), _signingContext.ToByteArray()).SignatureBytes.ToByteString(),
                SigningContext = _signingContext
            };

            return verifyMessageRequest;
        }

        private void AssertVerifyResponse(bool valid)
        {
            _verifyMessageRequestObserver.OnNext(new ObserverDto(_fakeContext, _verifyMessageRequest.ToProtocolMessage(_testPeerId)));

            var responseList = _fakeContext.Channel.ReceivedCalls().ToList();
            var response = ((MessageDto) responseList[0].GetArguments()[0]).Content
               .FromProtocolMessage<VerifyMessageResponse>();
            response.IsSignedByKey.Should().Be(valid);
        }
    }
}<|MERGE_RESOLUTION|>--- conflicted
+++ resolved
@@ -61,12 +61,8 @@
             };
 
             _testPeerId = PeerIdHelper.GetPeerId("TestPeerIdentifier");
-<<<<<<< HEAD
+
             var peerSettings = _testPeerId.ToSubstitutedPeerSettings();
-=======
-            var peerSettings = Substitute.For<IPeerSettings>();
-            peerSettings.PeerId.Returns(_testPeerId);
->>>>>>> 11c60d7d
 
             _keySigner = Substitute.For<IKeySigner>();
             _keySigner.CryptoContext.Returns(new CryptoContext(new CryptoWrapper()));
