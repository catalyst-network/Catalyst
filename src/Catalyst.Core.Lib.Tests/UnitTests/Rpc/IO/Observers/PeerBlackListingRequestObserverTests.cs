--- conflicted
+++ resolved
@@ -91,18 +91,10 @@
             return fakePeers;
         }
 
-<<<<<<< HEAD
-        [Theory]
-        [InlineData("good-14", true)]
-        [InlineData("good-22", false)]
-        [InlineData("blacklisted-1", true)]
-        [InlineData("blacklisted-3", false)]
-=======
         [TestCase("good-14", true)]
         [TestCase("good-22", false)]
         [TestCase("blacklisted-1", true)]
         [TestCase("blacklisted-3", false)]
->>>>>>> 8cc0c540
         public void PeerBlackListingRequestObserver_should_set_Blacklist_flag_on_known_peers(string publicKeySeed,
             bool blacklist)
         {
@@ -121,14 +113,8 @@
             responseContent.PublicKey.Should().BeEquivalentTo(targetedId.PublicKey);
         }
 
-<<<<<<< HEAD
-        [Theory]
-        [InlineData("unknown-1", false)]
-        [InlineData("unknown-2", false)]
-=======
         [TestCase("unknown-1", false)]
         [TestCase("unknown-2", false)]
->>>>>>> 8cc0c540
         public void PeerBlackListingRequestObserver_should_not_set_Blacklist_flag_on_unknown_peers(string publicKeySeed,
             bool blacklist)
         {
