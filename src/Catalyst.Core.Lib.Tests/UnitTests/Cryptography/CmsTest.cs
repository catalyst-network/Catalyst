--- conflicted
+++ resolved
@@ -32,10 +32,7 @@
 using Catalyst.Core.Modules.Keystore;
 using Catalyst.TestUtils;
 using Makaretu.Dns;
-<<<<<<< HEAD
-=======
 using NSubstitute;
->>>>>>> 1d003e5b
 using Xunit;
 using Xunit.Abstractions;
 
@@ -47,11 +44,7 @@
 
         public CmsTest(ITestOutputHelper output) : base(output)
         {
-<<<<<<< HEAD
-            var dfsOptions = new DfsOptions(new BlockOptions(), new DiscoveryOptions(), new RepositoryOptions(FileSystem, Constants.DfsDataSubDir), new DotClient());
-=======
             var dfsOptions = new DfsOptions(new BlockOptions(), new DiscoveryOptions(), new RepositoryOptions(FileSystem, Constants.DfsDataSubDir), Substitute.For<KeyChainOptions>(), Substitute.For<SwarmOptions>(), Substitute.For<IDnsClient>());
->>>>>>> 1d003e5b
             _keyStoreService = new KeyStoreService(dfsOptions)
             {
                 Options = dfsOptions.KeyChain
