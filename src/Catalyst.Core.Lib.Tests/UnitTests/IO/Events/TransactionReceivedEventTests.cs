--- conflicted
+++ resolved
@@ -23,14 +23,12 @@
 
 using System.Linq;
 using Catalyst.Abstractions.Mempool;
-using Catalyst.Abstractions.P2P;
 using Catalyst.Abstractions.P2P.IO.Messaging.Broadcast;
 using Catalyst.Abstractions.Validators;
 using Catalyst.Core.Lib.DAO;
 using Catalyst.Core.Lib.Extensions;
 using Catalyst.Core.Lib.IO.Events;
 using Catalyst.Core.Lib.IO.Messaging.Correlation;
-using Catalyst.Protocol.Network;
 using Catalyst.Protocol.Rpc.Node;
 using Catalyst.Protocol.Wire;
 using Catalyst.TestUtils;
@@ -48,15 +46,10 @@
         private readonly ITransactionValidator _transactionValidator;
         private readonly IBroadcastManager _broadcastManager;
         private readonly TransactionReceivedEvent _transactionReceivedEvent;
-<<<<<<< HEAD
-=======
-        private readonly IPeerSettings _peerSettings;
-        private readonly TestMapperProvider _mapperProvider;
->>>>>>> cca201a4
 
         public TransactionReceivedEventTests()
         {
-            _mapperProvider = new TestMapperProvider();
+            var mapperProvider = new TestMapperProvider();
 
             _mempool = Substitute.For<IMempool<TransactionBroadcastDao>>();
             _transactionValidator = Substitute.For<ITransactionValidator>();
@@ -64,11 +57,7 @@
             _transactionReceivedEvent = new TransactionReceivedEvent(_transactionValidator,
                 _mempool,
                 _broadcastManager,
-<<<<<<< HEAD
-=======
-                _peerSettings,
-                _mapperProvider,
->>>>>>> cca201a4
+                mapperProvider,
                 Substitute.For<ILogger>());
         }
 
