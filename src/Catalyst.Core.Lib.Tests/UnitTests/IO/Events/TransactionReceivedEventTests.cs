--- conflicted
+++ resolved
@@ -45,17 +45,10 @@
 {
     public sealed class TransactionReceivedEventTests
     {
-<<<<<<< HEAD
-        private readonly IMempool<PublicEntryDao> _mempool;
-        private readonly ITransactionValidator _transactionValidator;
-        private readonly IBroadcastManager _broadcastManager;
-        private readonly TransactionReceivedEvent _transactionReceivedEvent;
-=======
         private IMempool<PublicEntryDao> _mempool;
         private ITransactionValidator _transactionValidator;
         private IBroadcastManager _broadcastManager;
         private TransactionReceivedEvent _transactionReceivedEvent;
->>>>>>> 8cc0c540
 
         [SetUp]
         public void Init()
@@ -76,21 +69,13 @@
         {
             _transactionValidator.ValidateTransaction(Arg.Any<PublicEntry>())
                .Returns(false);
-<<<<<<< HEAD
-            _transactionReceivedEvent.OnTransactionReceived(new TransactionBroadcast {PublicEntry = new PublicEntry()}
-=======
             _transactionReceivedEvent.OnTransactionReceived(new TransactionBroadcast {PublicEntry = new PublicEntry{SenderAddress = new byte[32].ToByteString()}}
->>>>>>> 8cc0c540
                    .ToProtocolMessage(PeerIdHelper.GetPeerId(), CorrelationId.GenerateCorrelationId())).Should()
                .Be(ResponseCode.Error);
             _broadcastManager.DidNotReceiveWithAnyArgs()?.BroadcastAsync(default);
         }
 
-<<<<<<< HEAD
-        [Fact]
-=======
         [Test]
->>>>>>> 8cc0c540
         public void Can_Send_Exists_If_Mempool_Contains_Transaction()
         {
             var transaction = TransactionHelper.GetPublicTransaction();
