--- conflicted
+++ resolved
@@ -38,7 +38,6 @@
     [Category(Traits.IntegrationTest)] 
     public sealed class IpIntegrationTests
     {
-<<<<<<< HEAD
         //todo issue: https://github.com/catalyst-network/Catalyst/issues/1234
         //[Test]
         //[Property(Traits.TestType, Traits.IntegrationTest)]
@@ -51,18 +50,6 @@
         //                ? Observable.Timer(TimeSpan.FromSeconds(5)).Select(_ => o)
         //                : Observable.Return(o);
         //        }).Merge();
-=======
-        [Test]
-        public async Task GetPublicIp_should_not_wait_for_longest_response()
-        {
-            var delayedObservable = Ip.DefaultIpEchoUrls
-               .Select((o, i) =>
-                {
-                    return i != 2
-                        ? Observable.Timer(TimeSpan.FromSeconds(5)).Select(_ => o)
-                        : Observable.Return(o);
-                }).Merge();
->>>>>>> 8cc0c540
 
         //    var stopWatch = new Stopwatch();
 
