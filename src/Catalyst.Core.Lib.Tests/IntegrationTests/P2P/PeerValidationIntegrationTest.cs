#region LICENSE

/**
* Copyright (c) 2019 Catalyst Network
*
* This file is part of Catalyst.Node <https://github.com/catalyst-network/Catalyst.Node>
*
* Catalyst.Node is free software: you can redistribute it and/or modify
* it under the terms of the GNU General Public License as published by
* the Free Software Foundation, either version 2 of the License, or
* (at your option) any later version.
*
* Catalyst.Node is distributed in the hope that it will be useful,
* but WITHOUT ANY WARRANTY; without even the implied warranty of
* MERCHANTABILITY or FITNESS FOR A PARTICULAR PURPOSE. See the
* GNU General Public License for more details.
*
* You should have received a copy of the GNU General Public License
* along with Catalyst.Node. If not, see <https://www.gnu.org/licenses/>.
*/

#endregion

using System.Collections.Generic;
using System.Net;
using System.Threading.Tasks;
using Autofac;
using Catalyst.Abstractions.Cli;
using Catalyst.Abstractions.Cryptography;
using Catalyst.Abstractions.IO.Observers;
using Catalyst.Abstractions.KeySigner;
using Catalyst.Abstractions.Keystore;
using Catalyst.Abstractions.P2P;
using Catalyst.Abstractions.P2P.Discovery;
using Catalyst.Abstractions.P2P.IO.Messaging.Broadcast;
using Catalyst.Abstractions.P2P.IO.Messaging.Correlation;
using Catalyst.Abstractions.P2P.Protocols;
using Catalyst.Abstractions.Types;
using Catalyst.Core.Lib.Cli;
using Catalyst.Core.Lib.Extensions;
using Catalyst.Core.Lib.IO.EventLoop;
using Catalyst.Core.Lib.P2P;
using Catalyst.Core.Lib.P2P.IO.Transport.Channels;
using Catalyst.Core.Lib.P2P.Protocols;
using Catalyst.Core.Modules.Cryptography.BulletProofs;
using Catalyst.Core.Modules.Hashing;
using Catalyst.Core.Modules.KeySigner;
using Catalyst.Core.Modules.Keystore;
using Catalyst.TestUtils;
using FluentAssertions;
using Lib.P2P;
using MultiFormats;
using NSubstitute;
using NUnit.Framework;
using Serilog;

namespace Catalyst.Core.Lib.Tests.IntegrationTests.P2P
{
    [TestFixture]
    [Category(Traits.IntegrationTest)] 
    public sealed class PeerValidationIntegrationTest : FileSystemBasedTest
    {
        private IPeerService _peerService;
        private IPeerChallengeRequest _peerChallengeRequest;
        private PeerSettings _peerSettings;

        [SetUp]
        public void Init()
        {
            Setup(TestContext.CurrentContext);

            var logger = Substitute.For<ILogger>();

            var keyRegistry = TestKeyRegistry.MockKeyRegistry();
            ContainerProvider.ContainerBuilder.RegisterInstance(keyRegistry).As<IKeyRegistry>();

            ContainerProvider.ContainerBuilder.RegisterModule(new CoreLibProvider());
            ContainerProvider.ContainerBuilder.RegisterModule(new KeystoreModule());
            ContainerProvider.ContainerBuilder.RegisterModule(new KeySignerModule());
            ContainerProvider.ContainerBuilder.RegisterModule(new HashingModule());
            ContainerProvider.ContainerBuilder.RegisterModule(new BulletProofsModule());

            ContainerProvider.ContainerBuilder.RegisterType<ConsoleUserOutput>().As<IUserOutput>();
            ContainerProvider.ContainerBuilder.RegisterType<ConsoleUserInput>().As<IUserInput>();

            var passwordManager = Substitute.For<IPasswordManager>();
            passwordManager.RetrieveOrPromptAndAddPasswordToRegistry(Arg.Is(PasswordRegistryTypes.DefaultNodePassword), Arg.Any<string>()).Returns(TestPasswordReader.BuildSecureStringPassword("test"));
            ContainerProvider.ContainerBuilder.RegisterInstance(passwordManager).As<IPasswordManager>();

            _peerSettings = (PeerSettings) ContainerProvider.Container.Resolve<IPeerSettings>();

            ContainerProvider.ContainerBuilder.Register(c =>
            {
                var peerClient = c.Resolve<IPeerClient>();
                peerClient.StartAsync().ConfigureAwait(false).GetAwaiter().GetResult();
                return new PeerChallengeRequest(logger, peerClient, _peerSettings, 10);
            }).As<IPeerChallengeRequest>().SingleInstance();

            
            _peerChallengeRequest = ContainerProvider.Container.Resolve<IPeerChallengeRequest>();

            var eventLoopGroupFactoryConfiguration = new EventLoopGroupFactoryConfiguration
            {
                TcpClientHandlerWorkerThreads = 2,
                TcpServerHandlerWorkerThreads = 3,
                UdpServerHandlerWorkerThreads = 4,
                UdpClientHandlerWorkerThreads = 5
            };

            var keySigner = ContainerProvider.Container.Resolve<IKeySigner>(); // @@

            _peerService = new PeerService(
                new UdpServerEventLoopGroupFactory(eventLoopGroupFactoryConfiguration),
                new PeerServerChannelFactory(ContainerProvider.Container.Resolve<IPeerMessageCorrelationManager>(),
                    ContainerProvider.Container.Resolve<IBroadcastManager>(),
                    keySigner,
                    ContainerProvider.Container.Resolve<IPeerIdValidator>(),
                    ContainerProvider.Container.Resolve<IPeerSettings>()),
                new DiscoveryHelper.DevDiscover(),
                ContainerProvider.Container.Resolve<IEnumerable<IP2PMessageObserver>>(),
                _peerSettings,
                ContainerProvider.Container.Resolve<ILogger>(),
                ContainerProvider.Container.Resolve<IHealthChecker>());

            _peerService.StartAsync().Wait();
        }

        // [Fact(Skip = "this wont work as it tries to connect to a real node!! We need to instantiate two sockets here")]
        // public async Task PeerChallenge_PeerIdentifiers_Expect_To_Succeed_Valid_IP_Port_PublicKey()
        // {
        //     // await Setup().ConfigureAwait(false);
        //     // var valid = await RunPeerChallengeTask(_peerSettings.PublicKey, _peerSettings.BindAddress,
        //     //     _peerSettings.Port).ConfigureAwait(false);
        //     //
        //     // valid.Should().BeTrue();
        // }

        [Theory]
<<<<<<< HEAD
        [Property(Traits.TestType, Traits.IntegrationTest)]
        [TestCase("42Bm3dA9xKjnMYp5CztnUYqEme4Y46suNCvKx6ueDhz", "92.207.178.198", 1574)]
        [TestCase("483NWsFHJ5UrTRf8q6Ew3E8mD89i9cXyaxxFM1sSn4q1", "198.51.100.3", 2524)]
=======
        [TestCase("ftqm5kpzpo7bvl6e53q5j6mmrjwupbbiuszpsopxvjodkkqqiusa", "92.207.178.198", 1574)]
        [TestCase("fzqm5kpzpo7bvl5e53q5j6mmrjwupbbiuszpsopxvjodkkqqiusd", "198.51.100.3", 2524)]
>>>>>>> 8cc0c540
        public async Task PeerChallenge_PeerIdentifiers_Expect_To_Fail_IP_Port_PublicKey(string publicKey,
            string ip,
            int port)
        {
            var valid = await RunPeerChallengeTask(publicKey, IPAddress.Parse(ip), port).ConfigureAwait(false);

            valid.Should().BeFalse();
        }

        private async Task<bool> RunPeerChallengeTask(string publicKey, IPAddress ip, int port)
        {
            TestContext.WriteLine(publicKey);
            TestContext.WriteLine(ip.ToString());
            TestContext.WriteLine(port.ToString());

            var recipient = publicKey.BuildPeerIdFromBase58Key(ip, port);

            return await _peerChallengeRequest.ChallengePeerAsync(recipient);
        }

        protected override void Dispose(bool disposing)
        {
            base.Dispose(true);
            _peerService?.Dispose();
        }
    }
}<|MERGE_RESOLUTION|>--- conflicted
+++ resolved
@@ -136,14 +136,8 @@
         // }
 
         [Theory]
-<<<<<<< HEAD
-        [Property(Traits.TestType, Traits.IntegrationTest)]
         [TestCase("42Bm3dA9xKjnMYp5CztnUYqEme4Y46suNCvKx6ueDhz", "92.207.178.198", 1574)]
         [TestCase("483NWsFHJ5UrTRf8q6Ew3E8mD89i9cXyaxxFM1sSn4q1", "198.51.100.3", 2524)]
-=======
-        [TestCase("ftqm5kpzpo7bvl6e53q5j6mmrjwupbbiuszpsopxvjodkkqqiusa", "92.207.178.198", 1574)]
-        [TestCase("fzqm5kpzpo7bvl5e53q5j6mmrjwupbbiuszpsopxvjodkkqqiusd", "198.51.100.3", 2524)]
->>>>>>> 8cc0c540
         public async Task PeerChallenge_PeerIdentifiers_Expect_To_Fail_IP_Port_PublicKey(string publicKey,
             string ip,
             int port)
