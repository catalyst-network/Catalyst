--- conflicted
+++ resolved
@@ -25,9 +25,7 @@
 using System.Net;
 using System.Threading.Tasks;
 using Autofac;
-using Catalyst.Abstractions.Cryptography;
 using Catalyst.Abstractions.IO.Observers;
-using Catalyst.Abstractions.KeySigner;
 using Catalyst.Abstractions.Keystore;
 using Catalyst.Abstractions.P2P;
 using Catalyst.Abstractions.P2P.Discovery;
@@ -39,12 +37,7 @@
 using Catalyst.Core.Lib.P2P;
 using Catalyst.Core.Lib.P2P.IO.Transport.Channels;
 using Catalyst.Core.Lib.P2P.Protocols;
-<<<<<<< HEAD
-=======
 using Catalyst.Core.Lib.Tests.Fakes;
-using Catalyst.Core.Lib.Tests.IntegrationTests.P2P.IO.Transport.Channels;
-using Catalyst.Core.Lib.Util;
->>>>>>> 01723eb1
 using Catalyst.Core.Modules.Cryptography.BulletProofs;
 using Catalyst.Core.Modules.Hashing;
 using Catalyst.Core.Modules.KeySigner;
@@ -79,7 +72,8 @@
             _peerSettings = new PeerSettings(ContainerProvider.ConfigurationRoot);
 
             var peerSettings =
-                PeerIdHelper.GetPeerId("sender", _peerSettings.BindAddress, _peerSettings.Port).ToSubstitutedPeerSettings();
+                PeerIdHelper.GetPeerId("sender", _peerSettings.BindAddress, _peerSettings.Port)
+                   .ToSubstitutedPeerSettings();
 
             ContainerProvider.ContainerBuilder.Register(c =>
             {
@@ -101,15 +95,16 @@
                 UdpClientHandlerWorkerThreads = 5
             };
 
-            var keySigner = FakeKeySigner.SignAndVerify(true);
+            var keySigner = FakeKeySigner.SignAndVerify();
 
-            _peerService = new PeerNetworkService(new UdpServerEventLoopGroupFactory(eventLoopGroupFactoryConfiguration),
+            _peerService = new PeerNetworkService(
+                new UdpServerEventLoopGroupFactory(eventLoopGroupFactoryConfiguration),
                 new PeerServerChannelFactory(ContainerProvider.Container.Resolve<IPeerMessageCorrelationManager>(),
                     ContainerProvider.Container.Resolve<IBroadcastManager>(),
                     keySigner,
                     ContainerProvider.Container.Resolve<IPeerIdValidator>(),
                     ContainerProvider.Container.Resolve<IPeerSettings>()),
-                new DiscoveryHelper.DevDiscover(), 
+                new DiscoveryHelper.DevDiscover(),
                 ContainerProvider.Container.Resolve<IEnumerable<IP2PMessageObserver>>(),
                 _peerSettings,
                 ContainerProvider.Container.Resolve<ILogger>(),
@@ -150,7 +145,7 @@
             Output.WriteLine(port.ToString());
 
             var recipient = publicKey.BuildPeerIdFromBase32Key(ip, port);
-            
+
             return await _peerChallengeRequest.ChallengePeerAsync(recipient);
         }
 
