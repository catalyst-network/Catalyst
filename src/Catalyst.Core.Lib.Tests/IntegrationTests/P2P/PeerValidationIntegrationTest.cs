#region LICENSE

/**
* Copyright (c) 2019 Catalyst Network
*
* This file is part of Catalyst.Node <https://github.com/catalyst-network/Catalyst.Node>
*
* Catalyst.Node is free software: you can redistribute it and/or modify
* it under the terms of the GNU General Public License as published by
* the Free Software Foundation, either version 2 of the License, or
* (at your option) any later version.
*
* Catalyst.Node is distributed in the hope that it will be useful,
* but WITHOUT ANY WARRANTY; without even the implied warranty of
* MERCHANTABILITY or FITNESS FOR A PARTICULAR PURPOSE. See the
* GNU General Public License for more details.
*
* You should have received a copy of the GNU General Public License
* along with Catalyst.Node. If not, see <https://www.gnu.org/licenses/>.
*/

#endregion

using System.Collections.Generic;
using System.Net;
using System.Threading.Tasks;
using Autofac;
using Catalyst.Abstractions.Cryptography;
using Catalyst.Abstractions.IO.Observers;
using Catalyst.Abstractions.KeySigner;
using Catalyst.Abstractions.Keystore;
using Catalyst.Abstractions.P2P;
using Catalyst.Abstractions.P2P.Discovery;
using Catalyst.Abstractions.P2P.IO.Messaging.Broadcast;
using Catalyst.Abstractions.P2P.IO.Messaging.Correlation;
using Catalyst.Core.Lib.Extensions;
using Catalyst.Core.Lib.IO.EventLoop;
using Catalyst.Core.Lib.P2P;
using Catalyst.Core.Lib.P2P.IO.Transport.Channels;
using Catalyst.Core.Modules.Cryptography.BulletProofs;
using Catalyst.Core.Modules.Hashing;
using Catalyst.Core.Modules.KeySigner;
using Catalyst.Core.Modules.Keystore;
using Catalyst.TestUtils;
using FluentAssertions;
using NSubstitute;
using Serilog;
using Xunit;
using Xunit.Abstractions;

namespace Catalyst.Core.Lib.Tests.IntegrationTests.P2P
{
    public sealed class PeerValidationIntegrationTest : FileSystemBasedTest
    {
        private IPeerService _peerService;
        private IPeerChallenger _peerChallenger;
        private readonly PeerSettings _peerSettings;

        public PeerValidationIntegrationTest(ITestOutputHelper output) : base(output)
        {
            var logger = Substitute.For<ILogger>();

            var keyRegistry = TestKeyRegistry.MockKeyRegistry();
            ContainerProvider.ContainerBuilder.RegisterInstance(keyRegistry).As<IKeyRegistry>();

            ContainerProvider.ContainerBuilder.RegisterModule(new KeystoreModule());
            ContainerProvider.ContainerBuilder.RegisterModule(new KeySignerModule());
            ContainerProvider.ContainerBuilder.RegisterModule(new HashingModule());
            ContainerProvider.ContainerBuilder.RegisterModule(new BulletProofsModule());

<<<<<<< HEAD
            _peerSettings = new PeerSettings(ContainerProvider.ConfigurationRoot, ContainerProvider.Container.Resolve<IKeySigner>());
=======
            _peerSettings = new PeerSettings(ContainerProvider.ConfigurationRoot);
>>>>>>> c772fb09

            var peerSettings =
                PeerIdHelper.GetPeerId("sender", _peerSettings.BindAddress, _peerSettings.Port).ToSubstitutedPeerSettings();

            ContainerProvider.ContainerBuilder.Register(c =>
            {
                var peerClient = c.Resolve<IPeerClient>();
                peerClient.StartAsync().ConfigureAwait(false).GetAwaiter().GetResult();
                return new PeerChallenger(logger, peerClient, peerSettings, 5);
            }).As<IPeerChallenger>().SingleInstance();
        }

        private async Task Setup()
        {
            _peerChallenger = ContainerProvider.Container.Resolve<IPeerChallenger>();

            var eventLoopGroupFactoryConfiguration = new EventLoopGroupFactoryConfiguration
            {
                TcpClientHandlerWorkerThreads = 2,
                TcpServerHandlerWorkerThreads = 3,
                UdpServerHandlerWorkerThreads = 4,
                UdpClientHandlerWorkerThreads = 5
            };

            var keySigner = Substitute.For<IKeySigner>();
            keySigner.Verify(Arg.Any<ISignature>(), Arg.Any<byte[]>(), default).ReturnsForAnyArgs(true);
            var signature = Substitute.For<ISignature>();
            keySigner.Sign(Arg.Any<byte[]>(), default).ReturnsForAnyArgs(signature);

            _peerService = new PeerService(new UdpServerEventLoopGroupFactory(eventLoopGroupFactoryConfiguration),
                new PeerServerChannelFactory(ContainerProvider.Container.Resolve<IPeerMessageCorrelationManager>(),
                    ContainerProvider.Container.Resolve<IBroadcastManager>(),
                    keySigner,
                    ContainerProvider.Container.Resolve<IPeerIdValidator>(),
                    ContainerProvider.Container.Resolve<IPeerSettings>()),
                new DiscoveryHelper.DevDiscover(), 
                ContainerProvider.Container.Resolve<IEnumerable<IP2PMessageObserver>>(),
                _peerSettings,
                ContainerProvider.Container.Resolve<ILogger>(),
                ContainerProvider.Container.Resolve<IHealthChecker>());

            await _peerService.StartAsync();
        }

        [Fact(Skip = "false")]
        [Trait(Traits.TestType, Traits.IntegrationTest)]
        public async Task PeerChallenge_PeerIdentifiers_Expect_To_Succeed_Valid_IP_Port_PublicKey()
        {
            await Setup().ConfigureAwait(false);
            var valid = await RunPeerChallengeTask(_peerSettings.PublicKey, _peerSettings.BindAddress,
                _peerSettings.Port).ConfigureAwait(false);

            valid.Should().BeTrue();
        }

        [Theory]
        [Trait(Traits.TestType, Traits.IntegrationTest)]
        [InlineData("ftqm5kpzpo7bvl6e53q5j6mmrjwupbbiuszpsopxvjodkkqqiusa", "92.207.178.198", 1574)]
        [InlineData("fzqm5kpzpo7bvl5e53q5j6mmrjwupbbiuszpsopxvjodkkqqiusd", "198.51.100.3", 2524)]
        public async Task PeerChallenge_PeerIdentifiers_Expect_To_Fail_IP_Port_PublicKey(string publicKey,
            string ip,
            int port)
        {
            await Setup().ConfigureAwait(false);
            var valid = await RunPeerChallengeTask(publicKey, IPAddress.Parse(ip), port).ConfigureAwait(false);

            valid.Should().BeFalse();
        }

        private async Task<bool> RunPeerChallengeTask(string publicKey, IPAddress ip, int port)
        {
            Output.WriteLine(publicKey);
            Output.WriteLine(ip.ToString());
            Output.WriteLine(port.ToString());

            var recipient = publicKey.BuildPeerIdFromBase32Key(ip, port);
            
            return await _peerChallenger.ChallengePeerAsync(recipient);
        }

        protected override void Dispose(bool disposing)
        {
            base.Dispose(true);
            _peerService?.Dispose();
        }
    }
}<|MERGE_RESOLUTION|>--- conflicted
+++ resolved
@@ -68,11 +68,7 @@
             ContainerProvider.ContainerBuilder.RegisterModule(new HashingModule());
             ContainerProvider.ContainerBuilder.RegisterModule(new BulletProofsModule());
 
-<<<<<<< HEAD
-            _peerSettings = new PeerSettings(ContainerProvider.ConfigurationRoot, ContainerProvider.Container.Resolve<IKeySigner>());
-=======
             _peerSettings = new PeerSettings(ContainerProvider.ConfigurationRoot);
->>>>>>> c772fb09
 
             var peerSettings =
                 PeerIdHelper.GetPeerId("sender", _peerSettings.BindAddress, _peerSettings.Port).ToSubstitutedPeerSettings();
