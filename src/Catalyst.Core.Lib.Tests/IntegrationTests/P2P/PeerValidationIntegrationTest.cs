#region LICENSE

/**
* Copyright (c) 2019 Catalyst Network
*
* This file is part of Catalyst.Node <https://github.com/catalyst-network/Catalyst.Node>
*
* Catalyst.Node is free software: you can redistribute it and/or modify
* it under the terms of the GNU General Public License as published by
* the Free Software Foundation, either version 2 of the License, or
* (at your option) any later version.
*
* Catalyst.Node is distributed in the hope that it will be useful,
* but WITHOUT ANY WARRANTY; without even the implied warranty of
* MERCHANTABILITY or FITNESS FOR A PARTICULAR PURPOSE. See the
* GNU General Public License for more details.
*
* You should have received a copy of the GNU General Public License
* along with Catalyst.Node. If not, see <https://www.gnu.org/licenses/>.
*/

#endregion

using System.Collections.Generic;
using System.Net;
using System.Threading.Tasks;
using Autofac;
using Catalyst.Abstractions.IO.Observers;
using Catalyst.Abstractions.Keystore;
using Catalyst.Abstractions.P2P;
using Catalyst.Abstractions.P2P.Discovery;
using Catalyst.Abstractions.P2P.IO.Messaging.Broadcast;
using Catalyst.Abstractions.P2P.IO.Messaging.Correlation;
using Catalyst.Abstractions.P2P.Protocols;
using Catalyst.Core.Lib.Extensions;
using Catalyst.Core.Lib.IO.EventLoop;
using Catalyst.Core.Lib.P2P;
using Catalyst.Core.Lib.P2P.IO.Transport.Channels;
using Catalyst.Core.Lib.P2P.Protocols;
<<<<<<< HEAD
using Catalyst.Core.Lib.Tests.Fakes;
=======
using Catalyst.Core.Lib.Util;
>>>>>>> 4013bd60
using Catalyst.Core.Modules.Cryptography.BulletProofs;
using Catalyst.Core.Modules.Hashing;
using Catalyst.Core.Modules.KeySigner;
using Catalyst.Core.Modules.Keystore;
using Catalyst.TestUtils;
using FluentAssertions;
using NSubstitute;
using Serilog;
using Xunit;
using Xunit.Abstractions;

namespace Catalyst.Core.Lib.Tests.IntegrationTests.P2P
{
    public sealed class PeerValidationIntegrationTest : FileSystemBasedTest
    {
        private IPeerService _peerService;
        private IPeerChallengeRequest _peerChallengeRequest;
        private readonly PeerSettings _peerSettings;

        public PeerValidationIntegrationTest(ITestOutputHelper output) : base(output)
        {
            var logger = Substitute.For<ILogger>();

            var keyRegistry = TestKeyRegistry.MockKeyRegistry();
            ContainerProvider.ContainerBuilder.RegisterInstance(keyRegistry).As<IKeyRegistry>();

            ContainerProvider.ContainerBuilder.RegisterModule(new KeystoreModule());
            ContainerProvider.ContainerBuilder.RegisterModule(new KeySignerModule());
            ContainerProvider.ContainerBuilder.RegisterModule(new HashingModule());
            ContainerProvider.ContainerBuilder.RegisterModule(new BulletProofsModule());

            _peerSettings = new PeerSettings(ContainerProvider.ConfigurationRoot);

            var peerSettings =
                PeerIdHelper.GetPeerId("sender", _peerSettings.BindAddress, _peerSettings.Port)
                   .ToSubstitutedPeerSettings();

            ContainerProvider.ContainerBuilder.Register(c =>
            {
                var peerClient = c.Resolve<IPeerClient>();
                peerClient.StartAsync().ConfigureAwait(false).GetAwaiter().GetResult();
                return new PeerChallengeRequest(logger, peerClient, peerSettings, 10);
            }).As<IPeerChallengeRequest>().SingleInstance();
        }

        private async Task Setup()
        {
            _peerChallengeRequest = ContainerProvider.Container.Resolve<IPeerChallengeRequest>();

            var eventLoopGroupFactoryConfiguration = new EventLoopGroupFactoryConfiguration
            {
                TcpClientHandlerWorkerThreads = 2,
                TcpServerHandlerWorkerThreads = 3,
                UdpServerHandlerWorkerThreads = 4,
                UdpClientHandlerWorkerThreads = 5
            };

<<<<<<< HEAD
            var keySigner = FakeKeySigner.SignAndVerify();
=======
            var keySigner = Substitute.For<FakeKeySigner>();
            keySigner.Verify(Arg.Any<ISignature>(), Arg.Any<byte[]>(), default).ReturnsForAnyArgs(true);
            var signature = Substitute.For<ISignature>();
            keySigner.Sign(Arg.Any<byte[]>(), default).ReturnsForAnyArgs(signature);
>>>>>>> 4013bd60

            _peerService = new PeerService(
                new UdpServerEventLoopGroupFactory(eventLoopGroupFactoryConfiguration),
                new PeerServerChannelFactory(ContainerProvider.Container.Resolve<IPeerMessageCorrelationManager>(),
                    ContainerProvider.Container.Resolve<IBroadcastManager>(),
                    keySigner,
                    ContainerProvider.Container.Resolve<IPeerIdValidator>(),
                    ContainerProvider.Container.Resolve<IPeerSettings>()),
                new DiscoveryHelper.DevDiscover(),
                ContainerProvider.Container.Resolve<IEnumerable<IP2PMessageObserver>>(),
                _peerSettings,
                ContainerProvider.Container.Resolve<ILogger>(),
                ContainerProvider.Container.Resolve<IHealthChecker>());

            await _peerService.StartAsync();
        }

        // [Fact(Skip = "this wont work as it tries to connect to a real node!! We need to instantiate two sockets here")]
        // [Trait(Traits.TestType, Traits.IntegrationTest)]
        // public async Task PeerChallenge_PeerIdentifiers_Expect_To_Succeed_Valid_IP_Port_PublicKey()
        // {
        //     // await Setup().ConfigureAwait(false);
        //     // var valid = await RunPeerChallengeTask(_peerSettings.PublicKey, _peerSettings.BindAddress,
        //     //     _peerSettings.Port).ConfigureAwait(false);
        //     //
        //     // valid.Should().BeTrue();
        // }

        [Theory]
        [Trait(Traits.TestType, Traits.IntegrationTest)]
        [InlineData("ftqm5kpzpo7bvl6e53q5j6mmrjwupbbiuszpsopxvjodkkqqiusa", "92.207.178.198", 1574)]
        [InlineData("fzqm5kpzpo7bvl5e53q5j6mmrjwupbbiuszpsopxvjodkkqqiusd", "198.51.100.3", 2524)]
        public async Task PeerChallenge_PeerIdentifiers_Expect_To_Fail_IP_Port_PublicKey(string publicKey,
            string ip,
            int port)
        {
            await Setup().ConfigureAwait(false);
            var valid = await RunPeerChallengeTask(publicKey, IPAddress.Parse(ip), port).ConfigureAwait(false);

            valid.Should().BeFalse();
        }

        private async Task<bool> RunPeerChallengeTask(string publicKey, IPAddress ip, int port)
        {
            Output.WriteLine(publicKey);
            Output.WriteLine(ip.ToString());
            Output.WriteLine(port.ToString());

            var recipient = publicKey.BuildPeerIdFromBase32Key(ip, port);

            return await _peerChallengeRequest.ChallengePeerAsync(recipient);
        }

        protected override void Dispose(bool disposing)
        {
            base.Dispose(true);
            _peerService?.Dispose();
        }
    }
}<|MERGE_RESOLUTION|>--- conflicted
+++ resolved
@@ -37,11 +37,8 @@
 using Catalyst.Core.Lib.P2P;
 using Catalyst.Core.Lib.P2P.IO.Transport.Channels;
 using Catalyst.Core.Lib.P2P.Protocols;
-<<<<<<< HEAD
 using Catalyst.Core.Lib.Tests.Fakes;
-=======
 using Catalyst.Core.Lib.Util;
->>>>>>> 4013bd60
 using Catalyst.Core.Modules.Cryptography.BulletProofs;
 using Catalyst.Core.Modules.Hashing;
 using Catalyst.Core.Modules.KeySigner;
@@ -99,14 +96,7 @@
                 UdpClientHandlerWorkerThreads = 5
             };
 
-<<<<<<< HEAD
             var keySigner = FakeKeySigner.SignAndVerify();
-=======
-            var keySigner = Substitute.For<FakeKeySigner>();
-            keySigner.Verify(Arg.Any<ISignature>(), Arg.Any<byte[]>(), default).ReturnsForAnyArgs(true);
-            var signature = Substitute.For<ISignature>();
-            keySigner.Sign(Arg.Any<byte[]>(), default).ReturnsForAnyArgs(signature);
->>>>>>> 4013bd60
 
             _peerService = new PeerService(
                 new UdpServerEventLoopGroupFactory(eventLoopGroupFactoryConfiguration),
