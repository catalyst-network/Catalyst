--- conflicted
+++ resolved
@@ -131,11 +131,7 @@
         }
 
         [Fact(Skip = "Microsoft DBs yet to be completed")]
-<<<<<<< HEAD
-        [Trait(Traits.TestType, Traits.IntegrationTest)]
-=======
         [Trait(Traits.TestType, Traits.E2E_MSSQL)]
->>>>>>> 8d77e72c
         public void PeerRepo_EfCore_Dbs_Update_And_Retrieve()
         {
             var connectionStr = ContainerProvider.ConfigurationRoot
@@ -149,11 +145,7 @@
         }
 
         [Fact(Skip = "Microsoft DBs yet to be completed")]
-<<<<<<< HEAD
-        [Trait(Traits.TestType, Traits.IntegrationTest)]
-=======
         [Trait(Traits.TestType, Traits.E2E_MSSQL)]
->>>>>>> 8d77e72c
         public void PeerRepo_EfCore_Dbs_Can_Save_And_Retrieve()
         {
             var connectionStr = ContainerProvider.ConfigurationRoot
