--- conflicted
+++ resolved
@@ -35,9 +35,6 @@
     {
         public static Address ToKvmAddress(this IPublicKey publicKey)
         {
-<<<<<<< HEAD
-            return new Address(ValueKeccak.Compute(publicKey.Bytes).BytesAsSpan.SliceWithZeroPadding(0, 20).ToArray());
-=======
             if (publicKey == null)
             {
                 return null;
@@ -54,7 +51,6 @@
         public static ByteString ToKvmAddressByteString(this IPublicKey recipient)
         {
             return recipient?.ToKvmAddress().Bytes.ToByteString() ?? ByteString.Empty;
->>>>>>> 8cc0c540
         }
     }
 }