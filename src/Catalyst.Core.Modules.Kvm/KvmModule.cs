--- conflicted
+++ resolved
@@ -44,16 +44,6 @@
         {
             builder.RegisterType<CatalystSpecProvider>().As<ISpecProvider>();
 
-<<<<<<< HEAD
-            builder.RegisterType<StateProvider>().As<IStateProvider>().SingleInstance();
-            builder.RegisterType<StorageProvider>().As<IStorageProvider>().SingleInstance();
-            builder.RegisterType<StateUpdateHashProvider>().As<IStateUpdateHashProvider>().SingleInstance();
-            builder.RegisterInstance(LimboLogs.Instance).As<ILogManager>();
-
-            builder.RegisterType<MemDb>().As<IDb>();               // code db
-            builder.RegisterType<StateDb>().As<ISnapshotableDb>(); // state db
-            builder.RegisterType<EthRpcService>().As<IEthRpcService>().SingleInstance();
-=======
             builder.RegisterType<StateUpdateHashProvider>().As<IStateUpdateHashProvider>().SingleInstance(); 
             
             // builder.RegisterInstance(new OneLoggerLogManager(new SimpleConsoleLogger())).As<ILogManager>();
@@ -65,7 +55,6 @@
             //builder.RegisterInstance(new MemDb()).As<IDb>().SingleInstance();               // code db
             //builder.RegisterInstance(new StateDb()).As<ISnapshotableDb>().SingleInstance(); // state db
 
->>>>>>> 8cc0c540
             builder.RegisterType<StateReader>().As<IStateReader>(); // state db
         }
     }
