--- conflicted
+++ resolved
@@ -60,11 +60,7 @@
 
         private void AddCatalystPrecompiledContracts()
         {
-<<<<<<< HEAD
-            Blake2bPrecompiledContract blake2BPrecompiledContract = new Blake2bPrecompiledContract(_hashProvider);
-=======
             Blake2bPrecompiledContract blake2BPrecompiledContract = new Blake2bPrecompiledContract(new HashProvider(HashingAlgorithm.GetAlgorithmMetadata("blake2b-256")));
->>>>>>> 3ddab9d7
             Precompiles[blake2BPrecompiledContract.Address] = blake2BPrecompiledContract;
 
             Ed25519VerifyPrecompile ed25519VerifyPrecompile = new Ed25519VerifyPrecompile(_cryptoContext);
