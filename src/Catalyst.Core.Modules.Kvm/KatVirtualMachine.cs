--- conflicted
+++ resolved
@@ -39,18 +39,9 @@
 {
     public sealed class KatVirtualMachine : VirtualMachine, IKvm
     {
-<<<<<<< HEAD
-        public KatVirtualMachine(IStateProvider stateProvider,
-            IStorageProvider storageProvider,
-            IStateUpdateHashProvider blockhashProvider,
-            ISpecProvider specProvider,
-            ILogManager logManager)
-            : base(stateProvider, storageProvider, blockhashProvider, specProvider, logManager) { }
-=======
         private readonly IHashProvider _hashProvider;
         private readonly ICryptoContext _cryptoContext;
         public const int CatalystPrecompilesAddressingSpace = 0xffff;
->>>>>>> 8cc0c540
 
         public KatVirtualMachine(IStateProvider stateProvider,
             IStorageProvider storageProvider,
@@ -76,19 +67,6 @@
             Precompiles[ed25519VerifyPrecompile.Address] = ed25519VerifyPrecompile;
         }
 
-<<<<<<< HEAD
-        private static readonly BigInteger RangeProofAddressAsInt =
-            RangeProofPrecompile.AddressInKvm.Bytes.ToUnsignedBigInteger();
-
-        /// <summary>
-        /// This will probably be removed
-        /// </summary>
-        protected override bool IsPrecompiled(Address address, IReleaseSpec releaseSpec)
-        {
-            // this will be optimized
-            var asInt = address.Bytes.ToUnsignedBigInteger();
-            return base.IsPrecompiled(address, releaseSpec) || asInt == RangeProofAddressAsInt;
-=======
         protected override bool IsPrecompiled(Address address, IReleaseSpec releaseSpec)
         {
             return base.IsPrecompiled(address, releaseSpec) || IsCatalystPrecompiled(address);
@@ -105,7 +83,6 @@
             return
                 asInt > CatalystPrecompilesAddressingSpace
              && asInt <= CatalystPrecompilesAddressingSpace + 2;
->>>>>>> 8cc0c540
         }
     }
 }