--- conflicted
+++ resolved
@@ -33,15 +33,10 @@
 using Catalyst.Abstractions.Mempool;
 using Catalyst.Abstractions.Sync.Interfaces;
 using Catalyst.Core.Lib.DAO;
-<<<<<<< HEAD
-using Catalyst.Core.Lib.DAO.Transaction;
-using Catalyst.Core.Lib.Extensions.Protocol.Wire;
-=======
 using Catalyst.Core.Lib.DAO.Ledger;
 using Catalyst.Core.Lib.DAO.Transaction;
 using Catalyst.Core.Lib.Extensions.Protocol.Wire;
 using Catalyst.Core.Lib.Service;
->>>>>>> 8cc0c540
 using Catalyst.Core.Modules.Cryptography.BulletProofs;
 using Catalyst.Core.Modules.Dfs.Extensions;
 using Catalyst.Core.Modules.Hashing;
@@ -54,11 +49,7 @@
 using Catalyst.TestUtils;
 using FluentAssertions;
 using Google.Protobuf.WellKnownTypes;
-<<<<<<< HEAD
-using LibP2P;
-=======
 using Lib.P2P;
->>>>>>> 8cc0c540
 using Microsoft.Reactive.Testing;
 using MultiFormats.Registry;
 using Nethermind.Db;
@@ -67,13 +58,7 @@
 using NSubstitute;
 using Serilog;
 using SharpRepository.InMemoryRepository;
-<<<<<<< HEAD
-using TheDotNetLeague.MultiFormats.MultiHash;
-using Xunit;
-using LedgerService = Catalyst.Core.Modules.Ledger.Ledger;
-=======
 using NUnit.Framework;
->>>>>>> 8cc0c540
 
 namespace Catalyst.Core.Modules.Ledger.Tests.UnitTests
 {
@@ -93,62 +78,31 @@
         private readonly IDeltaExecutor _executor;
         private readonly IStateProvider _stateProvider;
         private readonly IStorageProvider _storageProvider;
-<<<<<<< HEAD
-        private readonly ICryptoContext _cryptoContext;
-        private readonly SigningContext _signingContext;
-=======
         private readonly IDeltaByNumberRepository _deltaByNumber;
         private readonly ICryptoContext _cryptoContext;
         private readonly SigningContext _signingContext;
         private readonly IDeltaIndexService _deltaIndexService;
         private readonly ITransactionRepository _receipts;
->>>>>>> 8cc0c540
 
         public LedgerTests()
         {
             _testScheduler = new TestScheduler();
             _fakeRepository = Substitute.For<IAccountRepository>();
-<<<<<<< HEAD
-            _hashProvider = new HashProvider(HashingAlgorithm.GetAlgorithmMetadata("blake2b-256"));
-=======
             _hashProvider = new HashProvider(HashingAlgorithm.GetAlgorithmMetadata("keccak-256"));
->>>>>>> 8cc0c540
             _mapperProvider = new TestMapperProvider();
 
             _logger = Substitute.For<ILogger>();
             _mempool = Substitute.For<IMempool<PublicEntryDao>>();
             _deltaHashProvider = Substitute.For<IDeltaHashProvider>();
-<<<<<<< HEAD
-            _ledgerSynchroniser = Substitute.For<ILedgerSynchroniser>();
-            _genesisHash = _hashProvider.ComputeUtf8MultiHash("genesis").CreateCid();
-            _ledgerSynchroniser.DeltaCache.GenesisHash.Returns(_genesisHash);
-=======
             _receipts = Substitute.For<ITransactionRepository>();
             _synchroniser = Substitute.For<ISynchroniser>();
             _genesisHash = _hashProvider.ComputeUtf8MultiHash("genesis").ToCid();
             _synchroniser.DeltaCache.GenesisHash.Returns(_genesisHash);
->>>>>>> 8cc0c540
             _executor = Substitute.For<IDeltaExecutor>();
             _stateProvider = Substitute.For<IStateProvider>();
             _storageProvider = Substitute.For<IStorageProvider>();
             _cryptoContext = new FfiWrapper();
             _signingContext = new SigningContext
-<<<<<<< HEAD
-            {
-                NetworkType = NetworkType.Devnet,
-                SignatureType = SignatureType.TransactionPublic
-            };
-        }
-
-        [Fact]
-        public void Save_Account_State_To_Ledger_Repository()
-        {
-            _ledger = new LedgerService(_executor, _stateProvider, _storageProvider, new StateDb(), new StateDb(),
-                _fakeRepository, _deltaHashProvider, _ledgerSynchroniser, _mempool, _mapperProvider, _logger);
-            const int numAccounts = 10;
-            for (var i = 0; i < numAccounts; i++)
-=======
->>>>>>> 8cc0c540
             {
                 NetworkType = NetworkType.Devnet,
                 SignatureType = SignatureType.TransactionPublic
@@ -160,30 +114,17 @@
         [Test]
         public void Should_Reconcile_On_New_Delta_Hash()
         {
-<<<<<<< HEAD
-            var hash1 = _hashProvider.ComputeUtf8MultiHash("update").CreateCid();
-            var hash2 = _hashProvider.ComputeUtf8MultiHash("update again").CreateCid();
-            var updates = new[] {hash1, hash2};
-
-            _ledgerSynchroniser.CacheDeltasBetween(Arg.Is(_genesisHash), Arg.Is(hash1), default)
-=======
             var hash1 = _hashProvider.ComputeUtf8MultiHash("update").ToCid();
             var hash2 = _hashProvider.ComputeUtf8MultiHash("update again").ToCid();
             var updates = new[] {hash1, hash2};
 
             _synchroniser.CacheDeltasBetween(Arg.Is(_genesisHash), Arg.Is(hash1), default)
->>>>>>> 8cc0c540
                .ReturnsForAnyArgs(new[] {hash2, hash1, _genesisHash});
 
             _deltaHashProvider.DeltaHashUpdates.Returns(updates.ToObservable(_testScheduler));
 
-<<<<<<< HEAD
-            _ledger = new LedgerService(_executor, _stateProvider, _storageProvider, new StateDb(), new StateDb(),
-                _fakeRepository, _deltaHashProvider, _ledgerSynchroniser, _mempool, _mapperProvider, _logger);
-=======
             _ledger = new Ledger(_executor, _stateProvider, _storageProvider, new StateDb(), new StateDb(),
                 _fakeRepository, _deltaIndexService, _receipts, _deltaHashProvider, _synchroniser, _mempool, _mapperProvider, _hashProvider, _logger);
->>>>>>> 8cc0c540
 
             _testScheduler.Start();
 
@@ -202,27 +143,16 @@
             }
         }
 
-<<<<<<< HEAD
-        [Fact]
-=======
         [Test]
->>>>>>> 8cc0c540
         public void Should_Delete_MempoolItems_On_New_Delta_Hash()
         {
             var sampleSize = 5;
             _mempool.Service.Returns(new MempoolService(new InMemoryRepository<PublicEntryDao, string>()));
 
-<<<<<<< HEAD
-            var hash = _hashProvider.ComputeUtf8MultiHash("update").CreateCid();
-            var updates = new[] {hash};
-
-            _ledgerSynchroniser.CacheDeltasBetween(Arg.Is(_genesisHash), Arg.Is(hash), default)
-=======
             var hash = _hashProvider.ComputeUtf8MultiHash("update").ToCid();
             var updates = new[] {hash};
 
             _synchroniser.CacheDeltasBetween(Arg.Is(_genesisHash), Arg.Is(hash), default)
->>>>>>> 8cc0c540
                .ReturnsForAnyArgs(new[] {hash, _genesisHash});
 
             var allPublicEntries = GenerateSamplePublicTransactions(sampleSize * 2).ToList();
@@ -238,11 +168,7 @@
                 PublicEntries = {allPublicEntries.Take(sampleSize)}
             };
 
-<<<<<<< HEAD
-            _ledgerSynchroniser.DeltaCache.TryGetOrAddConfirmedDelta(Arg.Is(hash), out Arg.Any<Delta>()).Returns(x =>
-=======
             _synchroniser.DeltaCache.TryGetOrAddConfirmedDelta(Arg.Is(hash), out Arg.Any<Delta>()).Returns(x =>
->>>>>>> 8cc0c540
             {
                 x[1] = delta;
                 return true;
@@ -250,13 +176,8 @@
 
             _deltaHashProvider.DeltaHashUpdates.Returns(updates.ToObservable(_testScheduler));
 
-<<<<<<< HEAD
-            _ledger = new LedgerService(_executor, _stateProvider, _storageProvider, new StateDb(), new StateDb(),
-                _fakeRepository, _deltaHashProvider, _ledgerSynchroniser, _mempool, _mapperProvider, _logger);
-=======
             _ledger = new Ledger(_executor, _stateProvider, _storageProvider, new StateDb(), new StateDb(),
                 _fakeRepository, _deltaIndexService, _receipts, _deltaHashProvider, _synchroniser, _mempool, _mapperProvider, _hashProvider, _logger);
->>>>>>> 8cc0c540
 
             _testScheduler.Start();
 
