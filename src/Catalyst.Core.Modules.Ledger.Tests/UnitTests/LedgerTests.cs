--- conflicted
+++ resolved
@@ -78,11 +78,8 @@
         private readonly IDeltaByNumberRepository _deltaByNumber;
         private readonly ICryptoContext _cryptoContext;
         private readonly SigningContext _signingContext;
-<<<<<<< HEAD
         private readonly IDeltaIndexService _deltaIndexService;
-=======
         private readonly ITransactionRepository _receipts;
->>>>>>> 907b9a27
 
         public LedgerTests()
         {
@@ -115,11 +112,8 @@
         public void Save_Account_State_To_Ledger_Repository()
         {
             _ledger = new Ledger(_executor, _stateProvider, _storageProvider, new StateDb(), new StateDb(),
-<<<<<<< HEAD
-                _fakeRepository, _deltaHashProvider, _ledgerSynchroniser, _mempool, _deltaIndexService, _mapperProvider, _logger);
-=======
-                _fakeRepository, _deltaByNumber, _receipts, _deltaHashProvider, _ledgerSynchroniser, _mempool, _mapperProvider, _hashProvider, _logger);
->>>>>>> 907b9a27
+                _fakeRepository, _deltaByNumber, _receipts, _deltaHashProvider, _ledgerSynchroniser, _mempool, _deltaIndexService, _mapperProvider, _hashProvider, _logger);
+
             const int numAccounts = 10;
             for (var i = 0; i < numAccounts; i++)
             {
@@ -143,11 +137,7 @@
             _deltaHashProvider.DeltaHashUpdates.Returns(updates.ToObservable(_testScheduler));
 
             _ledger = new Ledger(_executor, _stateProvider, _storageProvider, new StateDb(), new StateDb(),
-<<<<<<< HEAD
-                _fakeRepository, _deltaHashProvider, _ledgerSynchroniser, _mempool, _deltaIndexService, _mapperProvider, _logger);
-=======
-                _fakeRepository, _deltaByNumber, _receipts, _deltaHashProvider, _ledgerSynchroniser, _mempool, _mapperProvider, _hashProvider, _logger);
->>>>>>> 907b9a27
+                _fakeRepository, _deltaByNumber, _receipts, _deltaHashProvider, _ledgerSynchroniser, _mempool, _deltaIndexService, _mapperProvider, _hashProvider, _logger);
 
             _testScheduler.Start();
 
@@ -200,11 +190,7 @@
             _deltaHashProvider.DeltaHashUpdates.Returns(updates.ToObservable(_testScheduler));
 
             _ledger = new Ledger(_executor, _stateProvider, _storageProvider, new StateDb(), new StateDb(),
-<<<<<<< HEAD
-                _fakeRepository, _deltaHashProvider, _ledgerSynchroniser, _mempool, _deltaIndexService, _mapperProvider, _logger);
-=======
-                _fakeRepository, _deltaByNumber, _receipts, _deltaHashProvider, _ledgerSynchroniser, _mempool, _mapperProvider, _hashProvider, _logger);
->>>>>>> 907b9a27
+                _fakeRepository, _deltaByNumber, _receipts, _deltaHashProvider, _ledgerSynchroniser, _mempool, _deltaIndexService, _mapperProvider, _hashProvider, _logger);
 
             _testScheduler.Start();
 
