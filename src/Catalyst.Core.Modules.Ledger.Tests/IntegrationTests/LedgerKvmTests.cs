#region LICENSE

/**
* Copyright (c) 2019 Catalyst Network
*
* This file is part of Catalyst.Node <https://github.com/catalyst-network/Catalyst.Node>
*
* Catalyst.Node is free software: you can redistribute it and/or modify
* it under the terms of the GNU General Public License as published by
* the Free Software Foundation, either version 2 of the License, or
* (at your option) any later version.
*
* Catalyst.Node is distributed in the hope that it will be useful,
* but WITHOUT ANY WARRANTY; without even the implied warranty of
* MERCHANTABILITY or FITNESS FOR A PARTICULAR PURPOSE. See the
* GNU General Public License for more details.
*
* You should have received a copy of the GNU General Public License
* along with Catalyst.Node. If not, see <https://www.gnu.org/licenses/>.
*/

#endregion

using System;
using System.Linq;
using System.Reactive.Linq;
using Catalyst.Abstractions.Consensus.Deltas;
using Catalyst.Abstractions.Cryptography;
using Catalyst.Abstractions.Hashing;
using Catalyst.Abstractions.Kvm;
using Catalyst.Abstractions.Mempool;
using Catalyst.Abstractions.Sync.Interfaces;
using Catalyst.Core.Lib.DAO;
using Catalyst.Core.Lib.DAO.Ledger;
using Catalyst.Core.Lib.DAO.Transaction;
using Catalyst.Core.Lib.Extensions;
using Catalyst.Core.Lib.Extensions.Protocol.Wire;
using Catalyst.Core.Lib.Service;
using Catalyst.Core.Modules.Cryptography.BulletProofs;
using Catalyst.Core.Modules.Cryptography.BulletProofs.Types;
using Catalyst.Core.Modules.Dfs.Extensions;
using Catalyst.Core.Modules.Hashing;
using Catalyst.Core.Modules.Kvm;
using Catalyst.Core.Modules.Ledger.Repository;
using Catalyst.Protocol.Cryptography;
using Catalyst.Protocol.Deltas;
using Catalyst.Protocol.Network;
using Catalyst.TestUtils;
using FluentAssertions;
using Google.Protobuf;
using Google.Protobuf.WellKnownTypes;
using Lib.P2P;
using Microsoft.Reactive.Testing;
using MultiFormats;
using MultiFormats.Registry;
using Nethermind.Core;
using Nethermind.Core.Crypto;
using Nethermind.Core.Extensions;
using Nethermind.Core.Specs;
using Nethermind.Db;
using Nethermind.Dirichlet.Numerics;
using Nethermind.Evm;
using Nethermind.Evm.Tracing;
using Nethermind.Logging;
using Nethermind.State;
using NSubstitute;
<<<<<<< HEAD
using NUnit.Framework;
=======
using SharpRepository.InMemoryRepository;
using Xunit;
>>>>>>> 86dcf3eb
using ILogger = Serilog.ILogger;

namespace Catalyst.Core.Modules.Ledger.Tests.IntegrationTests
{
    [TestFixture]
    public sealed class LedgerKvmTests
    {
<<<<<<< HEAD
        private ILogger _logger;
        private MultiHash _genesisHash;
        private IHashProvider _hashProvider;
        private IMapperProvider _mapperProvider;
        private ISpecProvider _specProvider;
        private TestScheduler _testScheduler;
        private StateProvider _stateProvider;
        private ICryptoContext _cryptoContext;
        private IAccountRepository _fakeRepository;
        private IDeltaHashProvider _deltaHashProvider;
        private ILedgerSynchroniser _ledgerSynchroniser;
        private IMempool<PublicEntryDao> _mempool;
        private IDeltaExecutor _deltaExecutor;
        private IStorageProvider _storageProvider;
        private ISnapshotableDb _stateDb;
        private ISnapshotableDb _codeDb;
        private IDeltaByNumberRepository _deltaByNumber;
        private IPrivateKey _senderPrivateKey;
        private IPublicKey _senderPublicKey;
        private SigningContext _signingContext;
        private ITransactionRepository _receipts;
=======
        private readonly ILogger _logger;
        private readonly MultiHash _genesisHash;
        private readonly IHashProvider _hashProvider;
        private readonly IMapperProvider _mapperProvider;
        private readonly ISpecProvider _specProvider;
        private readonly TestScheduler _testScheduler;
        private readonly StateProvider _stateProvider;
        private readonly ICryptoContext _cryptoContext;
        private readonly IAccountRepository _fakeRepository;
        private readonly IDeltaHashProvider _deltaHashProvider;
        private readonly ISynchroniser _synchroniser;
        private readonly IMempool<PublicEntryDao> _mempool;
        private readonly IDeltaExecutor _deltaExecutor;
        private readonly IStorageProvider _storageProvider;
        private readonly ISnapshotableDb _stateDb;
        private readonly ISnapshotableDb _codeDb;
        private readonly IDeltaByNumberRepository _deltaByNumber;
        private readonly IPrivateKey _senderPrivateKey;
        private readonly IPublicKey _senderPublicKey;
        private readonly SigningContext _signingContext;
        private readonly IDeltaIndexService _deltaIndexService;
        private readonly ITransactionRepository _receipts;
>>>>>>> 86dcf3eb
        private Address _senderAddress;

        [SetUp]
        public void Setup()
        {
            _testScheduler = new TestScheduler();
            _cryptoContext = new FfiWrapper();
            _fakeRepository = Substitute.For<IAccountRepository>();
            _hashProvider = new HashProvider(HashingAlgorithm.GetAlgorithmMetadata("keccak-256"));
            _mapperProvider = new TestMapperProvider();
            _genesisHash = _hashProvider.ComputeUtf8MultiHash("genesis");

            _logger = Substitute.For<ILogger>();
            _mempool = Substitute.For<IMempool<PublicEntryDao>>();
            _deltaHashProvider = Substitute.For<IDeltaHashProvider>();
            _synchroniser = Substitute.For<ISynchroniser>();
            _deltaByNumber = Substitute.For<IDeltaByNumberRepository>();
            _receipts = Substitute.For<ITransactionRepository>();

            _synchroniser.DeltaCache.GenesisHash.Returns(_genesisHash);

            var stateDbDevice = new MemDb();
            var codeDbDevice = new MemDb();

            _stateDb = new StateDb(stateDbDevice);
            _codeDb = new StateDb(codeDbDevice);

            _stateProvider = new StateProvider(_stateDb, _codeDb, LimboLogs.Instance);
            _storageProvider = new StorageProvider(_stateDb, _stateProvider, LimboLogs.Instance);

            var stateUpdateHashProvider = new StateUpdateHashProvider();
            _specProvider = new CatalystSpecProvider();

            var kvm = new KatVirtualMachine(_stateProvider, _storageProvider, stateUpdateHashProvider, _specProvider, _hashProvider, _cryptoContext,
                LimboLogs.Instance);
            _deltaExecutor = new DeltaExecutor(_specProvider, _stateProvider, _storageProvider, kvm, new FfiWrapper(),
                _logger);

            _deltaIndexService = new DeltaIndexService(new InMemoryRepository<DeltaIndexDao, string>());
            _senderPrivateKey = _cryptoContext.GetPrivateKeyFromBytes(new byte[32]);
            
            _senderPublicKey = _senderPrivateKey.GetPublicKey();
            _senderAddress = _senderPublicKey.ToKvmAddress();
            
            _signingContext = new SigningContext
            {
                NetworkType = NetworkType.Devnet,
                SignatureType = SignatureType.TransactionPublic
            };
        }

        private void RunDeltas(Delta delta)
        {
            var genesisDelta = new Delta
            {
                TimeStamp = Timestamp.FromDateTime(DateTime.UnixEpoch),
                StateRoot = ByteString.CopyFrom(_stateProvider.StateRoot.Bytes),
            };

            MultiHash hash1 = _hashProvider.ComputeUtf8MultiHash("update");
            var updates = new[]
            {
                hash1
            };
            _synchroniser.CacheDeltasBetween(default, default, default)
               .ReturnsForAnyArgs(new Cid[]
                {
                    hash1, _genesisHash
                });

            _synchroniser.DeltaCache.TryGetOrAddConfirmedDelta(Arg.Any<Cid>(), out Arg.Any<Delta>())
               .Returns(c =>
                {
                    delta.PreviousDeltaDfsHash = hash1.ToCid().ToArray().ToByteString(); // lol
                    c[1] = delta;
                    return true;
                }, c =>
                {
                    c[1] = genesisDelta;
                    return true;
                });

            _deltaHashProvider.DeltaHashUpdates.Returns(updates.Select(h => (Cid) h).ToObservable(_testScheduler));

            // do not remove - it registers with observable so there is a reference to this object held until the test is ended
            var _ = new Ledger(_deltaExecutor, _stateProvider, _storageProvider, _stateDb, _codeDb,
                _fakeRepository, _deltaIndexService, _receipts, _deltaHashProvider, _synchroniser, _mempool, _mapperProvider, _hashProvider, _logger);

            _testScheduler.Start();
        }

        [Test]
        public void Should_Update_State_On_Contract_Entry()
        {
            var recipient = _cryptoContext.GeneratePrivateKey().GetPublicKey();
            _stateProvider.CreateAccount(_senderAddress, 1000);
            _stateProvider.CreateAccount(recipient.ToKvmAddress(), UInt256.Zero);
            _stateProvider.RecalculateStateRoot();
            _stateProvider.Commit(CatalystGenesisSpec.Instance);
            _stateProvider.CommitTree();

            var delta = new Delta
            {
                StateRoot = _stateProvider.StateRoot.ToByteString(),
                TimeStamp = Timestamp.FromDateTime(DateTime.UtcNow),
                PublicEntries =
                {
                    EntryUtils.PrepareContractEntry(recipient.ToKvmAddress(), _senderAddress, 7)
                }
            };
            delta.PublicEntries[0].Signature = delta.PublicEntries[0]
               .GenerateSignature(_cryptoContext, _senderPrivateKey, _signingContext);

            RunDeltas(delta);

            var account = _stateProvider.GetAccount(recipient.ToKvmAddress());
            account.Should().NotBe(null);
            account.Balance.Should().Be(7);
        }

        [Test]
        public void Should_Update_State_On_Public_Entry()
        {
            var recipient = _cryptoContext.GeneratePrivateKey().GetPublicKey();
            _stateProvider.CreateAccount(_senderAddress, 1000);
            _stateProvider.CreateAccount(recipient.ToKvmAddress(), UInt256.Zero);
            _stateProvider.Commit(CatalystGenesisSpec.Instance);
            _stateProvider.CommitTree();

            var delta = new Delta
            {
                StateRoot = _stateProvider.StateRoot.ToByteString(),
                PreviousDeltaDfsHash = ByteString.CopyFrom(_genesisHash.ToArray()),
                TimeStamp = Timestamp.FromDateTime(DateTime.UtcNow),
                PublicEntries =
                {
                    EntryUtils.PreparePublicEntry(recipient, _senderPublicKey, 3)
                }
            };
            delta.PublicEntries[0].Signature = delta.PublicEntries[0]
               .GenerateSignature(_cryptoContext, _senderPrivateKey, _signingContext);

            RunDeltas(delta);

            var account = _stateProvider.GetAccount(recipient.ToKvmAddress());
            account.Should().NotBe(null);
            account.Balance.Should().Be(3);
        }

        [Test]
        public void Should_Deploy_Code_On_Code_Entry()
        {
            _stateProvider.CreateAccount(_senderAddress, 1000);
            _stateProvider.Commit(CatalystGenesisSpec.Instance);
            _stateProvider.CommitTree();

            var contractAddress = ContractAddress.From(_senderAddress, _stateProvider.GetNonce(_senderAddress));

            // PUSH1 1 PUSH1 0 MSTORE PUSH1 1 PUSH1 31 RETURN STOP
            const string initCodeHex = "0x60016000526001601FF300";

            var delta = new Delta
            {
                StateRoot = _stateProvider.StateRoot.ToByteString(),
                TimeStamp = Timestamp.FromDateTime(DateTime.UtcNow),
                PublicEntries =
                {
                    EntryUtils.PrepareContractEntry(null, _senderAddress, 5, initCodeHex)
                }
            };

            var senderAccount = _stateProvider.GetAccount(_senderAddress);
            senderAccount.Should().NotBe(null);
            
            delta.PublicEntries[0].GasLimit =
                1_000_000L; // has to be enough for intrinsic gas 21000 + CREATE + code deposit (~53000)
            delta.PublicEntries[0].Signature = delta.PublicEntries[0]
               .GenerateSignature(_cryptoContext, _senderPrivateKey, _signingContext);
            RunDeltas(delta);

            var account = _stateProvider.GetAccount(contractAddress);
            account.Should().NotBe(null);

            account.Balance.Should().Be(5);
            _stateProvider.GetCode(account.CodeHash).Should().Equal(Bytes.FromHexString("0x01"));
        }

        [Test]
        public void Should_Deploy_ERC20()
        {
            _stateProvider.CreateAccount(_senderAddress, 1000);
            _stateProvider.Commit(CatalystGenesisSpec.Instance);
            _stateProvider.CommitTree();
            
            var contractAddress1 = ContractAddress.From(_senderAddress,
                _stateProvider.GetNonce(_senderAddress) + 0);
            var contractAddress2 = ContractAddress.From(_senderAddress,
                _stateProvider.GetNonce(_senderAddress) + 2);

            const string migrationInitHex =
                "608060405234801561001057600080fd5b50336000806101000a81548173ffffffffffffffffffffffffffffffffffffffff021916908373ffffffffffffffffffffffffffffffffffffffff1602179055506102f8806100606000396000f300608060405260043610610062576000357c0100000000000000000000000000000000000000000000000000000000900463ffffffff1680630900f01014610067578063445df0ac146100aa5780638da5cb5b146100d5578063fdacd5761461012c575b600080fd5b34801561007357600080fd5b506100a8600480360381019080803573ffffffffffffffffffffffffffffffffffffffff169060200190929190505050610159565b005b3480156100b657600080fd5b506100bf610241565b6040518082815260200191505060405180910390f35b3480156100e157600080fd5b506100ea610247565b604051808273ffffffffffffffffffffffffffffffffffffffff1673ffffffffffffffffffffffffffffffffffffffff16815260200191505060405180910390f35b34801561013857600080fd5b506101576004803603810190808035906020019092919050505061026c565b005b60008060009054906101000a900473ffffffffffffffffffffffffffffffffffffffff1673ffffffffffffffffffffffffffffffffffffffff163373ffffffffffffffffffffffffffffffffffffffff16141561023d578190508073ffffffffffffffffffffffffffffffffffffffff1663fdacd5766001546040518263ffffffff167c010000000000000000000000000000000000000000000000000000000002815260040180828152602001915050600060405180830381600087803b15801561022457600080fd5b505af1158015610238573d6000803e3d6000fd5b505050505b5050565b60015481565b6000809054906101000a900473ffffffffffffffffffffffffffffffffffffffff1681565b6000809054906101000a900473ffffffffffffffffffffffffffffffffffffffff1673ffffffffffffffffffffffffffffffffffffffff163373ffffffffffffffffffffffffffffffffffffffff1614156102c957806001819055505b505600a165627a7a723058206bf582fa33b86704b115209928731f910b5f9872d5a4c376fe8d639aa373ad790029";
            const string call1Hex = "fdacd5760000000000000000000000000000000000000000000000000000000000000001";
            const string initCodeHex =
                "608060405234801561001057600080fd5b50604051610e30380380610e308339810180604052810190808051906020019092919080518201929190602001805190602001909291908051820192919050505083600160003373ffffffffffffffffffffffffffffffffffffffff1673ffffffffffffffffffffffffffffffffffffffff168152602001908152602001600020819055508360008190555082600390805190602001906100b29291906100ee565b5081600460006101000a81548160ff021916908360ff16021790555080600590805190602001906100e49291906100ee565b5050505050610193565b828054600181600116156101000203166002900490600052602060002090601f016020900481019282601f1061012f57805160ff191683800117855561015d565b8280016001018555821561015d579182015b8281111561015c578251825591602001919060010190610141565b5b50905061016a919061016e565b5090565b61019091905b8082111561018c576000816000905550600101610174565b5090565b90565b610c8e806101a26000396000f3006080604052600436106100af576000357c0100000000000000000000000000000000000000000000000000000000900463ffffffff16806306fdde03146100b4578063095ea7b31461014457806318160ddd146101a957806323b872dd146101d457806327e235e314610259578063313ce567146102b05780635c658165146102e157806370a082311461035857806395d89b41146103af578063a9059cbb1461043f578063dd62ed3e146104a4575b600080fd5b3480156100c057600080fd5b506100c961051b565b6040518080602001828103825283818151815260200191508051906020019080838360005b838110156101095780820151818401526020810190506100ee565b50505050905090810190601f1680156101365780820380516001836020036101000a031916815260200191505b509250505060405180910390f35b34801561015057600080fd5b5061018f600480360381019080803573ffffffffffffffffffffffffffffffffffffffff169060200190929190803590602001909291905050506105b9565b604051808215151515815260200191505060405180910390f35b3480156101b557600080fd5b506101be6106ab565b6040518082815260200191505060405180910390f35b3480156101e057600080fd5b5061023f600480360381019080803573ffffffffffffffffffffffffffffffffffffffff169060200190929190803573ffffffffffffffffffffffffffffffffffffffff169060200190929190803590602001909291905050506106b1565b604051808215151515815260200191505060405180910390f35b34801561026557600080fd5b5061029a600480360381019080803573ffffffffffffffffffffffffffffffffffffffff16906020019092919050505061094b565b6040518082815260200191505060405180910390f35b3480156102bc57600080fd5b506102c5610963565b604051808260ff1660ff16815260200191505060405180910390f35b3480156102ed57600080fd5b50610342600480360381019080803573ffffffffffffffffffffffffffffffffffffffff169060200190929190803573ffffffffffffffffffffffffffffffffffffffff169060200190929190505050610976565b6040518082815260200191505060405180910390f35b34801561036457600080fd5b50610399600480360381019080803573ffffffffffffffffffffffffffffffffffffffff16906020019092919050505061099b565b6040518082815260200191505060405180910390f35b3480156103bb57600080fd5b506103c46109e4565b6040518080602001828103825283818151815260200191508051906020019080838360005b838110156104045780820151818401526020810190506103e9565b50505050905090810190601f1680156104315780820380516001836020036101000a031916815260200191505b509250505060405180910390f35b34801561044b57600080fd5b5061048a600480360381019080803573ffffffffffffffffffffffffffffffffffffffff16906020019092919080359060200190929190505050610a82565b604051808215151515815260200191505060405180910390f35b3480156104b057600080fd5b50610505600480360381019080803573ffffffffffffffffffffffffffffffffffffffff169060200190929190803573ffffffffffffffffffffffffffffffffffffffff169060200190929190505050610bdb565b6040518082815260200191505060405180910390f35b60038054600181600116156101000203166002900480601f0160208091040260200160405190810160405280929190818152602001828054600181600116156101000203166002900480156105b15780601f10610586576101008083540402835291602001916105b1565b820191906000526020600020905b81548152906001019060200180831161059457829003601f168201915b505050505081565b600081600260003373ffffffffffffffffffffffffffffffffffffffff1673ffffffffffffffffffffffffffffffffffffffff16815260200190815260200160002060008573ffffffffffffffffffffffffffffffffffffffff1673ffffffffffffffffffffffffffffffffffffffff168152602001908152602001600020819055508273ffffffffffffffffffffffffffffffffffffffff163373ffffffffffffffffffffffffffffffffffffffff167f8c5be1e5ebec7d5bd14f71427d1e84f3dd0314c0f7b2291e5b200ac8c7c3b925846040518082815260200191505060405180910390a36001905092915050565b60005481565b600080600260008673ffffffffffffffffffffffffffffffffffffffff1673ffffffffffffffffffffffffffffffffffffffff16815260200190815260200160002060003373ffffffffffffffffffffffffffffffffffffffff1673ffffffffffffffffffffffffffffffffffffffff16815260200190815260200160002054905082600160008773ffffffffffffffffffffffffffffffffffffffff1673ffffffffffffffffffffffffffffffffffffffff16815260200190815260200160002054101580156107825750828110155b151561078d57600080fd5b82600160008673ffffffffffffffffffffffffffffffffffffffff1673ffffffffffffffffffffffffffffffffffffffff1681526020019081526020016000206000828254019250508190555082600160008773ffffffffffffffffffffffffffffffffffffffff1673ffffffffffffffffffffffffffffffffffffffff168152602001908152602001600020600082825403925050819055507fffffffffffffffffffffffffffffffffffffffffffffffffffffffffffffffff8110156108da5782600260008773ffffffffffffffffffffffffffffffffffffffff1673ffffffffffffffffffffffffffffffffffffffff16815260200190815260200160002060003373ffffffffffffffffffffffffffffffffffffffff1673ffffffffffffffffffffffffffffffffffffffff168152602001908152602001600020600082825403925050819055505b8373ffffffffffffffffffffffffffffffffffffffff168573ffffffffffffffffffffffffffffffffffffffff167fddf252ad1be2c89b69c2b068fc378daa952ba7f163c4a11628f55a4df523b3ef856040518082815260200191505060405180910390a360019150509392505050565b60016020528060005260406000206000915090505481565b600460009054906101000a900460ff1681565b6002602052816000526040600020602052806000526040600020600091509150505481565b6000600160008373ffffffffffffffffffffffffffffffffffffffff1673ffffffffffffffffffffffffffffffffffffffff168152602001908152602001600020549050919050565b60058054600181600116156101000203166002900480601f016020809104026020016040519081016040528092919081815260200182805460018160011615610100020316600290048015610a7a5780601f10610a4f57610100808354040283529160200191610a7a565b820191906000526020600020905b815481529060010190602001808311610a5d57829003601f168201915b505050505081565b600081600160003373ffffffffffffffffffffffffffffffffffffffff1673ffffffffffffffffffffffffffffffffffffffff1681526020019081526020016000205410151515610ad257600080fd5b81600160003373ffffffffffffffffffffffffffffffffffffffff1673ffffffffffffffffffffffffffffffffffffffff1681526020019081526020016000206000828254039250508190555081600160008573ffffffffffffffffffffffffffffffffffffffff1673ffffffffffffffffffffffffffffffffffffffff168152602001908152602001600020600082825401925050819055508273ffffffffffffffffffffffffffffffffffffffff163373ffffffffffffffffffffffffffffffffffffffff167fddf252ad1be2c89b69c2b068fc378daa952ba7f163c4a11628f55a4df523b3ef846040518082815260200191505060405180910390a36001905092915050565b6000600260008473ffffffffffffffffffffffffffffffffffffffff1673ffffffffffffffffffffffffffffffffffffffff16815260200190815260200160002060008373ffffffffffffffffffffffffffffffffffffffff1673ffffffffffffffffffffffffffffffffffffffff168152602001908152602001600020549050929150505600a165627a7a72305820b01e799233fd04eb73bd6896cd148b8926873dc1418dd3e1a44f25a5e59903d2002900000000000000000000000000000000000000000000000000000000000f42400000000000000000000000000000000000000000000000000000000000000080000000000000000000000000000000000000000000000000000000000000000800000000000000000000000000000000000000000000000000000000000000c000000000000000000000000000000000000000000000000000000000000000034b4154000000000000000000000000000000000000000000000000000000000000000000000000000000000000000000000000000000000000000000000000034b41540000000000000000000000000000000000000000000000000000000000";
            const string call2Hex = "fdacd5760000000000000000000000000000000000000000000000000000000000000001";

            // to // 0x9bced1be5c820ccb4bb52c1f83862d06b6d02c9f

            var delta = new Delta
            {
                StateRoot = _stateProvider.StateRoot.ToByteString(),
                TimeStamp = Timestamp.FromDateTime(DateTime.UtcNow),
                PublicEntries =
                {
                    EntryUtils.PrepareContractEntry(null, _senderAddress, 0, migrationInitHex),
                    EntryUtils.PrepareContractEntry(contractAddress1, _senderAddress, 0, call1Hex, 1),
                    EntryUtils.PrepareContractEntry(null, _senderAddress, 0, initCodeHex, 2),
                    EntryUtils.PrepareContractEntry(contractAddress1, _senderAddress, 0, call2Hex, 3)
                }
            };

            delta.PublicEntries[0].GasLimit =
                3_000_000L;                             // has to be enough for intrinsic gas 21000 + CREATE + code deposit
            delta.PublicEntries[1].GasLimit = 100_000L; // has to be enough for intrinsic gas 21000 + call
            delta.PublicEntries[2].GasLimit =
                3_000_000L;                             // has to be enough for intrinsic gas 21000 + CREATE + code deposit
            delta.PublicEntries[3].GasLimit = 100_000L; // has to be enough for intrinsic gas 21000 + call

            delta.PublicEntries[0].Signature = delta.PublicEntries[0]
               .GenerateSignature(_cryptoContext, _senderPrivateKey, _signingContext);
            delta.PublicEntries[1].Signature = delta.PublicEntries[1]
               .GenerateSignature(_cryptoContext, _senderPrivateKey, _signingContext);
            delta.PublicEntries[2].Signature = delta.PublicEntries[2]
               .GenerateSignature(_cryptoContext, _senderPrivateKey, _signingContext);
            delta.PublicEntries[3].Signature = delta.PublicEntries[3]
               .GenerateSignature(_cryptoContext, _senderPrivateKey, _signingContext);

            RunDeltas(delta);

            var migrationAccount = _stateProvider.GetAccount(contractAddress1);
            migrationAccount.Should().NotBe(null);
            migrationAccount.Balance.Should().Be(0);
            _stateProvider.GetCode(migrationAccount.CodeHash).Should().Equal(Bytes.FromHexString(
                "608060405260043610610062576000357c0100000000000000000000000000000000000000000000000000000000900463ffffffff1680630900f01014610067578063445df0ac146100aa5780638da5cb5b146100d5578063fdacd5761461012c575b600080fd5b34801561007357600080fd5b506100a8600480360381019080803573ffffffffffffffffffffffffffffffffffffffff169060200190929190505050610159565b005b3480156100b657600080fd5b506100bf610241565b6040518082815260200191505060405180910390f35b3480156100e157600080fd5b506100ea610247565b604051808273ffffffffffffffffffffffffffffffffffffffff1673ffffffffffffffffffffffffffffffffffffffff16815260200191505060405180910390f35b34801561013857600080fd5b506101576004803603810190808035906020019092919050505061026c565b005b60008060009054906101000a900473ffffffffffffffffffffffffffffffffffffffff1673ffffffffffffffffffffffffffffffffffffffff163373ffffffffffffffffffffffffffffffffffffffff16141561023d578190508073ffffffffffffffffffffffffffffffffffffffff1663fdacd5766001546040518263ffffffff167c010000000000000000000000000000000000000000000000000000000002815260040180828152602001915050600060405180830381600087803b15801561022457600080fd5b505af1158015610238573d6000803e3d6000fd5b505050505b5050565b60015481565b6000809054906101000a900473ffffffffffffffffffffffffffffffffffffffff1681565b6000809054906101000a900473ffffffffffffffffffffffffffffffffffffffff1673ffffffffffffffffffffffffffffffffffffffff163373ffffffffffffffffffffffffffffffffffffffff1614156102c957806001819055505b505600a165627a7a723058206bf582fa33b86704b115209928731f910b5f9872d5a4c376fe8d639aa373ad790029"));

            var erc20Account = _stateProvider.GetAccount(contractAddress2);
            erc20Account.Should().NotBe(null);

            erc20Account.Balance.Should().Be(0);
            _stateProvider.GetCode(erc20Account.CodeHash).Should().Equal(Bytes.FromHexString(
                "6080604052600436106100af576000357c0100000000000000000000000000000000000000000000000000000000900463ffffffff16806306fdde03146100b4578063095ea7b31461014457806318160ddd146101a957806323b872dd146101d457806327e235e314610259578063313ce567146102b05780635c658165146102e157806370a082311461035857806395d89b41146103af578063a9059cbb1461043f578063dd62ed3e146104a4575b600080fd5b3480156100c057600080fd5b506100c961051b565b6040518080602001828103825283818151815260200191508051906020019080838360005b838110156101095780820151818401526020810190506100ee565b50505050905090810190601f1680156101365780820380516001836020036101000a031916815260200191505b509250505060405180910390f35b34801561015057600080fd5b5061018f600480360381019080803573ffffffffffffffffffffffffffffffffffffffff169060200190929190803590602001909291905050506105b9565b604051808215151515815260200191505060405180910390f35b3480156101b557600080fd5b506101be6106ab565b6040518082815260200191505060405180910390f35b3480156101e057600080fd5b5061023f600480360381019080803573ffffffffffffffffffffffffffffffffffffffff169060200190929190803573ffffffffffffffffffffffffffffffffffffffff169060200190929190803590602001909291905050506106b1565b604051808215151515815260200191505060405180910390f35b34801561026557600080fd5b5061029a600480360381019080803573ffffffffffffffffffffffffffffffffffffffff16906020019092919050505061094b565b6040518082815260200191505060405180910390f35b3480156102bc57600080fd5b506102c5610963565b604051808260ff1660ff16815260200191505060405180910390f35b3480156102ed57600080fd5b50610342600480360381019080803573ffffffffffffffffffffffffffffffffffffffff169060200190929190803573ffffffffffffffffffffffffffffffffffffffff169060200190929190505050610976565b6040518082815260200191505060405180910390f35b34801561036457600080fd5b50610399600480360381019080803573ffffffffffffffffffffffffffffffffffffffff16906020019092919050505061099b565b6040518082815260200191505060405180910390f35b3480156103bb57600080fd5b506103c46109e4565b6040518080602001828103825283818151815260200191508051906020019080838360005b838110156104045780820151818401526020810190506103e9565b50505050905090810190601f1680156104315780820380516001836020036101000a031916815260200191505b509250505060405180910390f35b34801561044b57600080fd5b5061048a600480360381019080803573ffffffffffffffffffffffffffffffffffffffff16906020019092919080359060200190929190505050610a82565b604051808215151515815260200191505060405180910390f35b3480156104b057600080fd5b50610505600480360381019080803573ffffffffffffffffffffffffffffffffffffffff169060200190929190803573ffffffffffffffffffffffffffffffffffffffff169060200190929190505050610bdb565b6040518082815260200191505060405180910390f35b60038054600181600116156101000203166002900480601f0160208091040260200160405190810160405280929190818152602001828054600181600116156101000203166002900480156105b15780601f10610586576101008083540402835291602001916105b1565b820191906000526020600020905b81548152906001019060200180831161059457829003601f168201915b505050505081565b600081600260003373ffffffffffffffffffffffffffffffffffffffff1673ffffffffffffffffffffffffffffffffffffffff16815260200190815260200160002060008573ffffffffffffffffffffffffffffffffffffffff1673ffffffffffffffffffffffffffffffffffffffff168152602001908152602001600020819055508273ffffffffffffffffffffffffffffffffffffffff163373ffffffffffffffffffffffffffffffffffffffff167f8c5be1e5ebec7d5bd14f71427d1e84f3dd0314c0f7b2291e5b200ac8c7c3b925846040518082815260200191505060405180910390a36001905092915050565b60005481565b600080600260008673ffffffffffffffffffffffffffffffffffffffff1673ffffffffffffffffffffffffffffffffffffffff16815260200190815260200160002060003373ffffffffffffffffffffffffffffffffffffffff1673ffffffffffffffffffffffffffffffffffffffff16815260200190815260200160002054905082600160008773ffffffffffffffffffffffffffffffffffffffff1673ffffffffffffffffffffffffffffffffffffffff16815260200190815260200160002054101580156107825750828110155b151561078d57600080fd5b82600160008673ffffffffffffffffffffffffffffffffffffffff1673ffffffffffffffffffffffffffffffffffffffff1681526020019081526020016000206000828254019250508190555082600160008773ffffffffffffffffffffffffffffffffffffffff1673ffffffffffffffffffffffffffffffffffffffff168152602001908152602001600020600082825403925050819055507fffffffffffffffffffffffffffffffffffffffffffffffffffffffffffffffff8110156108da5782600260008773ffffffffffffffffffffffffffffffffffffffff1673ffffffffffffffffffffffffffffffffffffffff16815260200190815260200160002060003373ffffffffffffffffffffffffffffffffffffffff1673ffffffffffffffffffffffffffffffffffffffff168152602001908152602001600020600082825403925050819055505b8373ffffffffffffffffffffffffffffffffffffffff168573ffffffffffffffffffffffffffffffffffffffff167fddf252ad1be2c89b69c2b068fc378daa952ba7f163c4a11628f55a4df523b3ef856040518082815260200191505060405180910390a360019150509392505050565b60016020528060005260406000206000915090505481565b600460009054906101000a900460ff1681565b6002602052816000526040600020602052806000526040600020600091509150505481565b6000600160008373ffffffffffffffffffffffffffffffffffffffff1673ffffffffffffffffffffffffffffffffffffffff168152602001908152602001600020549050919050565b60058054600181600116156101000203166002900480601f016020809104026020016040519081016040528092919081815260200182805460018160011615610100020316600290048015610a7a5780601f10610a4f57610100808354040283529160200191610a7a565b820191906000526020600020905b815481529060010190602001808311610a5d57829003601f168201915b505050505081565b600081600160003373ffffffffffffffffffffffffffffffffffffffff1673ffffffffffffffffffffffffffffffffffffffff1681526020019081526020016000205410151515610ad257600080fd5b81600160003373ffffffffffffffffffffffffffffffffffffffff1673ffffffffffffffffffffffffffffffffffffffff1681526020019081526020016000206000828254039250508190555081600160008573ffffffffffffffffffffffffffffffffffffffff1673ffffffffffffffffffffffffffffffffffffffff168152602001908152602001600020600082825401925050819055508273ffffffffffffffffffffffffffffffffffffffff163373ffffffffffffffffffffffffffffffffffffffff167fddf252ad1be2c89b69c2b068fc378daa952ba7f163c4a11628f55a4df523b3ef846040518082815260200191505060405180910390a36001905092915050565b6000600260008473ffffffffffffffffffffffffffffffffffffffff1673ffffffffffffffffffffffffffffffffffffffff16815260200190815260200160002060008373ffffffffffffffffffffffffffffffffffffffff1673ffffffffffffffffffffffffffffffffffffffff168152602001908152602001600020549050929150505600a165627a7a72305820b01e799233fd04eb73bd6896cd148b8926873dc1418dd3e1a44f25a5e59903d20029"));
        }

        [Test]
        public void Should_Deploy_ERC20_and_ask_about_balance()
        {
            _stateProvider.CreateAccount(_senderAddress, 1000);
            _stateProvider.Commit(CatalystGenesisSpec.Instance);
            _stateProvider.CommitTree();
            
            var contractAddress1 = ContractAddress.From(_senderAddress,
                _stateProvider.GetNonce(_senderAddress));
            var contractAddress2 = ContractAddress.From(_senderAddress,
                _stateProvider.GetNonce(_senderAddress) + 2);

            // migration contract
            const string migrationInitHex =
                "608060405234801561001057600080fd5b50336000806101000a81548173ffffffffffffffffffffffffffffffffffffffff021916908373ffffffffffffffffffffffffffffffffffffffff1602179055506102f8806100606000396000f300608060405260043610610062576000357c0100000000000000000000000000000000000000000000000000000000900463ffffffff1680630900f01014610067578063445df0ac146100aa5780638da5cb5b146100d5578063fdacd5761461012c575b600080fd5b34801561007357600080fd5b506100a8600480360381019080803573ffffffffffffffffffffffffffffffffffffffff169060200190929190505050610159565b005b3480156100b657600080fd5b506100bf610241565b6040518082815260200191505060405180910390f35b3480156100e157600080fd5b506100ea610247565b604051808273ffffffffffffffffffffffffffffffffffffffff1673ffffffffffffffffffffffffffffffffffffffff16815260200191505060405180910390f35b34801561013857600080fd5b506101576004803603810190808035906020019092919050505061026c565b005b60008060009054906101000a900473ffffffffffffffffffffffffffffffffffffffff1673ffffffffffffffffffffffffffffffffffffffff163373ffffffffffffffffffffffffffffffffffffffff16141561023d578190508073ffffffffffffffffffffffffffffffffffffffff1663fdacd5766001546040518263ffffffff167c010000000000000000000000000000000000000000000000000000000002815260040180828152602001915050600060405180830381600087803b15801561022457600080fd5b505af1158015610238573d6000803e3d6000fd5b505050505b5050565b60015481565b6000809054906101000a900473ffffffffffffffffffffffffffffffffffffffff1681565b6000809054906101000a900473ffffffffffffffffffffffffffffffffffffffff1673ffffffffffffffffffffffffffffffffffffffff163373ffffffffffffffffffffffffffffffffffffffff1614156102c957806001819055505b505600a165627a7a723058206bf582fa33b86704b115209928731f910b5f9872d5a4c376fe8d639aa373ad790029";

            // migration call
            const string call1Hex = "fdacd5760000000000000000000000000000000000000000000000000000000000000001";

            // erc20 contract deployment
            const string initCodeHex =
                "608060405234801561001057600080fd5b50604051610e30380380610e308339810180604052810190808051906020019092919080518201929190602001805190602001909291908051820192919050505083600160003373ffffffffffffffffffffffffffffffffffffffff1673ffffffffffffffffffffffffffffffffffffffff168152602001908152602001600020819055508360008190555082600390805190602001906100b29291906100ee565b5081600460006101000a81548160ff021916908360ff16021790555080600590805190602001906100e49291906100ee565b5050505050610193565b828054600181600116156101000203166002900490600052602060002090601f016020900481019282601f1061012f57805160ff191683800117855561015d565b8280016001018555821561015d579182015b8281111561015c578251825591602001919060010190610141565b5b50905061016a919061016e565b5090565b61019091905b8082111561018c576000816000905550600101610174565b5090565b90565b610c8e806101a26000396000f3006080604052600436106100af576000357c0100000000000000000000000000000000000000000000000000000000900463ffffffff16806306fdde03146100b4578063095ea7b31461014457806318160ddd146101a957806323b872dd146101d457806327e235e314610259578063313ce567146102b05780635c658165146102e157806370a082311461035857806395d89b41146103af578063a9059cbb1461043f578063dd62ed3e146104a4575b600080fd5b3480156100c057600080fd5b506100c961051b565b6040518080602001828103825283818151815260200191508051906020019080838360005b838110156101095780820151818401526020810190506100ee565b50505050905090810190601f1680156101365780820380516001836020036101000a031916815260200191505b509250505060405180910390f35b34801561015057600080fd5b5061018f600480360381019080803573ffffffffffffffffffffffffffffffffffffffff169060200190929190803590602001909291905050506105b9565b604051808215151515815260200191505060405180910390f35b3480156101b557600080fd5b506101be6106ab565b6040518082815260200191505060405180910390f35b3480156101e057600080fd5b5061023f600480360381019080803573ffffffffffffffffffffffffffffffffffffffff169060200190929190803573ffffffffffffffffffffffffffffffffffffffff169060200190929190803590602001909291905050506106b1565b604051808215151515815260200191505060405180910390f35b34801561026557600080fd5b5061029a600480360381019080803573ffffffffffffffffffffffffffffffffffffffff16906020019092919050505061094b565b6040518082815260200191505060405180910390f35b3480156102bc57600080fd5b506102c5610963565b604051808260ff1660ff16815260200191505060405180910390f35b3480156102ed57600080fd5b50610342600480360381019080803573ffffffffffffffffffffffffffffffffffffffff169060200190929190803573ffffffffffffffffffffffffffffffffffffffff169060200190929190505050610976565b6040518082815260200191505060405180910390f35b34801561036457600080fd5b50610399600480360381019080803573ffffffffffffffffffffffffffffffffffffffff16906020019092919050505061099b565b6040518082815260200191505060405180910390f35b3480156103bb57600080fd5b506103c46109e4565b6040518080602001828103825283818151815260200191508051906020019080838360005b838110156104045780820151818401526020810190506103e9565b50505050905090810190601f1680156104315780820380516001836020036101000a031916815260200191505b509250505060405180910390f35b34801561044b57600080fd5b5061048a600480360381019080803573ffffffffffffffffffffffffffffffffffffffff16906020019092919080359060200190929190505050610a82565b604051808215151515815260200191505060405180910390f35b3480156104b057600080fd5b50610505600480360381019080803573ffffffffffffffffffffffffffffffffffffffff169060200190929190803573ffffffffffffffffffffffffffffffffffffffff169060200190929190505050610bdb565b6040518082815260200191505060405180910390f35b60038054600181600116156101000203166002900480601f0160208091040260200160405190810160405280929190818152602001828054600181600116156101000203166002900480156105b15780601f10610586576101008083540402835291602001916105b1565b820191906000526020600020905b81548152906001019060200180831161059457829003601f168201915b505050505081565b600081600260003373ffffffffffffffffffffffffffffffffffffffff1673ffffffffffffffffffffffffffffffffffffffff16815260200190815260200160002060008573ffffffffffffffffffffffffffffffffffffffff1673ffffffffffffffffffffffffffffffffffffffff168152602001908152602001600020819055508273ffffffffffffffffffffffffffffffffffffffff163373ffffffffffffffffffffffffffffffffffffffff167f8c5be1e5ebec7d5bd14f71427d1e84f3dd0314c0f7b2291e5b200ac8c7c3b925846040518082815260200191505060405180910390a36001905092915050565b60005481565b600080600260008673ffffffffffffffffffffffffffffffffffffffff1673ffffffffffffffffffffffffffffffffffffffff16815260200190815260200160002060003373ffffffffffffffffffffffffffffffffffffffff1673ffffffffffffffffffffffffffffffffffffffff16815260200190815260200160002054905082600160008773ffffffffffffffffffffffffffffffffffffffff1673ffffffffffffffffffffffffffffffffffffffff16815260200190815260200160002054101580156107825750828110155b151561078d57600080fd5b82600160008673ffffffffffffffffffffffffffffffffffffffff1673ffffffffffffffffffffffffffffffffffffffff1681526020019081526020016000206000828254019250508190555082600160008773ffffffffffffffffffffffffffffffffffffffff1673ffffffffffffffffffffffffffffffffffffffff168152602001908152602001600020600082825403925050819055507fffffffffffffffffffffffffffffffffffffffffffffffffffffffffffffffff8110156108da5782600260008773ffffffffffffffffffffffffffffffffffffffff1673ffffffffffffffffffffffffffffffffffffffff16815260200190815260200160002060003373ffffffffffffffffffffffffffffffffffffffff1673ffffffffffffffffffffffffffffffffffffffff168152602001908152602001600020600082825403925050819055505b8373ffffffffffffffffffffffffffffffffffffffff168573ffffffffffffffffffffffffffffffffffffffff167fddf252ad1be2c89b69c2b068fc378daa952ba7f163c4a11628f55a4df523b3ef856040518082815260200191505060405180910390a360019150509392505050565b60016020528060005260406000206000915090505481565b600460009054906101000a900460ff1681565b6002602052816000526040600020602052806000526040600020600091509150505481565b6000600160008373ffffffffffffffffffffffffffffffffffffffff1673ffffffffffffffffffffffffffffffffffffffff168152602001908152602001600020549050919050565b60058054600181600116156101000203166002900480601f016020809104026020016040519081016040528092919081815260200182805460018160011615610100020316600290048015610a7a5780601f10610a4f57610100808354040283529160200191610a7a565b820191906000526020600020905b815481529060010190602001808311610a5d57829003601f168201915b505050505081565b600081600160003373ffffffffffffffffffffffffffffffffffffffff1673ffffffffffffffffffffffffffffffffffffffff1681526020019081526020016000205410151515610ad257600080fd5b81600160003373ffffffffffffffffffffffffffffffffffffffff1673ffffffffffffffffffffffffffffffffffffffff1681526020019081526020016000206000828254039250508190555081600160008573ffffffffffffffffffffffffffffffffffffffff1673ffffffffffffffffffffffffffffffffffffffff168152602001908152602001600020600082825401925050819055508273ffffffffffffffffffffffffffffffffffffffff163373ffffffffffffffffffffffffffffffffffffffff167fddf252ad1be2c89b69c2b068fc378daa952ba7f163c4a11628f55a4df523b3ef846040518082815260200191505060405180910390a36001905092915050565b6000600260008473ffffffffffffffffffffffffffffffffffffffff1673ffffffffffffffffffffffffffffffffffffffff16815260200190815260200160002060008373ffffffffffffffffffffffffffffffffffffffff1673ffffffffffffffffffffffffffffffffffffffff168152602001908152602001600020549050929150505600a165627a7a72305820b01e799233fd04eb73bd6896cd148b8926873dc1418dd3e1a44f25a5e59903d2002900000000000000000000000000000000000000000000000000000000000f42400000000000000000000000000000000000000000000000000000000000000080000000000000000000000000000000000000000000000000000000000000000800000000000000000000000000000000000000000000000000000000000000c000000000000000000000000000000000000000000000000000000000000000034b4154000000000000000000000000000000000000000000000000000000000000000000000000000000000000000000000000000000000000000000000000034b41540000000000000000000000000000000000000000000000000000000000";

            // migration call
            const string call2Hex = "fdacd5760000000000000000000000000000000000000000000000000000000000000001";

            const string transfer =
                "a9059cbb000000000000000000000000aaaaaaaaaaaaaaaaaaaaaaaaaaaaaaaaaaaaaaaa000000000000000000000000000000000000000000000000000000000007a120";

            // _stateProvider.UpdateRootHash(); after Nethermind pull
            var delta = new Delta
            {
                StateRoot = _stateProvider.StateRoot.ToByteString(),
                PreviousDeltaDfsHash = ByteString.CopyFrom(new byte[32]),
                TimeStamp = Timestamp.FromDateTime(DateTime.UtcNow),
                PublicEntries =
                {
                    EntryUtils.PrepareContractEntry(null, _senderAddress, 0, migrationInitHex),
                    EntryUtils.PrepareContractEntry(contractAddress1, _senderAddress, 0, call1Hex, 1),
                    EntryUtils.PrepareContractEntry(null, _senderAddress, 0, initCodeHex, 2),
                    EntryUtils.PrepareContractEntry(contractAddress1, _senderAddress, 0, call2Hex, 3),
                    EntryUtils.PrepareContractEntry(contractAddress2, _senderAddress, 0, transfer, 4)
                }
            };

            delta.PublicEntries[0].GasLimit =
                3_000_000L;                             // has to be enough for intrinsic gas 21000 + CREATE + code deposit
            delta.PublicEntries[1].GasLimit = 100_000L; // has to be enough for intrinsic gas 21000 + call
            delta.PublicEntries[2].GasLimit =
                3_000_000L;                             // has to be enough for intrinsic gas 21000 + CREATE + code deposit
            delta.PublicEntries[3].GasLimit = 100_000L; // has to be enough for intrinsic gas 21000 + call
            delta.PublicEntries[4].GasLimit = 200_000;
            delta.PublicEntries[4].ReceiverAddress = contractAddress2.Bytes.ToByteString();

            delta.PublicEntries[0].Signature = delta.PublicEntries[0]
               .GenerateSignature(_cryptoContext, _senderPrivateKey, _signingContext);
            delta.PublicEntries[1].Signature = delta.PublicEntries[1]
               .GenerateSignature(_cryptoContext, _senderPrivateKey, _signingContext);
            delta.PublicEntries[2].Signature = delta.PublicEntries[2]
               .GenerateSignature(_cryptoContext, _senderPrivateKey, _signingContext);
            delta.PublicEntries[3].Signature = delta.PublicEntries[3]
               .GenerateSignature(_cryptoContext, _senderPrivateKey, _signingContext);
            delta.PublicEntries[4].Signature = delta.PublicEntries[4]
               .GenerateSignature(_cryptoContext, _senderPrivateKey, _signingContext);

            RunDeltas(delta);

            var migrationAccount = _stateProvider.GetAccount(contractAddress1);
            migrationAccount.Should().NotBe(null);
            migrationAccount.Balance.Should().Be(0);
            _stateProvider.GetCode(migrationAccount.CodeHash).Should().Equal(Bytes.FromHexString(
                "608060405260043610610062576000357c0100000000000000000000000000000000000000000000000000000000900463ffffffff1680630900f01014610067578063445df0ac146100aa5780638da5cb5b146100d5578063fdacd5761461012c575b600080fd5b34801561007357600080fd5b506100a8600480360381019080803573ffffffffffffffffffffffffffffffffffffffff169060200190929190505050610159565b005b3480156100b657600080fd5b506100bf610241565b6040518082815260200191505060405180910390f35b3480156100e157600080fd5b506100ea610247565b604051808273ffffffffffffffffffffffffffffffffffffffff1673ffffffffffffffffffffffffffffffffffffffff16815260200191505060405180910390f35b34801561013857600080fd5b506101576004803603810190808035906020019092919050505061026c565b005b60008060009054906101000a900473ffffffffffffffffffffffffffffffffffffffff1673ffffffffffffffffffffffffffffffffffffffff163373ffffffffffffffffffffffffffffffffffffffff16141561023d578190508073ffffffffffffffffffffffffffffffffffffffff1663fdacd5766001546040518263ffffffff167c010000000000000000000000000000000000000000000000000000000002815260040180828152602001915050600060405180830381600087803b15801561022457600080fd5b505af1158015610238573d6000803e3d6000fd5b505050505b5050565b60015481565b6000809054906101000a900473ffffffffffffffffffffffffffffffffffffffff1681565b6000809054906101000a900473ffffffffffffffffffffffffffffffffffffffff1673ffffffffffffffffffffffffffffffffffffffff163373ffffffffffffffffffffffffffffffffffffffff1614156102c957806001819055505b505600a165627a7a723058206bf582fa33b86704b115209928731f910b5f9872d5a4c376fe8d639aa373ad790029"));

            var erc20Account = _stateProvider.GetAccount(contractAddress2);
            erc20Account.Balance.Should().Be(0);
            _stateProvider.GetCode(erc20Account.CodeHash).Should().Equal(Bytes.FromHexString(
                "6080604052600436106100af576000357c0100000000000000000000000000000000000000000000000000000000900463ffffffff16806306fdde03146100b4578063095ea7b31461014457806318160ddd146101a957806323b872dd146101d457806327e235e314610259578063313ce567146102b05780635c658165146102e157806370a082311461035857806395d89b41146103af578063a9059cbb1461043f578063dd62ed3e146104a4575b600080fd5b3480156100c057600080fd5b506100c961051b565b6040518080602001828103825283818151815260200191508051906020019080838360005b838110156101095780820151818401526020810190506100ee565b50505050905090810190601f1680156101365780820380516001836020036101000a031916815260200191505b509250505060405180910390f35b34801561015057600080fd5b5061018f600480360381019080803573ffffffffffffffffffffffffffffffffffffffff169060200190929190803590602001909291905050506105b9565b604051808215151515815260200191505060405180910390f35b3480156101b557600080fd5b506101be6106ab565b6040518082815260200191505060405180910390f35b3480156101e057600080fd5b5061023f600480360381019080803573ffffffffffffffffffffffffffffffffffffffff169060200190929190803573ffffffffffffffffffffffffffffffffffffffff169060200190929190803590602001909291905050506106b1565b604051808215151515815260200191505060405180910390f35b34801561026557600080fd5b5061029a600480360381019080803573ffffffffffffffffffffffffffffffffffffffff16906020019092919050505061094b565b6040518082815260200191505060405180910390f35b3480156102bc57600080fd5b506102c5610963565b604051808260ff1660ff16815260200191505060405180910390f35b3480156102ed57600080fd5b50610342600480360381019080803573ffffffffffffffffffffffffffffffffffffffff169060200190929190803573ffffffffffffffffffffffffffffffffffffffff169060200190929190505050610976565b6040518082815260200191505060405180910390f35b34801561036457600080fd5b50610399600480360381019080803573ffffffffffffffffffffffffffffffffffffffff16906020019092919050505061099b565b6040518082815260200191505060405180910390f35b3480156103bb57600080fd5b506103c46109e4565b6040518080602001828103825283818151815260200191508051906020019080838360005b838110156104045780820151818401526020810190506103e9565b50505050905090810190601f1680156104315780820380516001836020036101000a031916815260200191505b509250505060405180910390f35b34801561044b57600080fd5b5061048a600480360381019080803573ffffffffffffffffffffffffffffffffffffffff16906020019092919080359060200190929190505050610a82565b604051808215151515815260200191505060405180910390f35b3480156104b057600080fd5b50610505600480360381019080803573ffffffffffffffffffffffffffffffffffffffff169060200190929190803573ffffffffffffffffffffffffffffffffffffffff169060200190929190505050610bdb565b6040518082815260200191505060405180910390f35b60038054600181600116156101000203166002900480601f0160208091040260200160405190810160405280929190818152602001828054600181600116156101000203166002900480156105b15780601f10610586576101008083540402835291602001916105b1565b820191906000526020600020905b81548152906001019060200180831161059457829003601f168201915b505050505081565b600081600260003373ffffffffffffffffffffffffffffffffffffffff1673ffffffffffffffffffffffffffffffffffffffff16815260200190815260200160002060008573ffffffffffffffffffffffffffffffffffffffff1673ffffffffffffffffffffffffffffffffffffffff168152602001908152602001600020819055508273ffffffffffffffffffffffffffffffffffffffff163373ffffffffffffffffffffffffffffffffffffffff167f8c5be1e5ebec7d5bd14f71427d1e84f3dd0314c0f7b2291e5b200ac8c7c3b925846040518082815260200191505060405180910390a36001905092915050565b60005481565b600080600260008673ffffffffffffffffffffffffffffffffffffffff1673ffffffffffffffffffffffffffffffffffffffff16815260200190815260200160002060003373ffffffffffffffffffffffffffffffffffffffff1673ffffffffffffffffffffffffffffffffffffffff16815260200190815260200160002054905082600160008773ffffffffffffffffffffffffffffffffffffffff1673ffffffffffffffffffffffffffffffffffffffff16815260200190815260200160002054101580156107825750828110155b151561078d57600080fd5b82600160008673ffffffffffffffffffffffffffffffffffffffff1673ffffffffffffffffffffffffffffffffffffffff1681526020019081526020016000206000828254019250508190555082600160008773ffffffffffffffffffffffffffffffffffffffff1673ffffffffffffffffffffffffffffffffffffffff168152602001908152602001600020600082825403925050819055507fffffffffffffffffffffffffffffffffffffffffffffffffffffffffffffffff8110156108da5782600260008773ffffffffffffffffffffffffffffffffffffffff1673ffffffffffffffffffffffffffffffffffffffff16815260200190815260200160002060003373ffffffffffffffffffffffffffffffffffffffff1673ffffffffffffffffffffffffffffffffffffffff168152602001908152602001600020600082825403925050819055505b8373ffffffffffffffffffffffffffffffffffffffff168573ffffffffffffffffffffffffffffffffffffffff167fddf252ad1be2c89b69c2b068fc378daa952ba7f163c4a11628f55a4df523b3ef856040518082815260200191505060405180910390a360019150509392505050565b60016020528060005260406000206000915090505481565b600460009054906101000a900460ff1681565b6002602052816000526040600020602052806000526040600020600091509150505481565b6000600160008373ffffffffffffffffffffffffffffffffffffffff1673ffffffffffffffffffffffffffffffffffffffff168152602001908152602001600020549050919050565b60058054600181600116156101000203166002900480601f016020809104026020016040519081016040528092919081815260200182805460018160011615610100020316600290048015610a7a5780601f10610a4f57610100808354040283529160200191610a7a565b820191906000526020600020905b815481529060010190602001808311610a5d57829003601f168201915b505050505081565b600081600160003373ffffffffffffffffffffffffffffffffffffffff1673ffffffffffffffffffffffffffffffffffffffff1681526020019081526020016000205410151515610ad257600080fd5b81600160003373ffffffffffffffffffffffffffffffffffffffff1673ffffffffffffffffffffffffffffffffffffffff1681526020019081526020016000206000828254039250508190555081600160008573ffffffffffffffffffffffffffffffffffffffff1673ffffffffffffffffffffffffffffffffffffffff168152602001908152602001600020600082825401925050819055508273ffffffffffffffffffffffffffffffffffffffff163373ffffffffffffffffffffffffffffffffffffffff167fddf252ad1be2c89b69c2b068fc378daa952ba7f163c4a11628f55a4df523b3ef846040518082815260200191505060405180910390a36001905092915050565b6000600260008473ffffffffffffffffffffffffffffffffffffffff1673ffffffffffffffffffffffffffffffffffffffff16815260200190815260200160002060008373ffffffffffffffffffffffffffffffffffffffff1673ffffffffffffffffffffffffffffffffffffffff168152602001908152602001600020549050929150505600a165627a7a72305820b01e799233fd04eb73bd6896cd148b8926873dc1418dd3e1a44f25a5e59903d20029"));

            // transfer of 500k to aaa...aaa (only here because of the issues with recipient address for smart contracts)
            _stateProvider.GetAccount(_senderAddress).Nonce.Should().Be(5);

            // need to commit changes as the next two calls are reverting changes on the same state provider
            _storageProvider.Commit();
            _stateProvider.RecalculateStateRoot();
            _stateProvider.Commit(_specProvider.GetSpec(1));
            _storageProvider.CommitTrees();
            _stateProvider.CommitTree();

            // balance should be 500_000 0x7a120
            var balanceOf1 = "70a08231000000000000000000000000" +
                _senderAddress.ToString(false, false);
            var balanceOf1Tracer = new CallOutputTracer();
            var balanceOf1Delta =
                EntryUtils.PrepareSingleContractEntryDelta(_senderPublicKey, _senderPublicKey, 0, balanceOf1, 5);
            balanceOf1Delta.PublicEntries[0].ReceiverAddress = contractAddress2.Bytes.ToByteString();
            balanceOf1Delta.PublicEntries[0].GasLimit = 200_000;
            balanceOf1Delta.PublicEntries[0].Signature = delta.PublicEntries[0]
               .GenerateSignature(_cryptoContext, _senderPrivateKey, _signingContext);
            _deltaExecutor.CallAndReset(balanceOf1Delta, balanceOf1Tracer);
            balanceOf1Tracer.StatusCode.Should().Be(1);
            balanceOf1Tracer.ReturnValue.Should().Equal(Bytes.FromHexString("0x7a120").PadLeft(32));

            // potential bug in Nethermind
            _stateProvider.GetAccount(_senderAddress).Nonce.Should().Be(6);

            // balance should be 500_000 0x7a120
            const string balanceOf2 = "70a08231000000000000000000000000aaaaaaaaaaaaaaaaaaaaaaaaaaaaaaaaaaaaaaaa";
            var balanceOf2Delta =
                EntryUtils.PrepareSingleContractEntryDelta(_senderPublicKey, _senderPublicKey, 0, balanceOf2, 6);
            balanceOf2Delta.PublicEntries[0].GasLimit = 200_000;
            balanceOf2Delta.PublicEntries[0].ReceiverAddress = contractAddress2.Bytes.ToByteString();
            balanceOf2Delta.PublicEntries[0].Signature = balanceOf2Delta.PublicEntries[0]
               .GenerateSignature(_cryptoContext, _senderPrivateKey, _signingContext);
            var balanceOf2Tracer = new CallOutputTracer();
            _deltaExecutor.CallAndReset(balanceOf2Delta, balanceOf2Tracer);
            balanceOf2Tracer.StatusCode.Should().Be(1);
            balanceOf2Tracer.ReturnValue.Should().Equal(Bytes.FromHexString("0x7a120").PadLeft(32));

            // potential bug in Nethermind
            _stateProvider.GetAccount(_senderAddress).Nonce.Should().Be(7);
        }
    }
}<|MERGE_RESOLUTION|>--- conflicted
+++ resolved
@@ -64,12 +64,8 @@
 using Nethermind.Logging;
 using Nethermind.State;
 using NSubstitute;
-<<<<<<< HEAD
 using NUnit.Framework;
-=======
 using SharpRepository.InMemoryRepository;
-using Xunit;
->>>>>>> 86dcf3eb
 using ILogger = Serilog.ILogger;
 
 namespace Catalyst.Core.Modules.Ledger.Tests.IntegrationTests
@@ -77,7 +73,6 @@
     [TestFixture]
     public sealed class LedgerKvmTests
     {
-<<<<<<< HEAD
         private ILogger _logger;
         private MultiHash _genesisHash;
         private IHashProvider _hashProvider;
@@ -88,7 +83,7 @@
         private ICryptoContext _cryptoContext;
         private IAccountRepository _fakeRepository;
         private IDeltaHashProvider _deltaHashProvider;
-        private ILedgerSynchroniser _ledgerSynchroniser;
+        private ISynchroniser _synchroniser;
         private IMempool<PublicEntryDao> _mempool;
         private IDeltaExecutor _deltaExecutor;
         private IStorageProvider _storageProvider;
@@ -98,31 +93,8 @@
         private IPrivateKey _senderPrivateKey;
         private IPublicKey _senderPublicKey;
         private SigningContext _signingContext;
+        private IDeltaIndexService _deltaIndexService;
         private ITransactionRepository _receipts;
-=======
-        private readonly ILogger _logger;
-        private readonly MultiHash _genesisHash;
-        private readonly IHashProvider _hashProvider;
-        private readonly IMapperProvider _mapperProvider;
-        private readonly ISpecProvider _specProvider;
-        private readonly TestScheduler _testScheduler;
-        private readonly StateProvider _stateProvider;
-        private readonly ICryptoContext _cryptoContext;
-        private readonly IAccountRepository _fakeRepository;
-        private readonly IDeltaHashProvider _deltaHashProvider;
-        private readonly ISynchroniser _synchroniser;
-        private readonly IMempool<PublicEntryDao> _mempool;
-        private readonly IDeltaExecutor _deltaExecutor;
-        private readonly IStorageProvider _storageProvider;
-        private readonly ISnapshotableDb _stateDb;
-        private readonly ISnapshotableDb _codeDb;
-        private readonly IDeltaByNumberRepository _deltaByNumber;
-        private readonly IPrivateKey _senderPrivateKey;
-        private readonly IPublicKey _senderPublicKey;
-        private readonly SigningContext _signingContext;
-        private readonly IDeltaIndexService _deltaIndexService;
-        private readonly ITransactionRepository _receipts;
->>>>>>> 86dcf3eb
         private Address _senderAddress;
 
         [SetUp]
