--- conflicted
+++ resolved
@@ -151,13 +151,8 @@
             _deltaHashProvider.DeltaHashUpdates.Returns(updates.Select(h => (Cid) h).ToObservable(_testScheduler));
 
             // do not remove - it registers with observable so there is a reference to this object held until the test is ended
-<<<<<<< HEAD
-            var classUnderTest = new Ledger(_deltaExecutor, _stateProvider, _storageProvider, _stateDb, _codeDb,
+            var _ = new Ledger(_deltaExecutor, _stateProvider, _storageProvider, _stateDb, _codeDb,
                 _fakeRepository, _deltaByNumber, _receipts, _deltaHashProvider, _ledgerSynchroniser, _mempool, _mapperProvider, _hashProvider, _logger);
-=======
-            var _ = new Ledger(_deltaExecutor, _stateProvider, _storageProvider, _stateDb, _codeDb,
-                _fakeRepository, _deltaHashProvider, _ledgerSynchroniser, _mempool, _mapperProvider, _logger);
->>>>>>> 73c28945
 
             _testScheduler.Start();
         }
