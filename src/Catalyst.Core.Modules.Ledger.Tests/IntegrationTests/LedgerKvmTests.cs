--- conflicted
+++ resolved
@@ -89,12 +89,9 @@
         private readonly IPrivateKey _senderPrivateKey;
         private readonly IPublicKey _senderPublicKey;
         private readonly SigningContext _signingContext;
-<<<<<<< HEAD
         private readonly IDeltaIndexService _deltaIndexService;
-=======
         private readonly ITransactionRepository _receipts;
         private Address _senderAddress;
->>>>>>> 907b9a27
 
         public LedgerKvmTests()
         {
@@ -131,14 +128,9 @@
             _deltaExecutor = new DeltaExecutor(_specProvider, _stateProvider, _storageProvider, kvm, new FfiWrapper(),
                 _logger);
 
-<<<<<<< HEAD
             _deltaIndexService = new DeltaIndexService(new InMemoryRepository<DeltaIndexDao, string>());
-
-            _senderPrivateKey = _cryptoContext.GeneratePrivateKey();
-=======
             _senderPrivateKey = _cryptoContext.GetPrivateKeyFromBytes(new byte[32]);
             
->>>>>>> 907b9a27
             _senderPublicKey = _senderPrivateKey.GetPublicKey();
             _senderAddress = _senderPublicKey.ToKvmAddress();
             
@@ -184,11 +176,7 @@
 
             // do not remove - it registers with observable so there is a reference to this object held until the test is ended
             var _ = new Ledger(_deltaExecutor, _stateProvider, _storageProvider, _stateDb, _codeDb,
-<<<<<<< HEAD
-                _fakeRepository, _deltaHashProvider, _ledgerSynchroniser, _mempool, _deltaIndexService, _mapperProvider, _logger);
-=======
-                _fakeRepository, _deltaByNumber, _receipts, _deltaHashProvider, _ledgerSynchroniser, _mempool, _mapperProvider, _hashProvider, _logger);
->>>>>>> 907b9a27
+                _fakeRepository, _deltaByNumber, _receipts, _deltaHashProvider, _ledgerSynchroniser, _mempool, _deltaIndexService, _mapperProvider, _hashProvider, _logger);
 
             _testScheduler.Start();
         }
