#region LICENSE

/**
* Copyright (c) 2019 Catalyst Network
*
* This file is part of Catalyst.Node <https://github.com/catalyst-network/Catalyst.Node>
*
* Catalyst.Node is free software: you can redistribute it and/or modify
* it under the terms of the GNU General Public License as published by
* the Free Software Foundation, either version 2 of the License, or
* (at your option) any later version.
*
* Catalyst.Node is distributed in the hope that it will be useful,
* but WITHOUT ANY WARRANTY; without even the implied warranty of
* MERCHANTABILITY or FITNESS FOR A PARTICULAR PURPOSE. See the
* GNU General Public License for more details.
*
* You should have received a copy of the GNU General Public License
* along with Catalyst.Node. If not, see <https://www.gnu.org/licenses/>.
*/

#endregion

using System;
using System.Collections.Generic;
using System.Linq;
using System.Net;
using System.Threading.Tasks;
using Catalyst.Common.Extensions;
using Catalyst.Common.Interfaces.IO.Messaging;
using Catalyst.Common.Interfaces.Modules.KeySigner;
using Catalyst.Common.Interfaces.P2P;
using Catalyst.Common.Interfaces.P2P.Messaging.Broadcast;
using Catalyst.Common.IO.Handlers;
using Catalyst.Common.Util;
using Catalyst.Cryptography.BulletProofs.Wrapper.Interfaces;
using Catalyst.Node.Core.P2P.IO.Transport.Channels;
using Catalyst.Protocol.Common;
using Catalyst.Protocol.IPPN;
using Catalyst.TestUtils;
using DotNetty.Transport.Channels;
using DotNetty.Transport.Channels.Embedded;
using FluentAssertions;
using NSubstitute;
using Serilog;
using Xunit;

namespace Catalyst.Node.Core.UnitTests.P2P.IO.Transport.Channels
{
    public sealed class PeerServerChannelFactoryTests
    {
        private sealed class TestPeerServerChannelFactory : PeerServerChannelFactory
        {
            private readonly List<IChannelHandler> _handlers;

            public TestPeerServerChannelFactory(IMessageCorrelationManager correlationManager,
                IBroadcastManager gossipManager,
                IKeySigner keySigner,
<<<<<<< HEAD
                IPeerIdValidator peerIdValidator)
                : base(correlationManager, gossipManager, keySigner, peerIdValidator)
=======
                ILogger logger)
                : base(correlationManager, gossipManager, keySigner, logger)
>>>>>>> 56a3e797
            {
                _handlers = Handlers;
            }

            public IReadOnlyCollection<IChannelHandler> InheritedHandlers => _handlers;
        }

        private readonly IMessageCorrelationManager _correlationManager;
        private readonly IBroadcastManager _gossipManager;
        private readonly IKeySigner _keySigner;
        private readonly TestPeerServerChannelFactory _factory;

        public PeerServerChannelFactoryTests()
        {
            _correlationManager = Substitute.For<IMessageCorrelationManager>();
            _gossipManager = Substitute.For<IBroadcastManager>();
            _keySigner = Substitute.For<IKeySigner>();

            var peerSettings = Substitute.For<IPeerSettings>();
            peerSettings.BindAddress.Returns(IPAddress.Parse("127.0.0.1"));
            peerSettings.Port.Returns(1234);

            var peerValidator = Substitute.For<IPeerIdValidator>();
            peerValidator.ValidatePeerIdFormat(Arg.Any<PeerId>()).Returns(true);

            _factory = new TestPeerServerChannelFactory(
                _correlationManager,
                _gossipManager,
                _keySigner,
<<<<<<< HEAD
                peerValidator);
=======
                Substitute.For<ILogger>());
>>>>>>> 56a3e797
        }

        [Fact]
        public void UdpServerChannelFactory_should_have_correct_handlers()
        {
            _factory.InheritedHandlers.Count(h => h != null).Should().Be(6);
            var handlers = _factory.InheritedHandlers.ToArray();
            handlers[0].Should().BeOfType<CombinedChannelDuplexHandler<IChannelHandler, IChannelHandler>>();
            handlers[1].Should().BeOfType<PeerIdValidationHandler>();
            handlers[2].Should().BeOfType<CombinedChannelDuplexHandler<IChannelHandler, IChannelHandler>>();
            handlers[3].Should().BeOfType<CombinedChannelDuplexHandler<IChannelHandler, IChannelHandler>>();
            handlers[4].Should().BeOfType<BroadcastHandler>();
            handlers[5].Should().BeOfType<ObservableServiceHandler>();
        }

        [Fact]
        public async Task UdpServerChannelFactory_should_put_the_correct_handlers_on_the_inbound_pipeline()
        {
            var testingChannel = new EmbeddedChannel("test".ToChannelId(),
                true, _factory.InheritedHandlers.ToArray());

            var senderId = PeerIdHelper.GetPeerId("sender");
            var correlationId = Guid.NewGuid();
            var protocolMessage = new PingRequest().ToProtocolMessage(senderId, correlationId);
            var signature = ByteUtil.GenerateRandomByteArray(64);

            var signedMessage = new ProtocolMessageSigned
            {
                Message = protocolMessage,
                Signature = signature.ToByteString()
            };

            _keySigner.Verify(Arg.Any<IPublicKey>(), Arg.Any<byte[]>(), Arg.Any<ISignature>())
               .Returns(true);

            var datagram = signedMessage.ToDatagram(new IPEndPoint(IPAddress.Loopback, 0));

            var observer = new ProtocolMessageObserver(0, Substitute.For<ILogger>());
           
            var messageStream = ((ObservableServiceHandler) _factory.InheritedHandlers.Last()).MessageStream;
            using (messageStream.Subscribe(observer))
            {
                testingChannel.WriteInbound(datagram);
                
                // _correlationManager.Received(1).TryMatchResponse(protocolMessage); // @TODO in bound server shouldn't try and correlate a request, lets do another test to check this logic
                _correlationManager.DidNotReceiveWithAnyArgs().TryMatchResponse(protocolMessage);
                await _gossipManager.DidNotReceiveWithAnyArgs().BroadcastAsync(null);
                _keySigner.ReceivedWithAnyArgs(1).Verify(null, null, null);

                await messageStream.WaitForItemsOnDelayedStreamOnTaskPoolSchedulerAsync();

                observer.Received.Count.Should().Be(1);
                observer.Received.Single().Payload.CorrelationId.ToGuid().Should().Be(correlationId);
            }
        }
    }
}<|MERGE_RESOLUTION|>--- conflicted
+++ resolved
@@ -56,13 +56,9 @@
             public TestPeerServerChannelFactory(IMessageCorrelationManager correlationManager,
                 IBroadcastManager gossipManager,
                 IKeySigner keySigner,
-<<<<<<< HEAD
-                IPeerIdValidator peerIdValidator)
-                : base(correlationManager, gossipManager, keySigner, peerIdValidator)
-=======
+                IPeerIdValidator peerIdValidator,
                 ILogger logger)
-                : base(correlationManager, gossipManager, keySigner, logger)
->>>>>>> 56a3e797
+                : base(correlationManager, gossipManager, keySigner, peerIdValidator, logger)
             {
                 _handlers = Handlers;
             }
@@ -92,11 +88,8 @@
                 _correlationManager,
                 _gossipManager,
                 _keySigner,
-<<<<<<< HEAD
-                peerValidator);
-=======
+                peerValidator,
                 Substitute.For<ILogger>());
->>>>>>> 56a3e797
         }
 
         [Fact]
