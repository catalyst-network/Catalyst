--- conflicted
+++ resolved
@@ -60,15 +60,10 @@
             _scope = container.BeginLifetimeScope(CurrentTestName);
 
             _logger = container.Resolve<ILogger>();
-<<<<<<< HEAD
-            if (WriteLogsToFile || WriteLogsToTestOutput)
+            if (writeLogsToFile || writeLogsToTestOutput)
             {
                 DotNetty.Common.Internal.Logging.InternalLoggerFactory.DefaultFactory.AddProvider(new SerilogLoggerProvider(_logger));
             }
-=======
-            if(writeLogsToFile || writeLogsToTestOutput)
-            { DotNetty.Common.Internal.Logging.InternalLoggerFactory.DefaultFactory.AddProvider(new SerilogLoggerProvider(_logger));}
->>>>>>> b103e5df
 
             _certificateStore = container.Resolve<ICertificateStore>();
         }
