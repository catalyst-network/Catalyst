--- conflicted
+++ resolved
@@ -35,11 +35,9 @@
 using Catalyst.Node.Common.Helpers.Extensions;
 using Catalyst.Node.Common.Helpers.IO.Inbound;
 using Catalyst.Node.Common.Helpers.Network;
-using Catalyst.Node.Common.Interfaces.IO.Messaging;
 using Catalyst.Node.Common.Interfaces.Network;
 using Catalyst.Node.Common.Interfaces.P2P;
 using Catalyst.Node.Common.UnitTests.TestUtils;
-using Catalyst.Node.Core.UnitTest.TestUtils;
 using Catalyst.Protocol.IPPN;
 using DnsClient;
 using DotNetty.Transport.Channels;
@@ -63,16 +61,12 @@
         private readonly IRepository<Peer> _peerRepository;
         private readonly ILogger _logger;
         private readonly ILookupClient _lookupClient;
-        private readonly IPeerClient _peerClient;
-        private readonly IReputableCache _reputableCache;
 
         public PeerDiscoveryUnitTest(ITestOutputHelper output) : base(output)
         {
             _peerRepository = Substitute.For<IRepository<Peer>>();
             _logger = Substitute.For<ILogger>();
-            _peerClient = Substitute.For<IPeerClient>();
             _lookupClient = Substitute.For<ILookupClient>();
-            _reputableCache = Substitute.For<IReputableCache>();
             _dns = new Dns(_lookupClient);
 
             _config = new ConfigurationBuilder()
@@ -87,11 +81,7 @@
             ConfigureContainerBuilder(_config);
 
             var container = ContainerBuilder.Build();
-<<<<<<< HEAD
             using (container.BeginLifetimeScope(CurrentTestName))
-=======
-            using(var scope = container.BeginLifetimeScope(CurrentTestName))
->>>>>>> a162d6f2
             {
                 var peerDiscovery = container.Resolve<IPeerDiscovery>();
                 Assert.NotNull(peerDiscovery);
@@ -120,7 +110,7 @@
             MockQueryResponse.CreateFakeLookupResult(domain1, "192.0.2.1:42069", _lookupClient);
             MockQueryResponse.CreateFakeLookupResult(domain2, "192.0.2.2:42069", _lookupClient);
 
-            var peerDiscovery = new PeerDiscovery(_dns, _peerRepository, _config, _logger, _reputableCache);
+            var peerDiscovery = new PeerDiscovery(_dns, _peerRepository, _config, _logger);
 
             peerDiscovery.ParseDnsServersFromConfig(_config);
             peerDiscovery.SeedNodes.Should().NotBeNullOrEmpty();
@@ -138,7 +128,7 @@
             MockQueryResponse.CreateFakeLookupResult(domain1, "192.0.2.2:42069", _lookupClient);
             MockQueryResponse.CreateFakeLookupResult(domain2, "192.0.2.2:42069", _lookupClient);
 
-            var peerDiscovery = new PeerDiscovery(_dns, _peerRepository, _config, _logger, _reputableCache);
+            var peerDiscovery = new PeerDiscovery(_dns, _peerRepository, _config, _logger);
 
             await peerDiscovery.GetSeedNodesFromDns(urlList);
             peerDiscovery.Peers.Should().NotBeNullOrEmpty();
@@ -151,7 +141,7 @@
         [Fact]
         public void CanReceiveEventsFromSubscribedStream()
         {
-            var peerDiscovery = new PeerDiscovery(_dns, _peerRepository, _config, _logger, _reputableCache);
+            var peerDiscovery = new PeerDiscovery(_dns, _peerRepository, _config, _logger);
 
             var fakeContext = Substitute.For<IChannelHandlerContext>();
             var pingRequest = new PingResponse();
