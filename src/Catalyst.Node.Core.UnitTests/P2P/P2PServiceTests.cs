#region LICENSE

/**
* Copyright (c) 2019 Catalyst Network
*
* This file is part of Catalyst.Node <https://github.com/catalyst-network/Catalyst.Node>
*
* Catalyst.Node is free software: you can redistribute it and/or modify
* it under the terms of the GNU General Public License as published by
* the Free Software Foundation, either version 2 of the License, or
* (at your option) any later version.
*
* Catalyst.Node is distributed in the hope that it will be useful,
* but WITHOUT ANY WARRANTY; without even the implied warranty of
* MERCHANTABILITY or FITNESS FOR A PARTICULAR PURPOSE. See the
* GNU General Public License for more details.
*
* You should have received a copy of the GNU General Public License
* along with Catalyst.Node. If not, see <https://www.gnu.org/licenses/>.
*/

#endregion

using System;
using System.Collections.Generic;
using System.IO;
using System.Linq;
using System.Net;
using System.Reactive.Linq;
using System.Threading.Tasks;
using Autofac;
using Catalyst.Node.Common.Helpers.Config;
using Catalyst.Node.Common.Helpers.Extensions;
using Catalyst.Node.Common.Helpers.Util;
using Catalyst.Node.Common.Interfaces.Messaging;
using Catalyst.Node.Common.Interfaces.P2P;
using Catalyst.Node.Common.P2P;
using Catalyst.Node.Common.UnitTests.TestUtils;
using Catalyst.Node.Core.P2P;
using Catalyst.Node.Core.P2P.Messaging;
using Catalyst.Node.Core.UnitTest.TestUtils;
using Catalyst.Protocol.Common;
using Catalyst.Protocol.IPPN;
using FluentAssertions;
using Microsoft.Extensions.Configuration;
using Serilog;
using Xunit;
using Xunit.Abstractions;

namespace Catalyst.Node.Core.UnitTest.P2P
{
    public sealed class P2PServiceTests : ConfigFileBasedTest
    {
        private readonly IConfigurationRoot _config;

        public P2PServiceTests(ITestOutputHelper output) : base(output)
        {
            _config = SocketPortHelper.AlterConfigurationToGetUniquePort(new ConfigurationBuilder()
               .AddJsonFile(Path.Combine(Constants.ConfigSubFolder, Constants.ComponentsJsonConfigFile))
               .AddJsonFile(Path.Combine(Constants.ConfigSubFolder, Constants.SerilogJsonConfigFile))
               .AddJsonFile(Path.Combine(Constants.ConfigSubFolder, Constants.NetworkConfigFile(Network.Dev)))
               .Build(), CurrentTestName);

            ConfigureContainerBuilder(_config, true, true);
        }

        [Fact]
        public void DoesResolveIp2PServiceCorrectly()
        {
            var container = ContainerBuilder.Build();
            using (var scope = container.BeginLifetimeScope(CurrentTestName))
            {
                var p2PService = container.Resolve<IP2PService>();
                Assert.NotNull(p2PService);
                p2PService.Should().BeOfType(typeof(P2PService));
                p2PService.Dispose();
                scope.Dispose();
            }
        }

        [Fact]
        public void CanReceivePingRequests()
        {
            var container = ContainerBuilder.Build();
            using (var scope = container.BeginLifetimeScope(CurrentTestName))
            {
                var logger = container.Resolve<ILogger>();
                var p2PService = container.Resolve<IP2PService>();
                var messageHandlers = container.Resolve<IEnumerable<IP2PMessageHandler>>();
                var serverObserver = new AnySignedMessageObserver(0, logger);

                using (p2PService.MessageStream.Subscribe(serverObserver))
                {
                    var peerSettings = new PeerSettings(_config);
                    var targetHost = new IPEndPoint(peerSettings.BindAddress, peerSettings.Port);
<<<<<<< HEAD
                    var peerClient = new PeerClient(targetHost);

                    var datagramEnvelope = P2PMessageFactory<PingRequest>.GetMessage(
                        new MessageDto<PingRequest>(
                            P2PMessageType.PingRequest,
                            new PingRequest(),
                            targetHost,
                            new PeerIdentifier(ByteUtil.InitialiseEmptyByteArray(20), peerSettings.BindAddress, peerSettings.Port)
                        )
                    );
                    
=======
                    var pid = new PeerIdentifier(ByteUtil.InitialiseEmptyByteArray(20), peerSettings.BindAddress, peerSettings.Port);
                    var peerClient = new PeerClient(targetHost, messageHandlers);
                
                    var pingRequest = new PingRequest();
                    var datagramEnvelope = DatagramFactory.Create(pingRequest.ToAnySigned(pid.PeerId, Guid.NewGuid()), targetHost);
>>>>>>> 9f2c6eac
                    peerClient.SendMessage(datagramEnvelope).GetAwaiter().GetResult();
                    
                    var tasks = new IChanneledMessageStreamer<AnySigned>[]
                        {
                            p2PService, peerClient
                        }
                       .Select(async p => await p.MessageStream.FirstAsync(a => a != null && a != NullObjects.ChanneledAnySigned))
                       .ToArray();
                    Task.WaitAll(tasks, TimeSpan.FromMilliseconds(4000));

                    serverObserver.Received.Should().NotBeNull();
                    serverObserver.Received.Payload.TypeUrl.Should().Be(PingResponse.Descriptor.ShortenedFullName());
                    p2PService.Dispose();
                    scope.Dispose();
                }
            }
        }
    }
}<|MERGE_RESOLUTION|>--- conflicted
+++ resolved
@@ -93,7 +93,6 @@
                 {
                     var peerSettings = new PeerSettings(_config);
                     var targetHost = new IPEndPoint(peerSettings.BindAddress, peerSettings.Port);
-<<<<<<< HEAD
                     var peerClient = new PeerClient(targetHost);
 
                     var datagramEnvelope = P2PMessageFactory<PingRequest>.GetMessage(
@@ -105,13 +104,6 @@
                         )
                     );
                     
-=======
-                    var pid = new PeerIdentifier(ByteUtil.InitialiseEmptyByteArray(20), peerSettings.BindAddress, peerSettings.Port);
-                    var peerClient = new PeerClient(targetHost, messageHandlers);
-                
-                    var pingRequest = new PingRequest();
-                    var datagramEnvelope = DatagramFactory.Create(pingRequest.ToAnySigned(pid.PeerId, Guid.NewGuid()), targetHost);
->>>>>>> 9f2c6eac
                     peerClient.SendMessage(datagramEnvelope).GetAwaiter().GetResult();
                     
                     var tasks = new IChanneledMessageStreamer<AnySigned>[]
