#region LICENSE

/**
* Copyright (c) 2019 Catalyst Network
*
* This file is part of Catalyst.Node <https://github.com/catalyst-network/Catalyst.Node>
*
* Catalyst.Node is free software: you can redistribute it and/or modify
* it under the terms of the GNU General Public License as published by
* the Free Software Foundation, either version 2 of the License, or
* (at your option) any later version.
*
* Catalyst.Node is distributed in the hope that it will be useful,
* but WITHOUT ANY WARRANTY; without even the implied warranty of
* MERCHANTABILITY or FITNESS FOR A PARTICULAR PURPOSE. See the
* GNU General Public License for more details.
*
* You should have received a copy of the GNU General Public License
* along with Catalyst.Node. If not, see <https://www.gnu.org/licenses/>.
*/

#endregion

using System;
using System.Collections.Generic;
using System.IO;
using System.Linq;
using System.Net;
using System.Reactive.Linq;
using System.Threading.Tasks;
using Autofac;
using Catalyst.Common.Config;
using Catalyst.Common.Extensions;
using Catalyst.Common.IO.Inbound;
using Catalyst.Common.Util;
using Catalyst.Common.Interfaces.IO.Messaging;
using Catalyst.Common.Interfaces.P2P;
using Catalyst.Common.IO.Messaging;
using Catalyst.Common.P2P;
using Catalyst.Common.UnitTests.TestUtils;
using Catalyst.Node.Core.P2P;
using Catalyst.Node.Core.P2P.Messaging;
using Catalyst.Node.Core.P2P.Messaging.Handlers;
using Catalyst.Node.Core.UnitTest.TestUtils;
using Catalyst.Protocol.Common;
using Catalyst.Protocol.IPPN;
using DotNetty.Transport.Channels;
using FluentAssertions;
using Microsoft.Extensions.Configuration;
using NSubstitute;
using Serilog;
using Xunit;
using Xunit.Abstractions;

namespace Catalyst.Node.Core.UnitTest.P2P
{
    public sealed class P2PServiceTests : ConfigFileBasedTest
    {
        private readonly Guid _guid;
        private readonly ILogger _logger;
        private readonly IPeerIdentifier _pid;
        private readonly IContainer _container;
        private readonly PingRequest _pingRequest;
        private readonly IConfigurationRoot _config;
        private readonly IReputableCache _reputableCache;
        private readonly IReputableCache _subbedReputableCache;

        public P2PServiceTests(ITestOutputHelper output) : base(output)
        {
            _subbedReputableCache = Substitute.For<IReputableCache>();
            _config = SocketPortHelper.AlterConfigurationToGetUniquePort(new ConfigurationBuilder()
               .AddJsonFile(Path.Combine(Constants.ConfigSubFolder, Constants.ComponentsJsonConfigFile))
               .AddJsonFile(Path.Combine(Constants.ConfigSubFolder, Constants.SerilogJsonConfigFile))
               .AddJsonFile(Path.Combine(Constants.ConfigSubFolder, Constants.NetworkConfigFile(Network.Test)))
               .Build(), CurrentTestName);
            _pid = PeerIdentifierHelper.GetPeerIdentifier("im_a_key");
            _guid = Guid.NewGuid();
            _logger = Substitute.For<ILogger>();
            _pingRequest = new PingRequest();

            ConfigureContainerBuilder(_config, true, true);
<<<<<<< HEAD

=======
            
>>>>>>> b915acd4
            _container = ContainerBuilder.Build();
            _reputableCache = _container.Resolve<IReputableCache>();
        }

        [Fact]
        public void 
            DoesResolveIp2PServiceCorrectly()
        {
            using (var scope = _container.BeginLifetimeScope(CurrentTestName))
            {
                var p2PService = _container.Resolve<IP2PService>();
                Assert.NotNull(p2PService);
                p2PService.Should().BeOfType(typeof(P2PService));
                p2PService.Dispose();
                scope.Dispose();
            }
        }

        [Fact]
        public void CanReceiveEventsFromSubscribedStream()
        {
            using (_container.BeginLifetimeScope(CurrentTestName))
            {
                var fakeContext = Substitute.For<IChannelHandlerContext>();
                var fakeChannel = Substitute.For<IChannel>();
                fakeContext.Channel.Returns(fakeChannel);
                var channeledAny = new ChanneledAnySigned(fakeContext, _pingRequest.ToAnySigned(_pid.PeerId, _guid));
                var observableStream = new[] {channeledAny}.ToObservable();
            
                var handler = new PingRequestHandler(_pid, _subbedReputableCache, _logger);
<<<<<<< HEAD
                handler.StartObservingMessageStreams(observableStream);
=======
                handler.StartObserving(observableStream);
>>>>>>> b915acd4
            
                fakeContext.Channel.ReceivedWithAnyArgs(1)
                   .WriteAndFlushAsync(new PingResponse().ToAnySigned(_pid.PeerId, _guid));
            }
        }

        [Fact]
        [Trait(Traits.TestType, Traits.IntegrationTest)]
        public void CanReceivePingRequests()
        {
            using (_container.BeginLifetimeScope(CurrentTestName))
            {
                var p2PService = _container.Resolve<IP2PService>();
                var serverObserver = new AnySignedMessageObserver(0, _logger);

                using (p2PService.MessageStream.Subscribe(serverObserver))
                {
                    var peerSettings = new PeerSettings(_config);
                    var targetHost = new IPEndPoint(peerSettings.BindAddress, peerSettings.Port);
                    var peerClient = new PeerClient(targetHost, _container.Resolve<IEnumerable<IP2PMessageHandler>>());

<<<<<<< HEAD
                    var datagramEnvelope = new P2PMessageFactory<PingResponse>(_reputableCache).GetMessageInDatagramEnvelope(
                        new PingResponse(),
                        new PeerIdentifier(ByteUtil.InitialiseEmptyByteArray(20), peerSettings.BindAddress,
                            peerSettings.Port),
                        new PeerIdentifier(ByteUtil.InitialiseEmptyByteArray(20), peerSettings.BindAddress,
                            peerSettings.Port),
                        MessageTypes.Tell,
=======
                    var datagramEnvelope = new P2PMessageFactory(_reputableCache).GetMessageInDatagramEnvelope(new MessageDto(
                            new PingResponse(),
                            MessageTypes.Tell,
                            new PeerIdentifier(ByteUtil.InitialiseEmptyByteArray(20), peerSettings.BindAddress,
                                peerSettings.Port),
                            new PeerIdentifier(ByteUtil.InitialiseEmptyByteArray(20), peerSettings.BindAddress,
                                peerSettings.Port)
                        ),
>>>>>>> b915acd4
                        Guid.NewGuid()
                    );
                    
                    peerClient.AsyncSendMessage(datagramEnvelope).GetAwaiter().GetResult();
                    
                    var tasks = new IChanneledMessageStreamer<AnySigned>[]
                        {
                            p2PService, peerClient
                        }
                       .Select(async p => await p.MessageStream.FirstAsync(a => a != null && a != NullObjects.ChanneledAnySigned))
                       .ToArray();

                    Task.WaitAll(tasks, TimeSpan.FromMilliseconds(2000));

                    serverObserver.Received.Should().NotBeNull();
                    serverObserver.Received.Payload.TypeUrl.Should().Be(PingResponse.Descriptor.ShortenedFullName());
                    p2PService.Dispose();
                }
            }
        }

        [Fact]
        [Trait(Traits.TestType, Traits.IntegrationTest)]
        public void CanReceiveNeighbourRequests()
        {
            using (_container.BeginLifetimeScope(CurrentTestName))
            {
                var p2PService = _container.Resolve<IP2PService>();
                var serverObserver = new AnySignedMessageObserver(0, _logger);

                using (p2PService.MessageStream.Subscribe(serverObserver))
                {
                    var peerSettings = new PeerSettings(_config);
                    var targetHost = new IPEndPoint(peerSettings.BindAddress, peerSettings.Port);
                    var peerClient = new PeerClient(targetHost, _container.Resolve<IEnumerable<IP2PMessageHandler>>());
                    
<<<<<<< HEAD
                    var datagramEnvelope = new P2PMessageFactory<PeerNeighborsResponse>(_reputableCache).GetMessageInDatagramEnvelope(
                        new PeerNeighborsResponse(),
                        new PeerIdentifier(ByteUtil.InitialiseEmptyByteArray(20), peerSettings.BindAddress, peerSettings.Port),
                        new PeerIdentifier(ByteUtil.InitialiseEmptyByteArray(20), peerSettings.BindAddress, peerSettings.Port),
                        MessageTypes.Tell,
=======
                    var datagramEnvelope = new P2PMessageFactory(_reputableCache).GetMessageInDatagramEnvelope(new MessageDto(
                            new PeerNeighborsResponse(),
                            MessageTypes.Tell,
                            new PeerIdentifier(ByteUtil.InitialiseEmptyByteArray(20), peerSettings.BindAddress, peerSettings.Port),
                            new PeerIdentifier(ByteUtil.InitialiseEmptyByteArray(20), peerSettings.BindAddress, peerSettings.Port)
                        ),
>>>>>>> b915acd4
                        Guid.NewGuid()
                    );
                    
                    peerClient.AsyncSendMessage(datagramEnvelope).GetAwaiter().GetResult();
                    
                    var tasks = new IChanneledMessageStreamer<AnySigned>[]
                        {
                            p2PService, peerClient
                        }
                       .Select(async p => await p.MessageStream.FirstAsync(a => a != null && a != NullObjects.ChanneledAnySigned))
                       .ToArray();

                    Task.WaitAll(tasks, TimeSpan.FromMilliseconds(2000));

                    serverObserver.Received.Should().NotBeNull();
                    serverObserver.Received.Payload.TypeUrl.Should().Be(PeerNeighborsResponse.Descriptor.ShortenedFullName());
                    p2PService.Dispose();
                }
            }
        }
    }
}<|MERGE_RESOLUTION|>--- conflicted
+++ resolved
@@ -79,11 +79,7 @@
             _pingRequest = new PingRequest();
 
             ConfigureContainerBuilder(_config, true, true);
-<<<<<<< HEAD
-
-=======
             
->>>>>>> b915acd4
             _container = ContainerBuilder.Build();
             _reputableCache = _container.Resolve<IReputableCache>();
         }
@@ -114,11 +110,7 @@
                 var observableStream = new[] {channeledAny}.ToObservable();
             
                 var handler = new PingRequestHandler(_pid, _subbedReputableCache, _logger);
-<<<<<<< HEAD
                 handler.StartObservingMessageStreams(observableStream);
-=======
-                handler.StartObserving(observableStream);
->>>>>>> b915acd4
             
                 fakeContext.Channel.ReceivedWithAnyArgs(1)
                    .WriteAndFlushAsync(new PingResponse().ToAnySigned(_pid.PeerId, _guid));
@@ -140,15 +132,6 @@
                     var targetHost = new IPEndPoint(peerSettings.BindAddress, peerSettings.Port);
                     var peerClient = new PeerClient(targetHost, _container.Resolve<IEnumerable<IP2PMessageHandler>>());
 
-<<<<<<< HEAD
-                    var datagramEnvelope = new P2PMessageFactory<PingResponse>(_reputableCache).GetMessageInDatagramEnvelope(
-                        new PingResponse(),
-                        new PeerIdentifier(ByteUtil.InitialiseEmptyByteArray(20), peerSettings.BindAddress,
-                            peerSettings.Port),
-                        new PeerIdentifier(ByteUtil.InitialiseEmptyByteArray(20), peerSettings.BindAddress,
-                            peerSettings.Port),
-                        MessageTypes.Tell,
-=======
                     var datagramEnvelope = new P2PMessageFactory(_reputableCache).GetMessageInDatagramEnvelope(new MessageDto(
                             new PingResponse(),
                             MessageTypes.Tell,
@@ -157,7 +140,6 @@
                             new PeerIdentifier(ByteUtil.InitialiseEmptyByteArray(20), peerSettings.BindAddress,
                                 peerSettings.Port)
                         ),
->>>>>>> b915acd4
                         Guid.NewGuid()
                     );
                     
@@ -194,20 +176,12 @@
                     var targetHost = new IPEndPoint(peerSettings.BindAddress, peerSettings.Port);
                     var peerClient = new PeerClient(targetHost, _container.Resolve<IEnumerable<IP2PMessageHandler>>());
                     
-<<<<<<< HEAD
-                    var datagramEnvelope = new P2PMessageFactory<PeerNeighborsResponse>(_reputableCache).GetMessageInDatagramEnvelope(
-                        new PeerNeighborsResponse(),
-                        new PeerIdentifier(ByteUtil.InitialiseEmptyByteArray(20), peerSettings.BindAddress, peerSettings.Port),
-                        new PeerIdentifier(ByteUtil.InitialiseEmptyByteArray(20), peerSettings.BindAddress, peerSettings.Port),
-                        MessageTypes.Tell,
-=======
                     var datagramEnvelope = new P2PMessageFactory(_reputableCache).GetMessageInDatagramEnvelope(new MessageDto(
                             new PeerNeighborsResponse(),
                             MessageTypes.Tell,
                             new PeerIdentifier(ByteUtil.InitialiseEmptyByteArray(20), peerSettings.BindAddress, peerSettings.Port),
                             new PeerIdentifier(ByteUtil.InitialiseEmptyByteArray(20), peerSettings.BindAddress, peerSettings.Port)
                         ),
->>>>>>> b915acd4
                         Guid.NewGuid()
                     );
                     
