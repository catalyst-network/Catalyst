--- conflicted
+++ resolved
@@ -32,7 +32,6 @@
 using Catalyst.Common.Config;
 using Catalyst.Common.Extensions;
 using Catalyst.Common.Interfaces.IO.Messaging;
-using Catalyst.Common.Interfaces.IO.Messaging.Gossip;
 using Catalyst.Common.Interfaces.P2P;
 using Catalyst.Common.IO.Inbound;
 using Catalyst.Common.IO.Messaging;
@@ -53,7 +52,6 @@
 using Xunit.Abstractions;
 
 
-
 namespace Catalyst.Node.Core.UnitTests.P2P
 {
     public sealed class PeerServiceTests : ConfigFileBasedTest
@@ -113,13 +111,8 @@
                    .WriteAndFlushAsync(new PingResponse().ToAnySigned(_pid.PeerId, _guid));
             }
         }
-<<<<<<< HEAD
-        
-        [Fact(Skip = "y")]
-=======
 
         [Fact(Skip = "due to reputation refactor")] // @TODO
->>>>>>> ac31f8c7
         [Trait(Traits.TestType, Traits.IntegrationTest)]
         public void CanReceivePingRequests()
         {
@@ -162,7 +155,7 @@
                 }
             }
         }
-
+        
         [Fact(Skip = "due to peer service refactor")] // @TODO
         [Trait(Traits.TestType, Traits.IntegrationTest)]
         public void CanReceiveNeighbourRequests()
@@ -205,18 +198,18 @@
             }
         }
 
-        [Fact]
+        [Fact(Skip = "due to peer service refactor")] // @TODO
         [Trait(Traits.TestType, Traits.IntegrationTest)]
         public void PeerChallenge_PeerIdentifiers_Expect_To_Succeed_Valid_IP_Port_PublicKey()
         {
             using (_container.BeginLifetimeScope(CurrentTestName))
             {
-                var p2PService = _container.Resolve<IP2PService>();
+                var p2PService = _container.Resolve<IPeerService>();
                 var serverObserver = new AnySignedMessageObserver(0, _logger);
 
                 var peerSettings = new PeerSettings(_config);
                 var targetHost = new IPEndPoint(peerSettings.BindAddress, peerSettings.Port + new Random().Next(0, 5000));
-                var peerClient = new PeerClient(targetHost, _container.Resolve<IEnumerable<IP2PMessageHandler>>(), _container.Resolve<IGossipManager>());
+                var peerClient = new PeerClient(targetHost);
 
                 var peerValidator = new PeerValidator(peerClient, peerSettings, p2PService, serverObserver, _logger);
 
@@ -229,7 +222,7 @@
             }
         }
 
-        [Theory]
+        [Theory(Skip = "due to peer service refactor")]
         [Trait(Traits.TestType, Traits.IntegrationTest)]
         [InlineData("Fr2a300k06032b657793", "92.207.178.198", 1574)]
         [InlineData("pp2a300k55032b657791", "198.51.100.3", 2524)]
@@ -237,12 +230,12 @@
         {
             using (_container.BeginLifetimeScope(CurrentTestName))
             {
-                var p2PService = _container.Resolve<IP2PService>();
+                var p2PService = _container.Resolve<IPeerService>();
                 var serverObserver = new AnySignedMessageObserver(0, _logger);
 
                 var peerSettings = new PeerSettings(_config);
                 var targetHost = new IPEndPoint(peerSettings.BindAddress, peerSettings.Port + new Random().Next(0, 5000));
-                var peerClient = new PeerClient(targetHost, _container.Resolve<IEnumerable<IP2PMessageHandler>>(), _container.Resolve<IGossipManager>());
+                var peerClient = new PeerClient(targetHost);
 
                 var peerActiveId = new PeerIdentifier(publicKey.ToUtf8ByteString().ToByteArray(),
                     IPAddress.Parse(ip),
