--- conflicted
+++ resolved
@@ -84,18 +84,11 @@
         {
             using (var scope = _container.BeginLifetimeScope(CurrentTestName))
             {
-<<<<<<< HEAD
                 var p2PService = _container.Resolve<IP2PService>();
                 var peerClient = _container.Resolve<IPeerClient>();
                 Assert.NotNull(p2PService);
                 p2PService.Should().BeOfType(typeof(P2PService));
                 p2PService.Dispose();
-=======
-                var peerService = _container.Resolve<IPeerService>();
-                Assert.NotNull(peerService);
-                peerService.Should().BeOfType(typeof(PeerService));
-                peerService.Dispose();
->>>>>>> 37dfb55c
                 scope.Dispose();
                 peerClient.Dispose();
             }
@@ -132,12 +125,7 @@
                 using (peerService.MessageStream.Subscribe(serverObserver))
                 {
                     var peerSettings = new PeerSettings(_config);
-<<<<<<< HEAD
                     var peerClient = _container.Resolve<IPeerClient>();
-=======
-                    var targetHost = new IPEndPoint(peerSettings.BindAddress, peerSettings.Port + new Random().Next(0, 5000));
-                    var peerClient = new PeerClient(targetHost);
->>>>>>> 37dfb55c
 
                     var datagramEnvelope = new MessageFactory().GetDatagramMessage(new MessageDto(
                             new PingRequest(),
@@ -154,11 +142,7 @@
 
                     var tasks = new IChanneledMessageStreamer<AnySigned>[]
                         {
-<<<<<<< HEAD
-                            p2PService
-=======
                             peerService
->>>>>>> 37dfb55c
                         }
                        .Select(async p => await p.MessageStream.FirstAsync(a => a != null && a != NullObjects.ChanneledAnySigned))
                        .ToArray();
@@ -166,13 +150,8 @@
                     Task.WaitAll(tasks, TimeSpan.FromMilliseconds(2000));
 
                     serverObserver.Received.Should().NotBeNull();
-<<<<<<< HEAD
                     serverObserver.Received.Payload.TypeUrl.Should().Be(PingRequest.Descriptor.ShortenedFullName());
                     p2PService.Dispose();
-=======
-                    serverObserver.Received.Payload.TypeUrl.Should().Be(PingResponse.Descriptor.ShortenedFullName());
-                    peerService.Dispose();
->>>>>>> 37dfb55c
                 }
             }
         }
@@ -189,14 +168,8 @@
                 using (peerService.MessageStream.Subscribe(serverObserver))
                 {
                     var peerSettings = new PeerSettings(_config);
-<<<<<<< HEAD
                     var peerClient = _container.Resolve<IPeerClient>();
 
-=======
-                    var targetHost = new IPEndPoint(peerSettings.BindAddress, peerSettings.Port);
-                    var peerClient = new PeerClient(targetHost);
-                    
->>>>>>> 37dfb55c
                     var datagramEnvelope = new MessageFactory().GetDatagramMessage(new MessageDto(
                             new PeerNeighborsResponse(),
                             MessageTypes.Tell,
@@ -210,11 +183,7 @@
 
                     var tasks = new IChanneledMessageStreamer<AnySigned>[]
                         {
-<<<<<<< HEAD
-                            p2PService
-=======
                             peerService
->>>>>>> 37dfb55c
                         }
                        .Select(async p => await p.MessageStream.FirstAsync(a => a != null && a != NullObjects.ChanneledAnySigned))
                        .ToArray();
