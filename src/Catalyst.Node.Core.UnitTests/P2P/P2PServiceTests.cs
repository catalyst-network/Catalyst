#region LICENSE

/**
* Copyright (c) 2019 Catalyst Network
*
* This file is part of Catalyst.Node <https://github.com/catalyst-network/Catalyst.Node>
*
* Catalyst.Node is free software: you can redistribute it and/or modify
* it under the terms of the GNU General Public License as published by
* the Free Software Foundation, either version 2 of the License, or
* (at your option) any later version.
*
* Catalyst.Node is distributed in the hope that it will be useful,
* but WITHOUT ANY WARRANTY; without even the implied warranty of
* MERCHANTABILITY or FITNESS FOR A PARTICULAR PURPOSE. See the
* GNU General Public License for more details.
*
* You should have received a copy of the GNU General Public License
* along with Catalyst.Node. If not, see <https://www.gnu.org/licenses/>.
*/

#endregion

using System;
using System.IO;
using System.Net;
using System.Reactive.Linq;
using Autofac;
using Catalyst.Common.Config;
using Catalyst.Common.Extensions;
using Catalyst.Common.Interfaces.IO.Messaging;
using Catalyst.Common.Interfaces.P2P;
using Catalyst.Common.IO.Inbound;
using Catalyst.Common.IO.Messaging;
using Catalyst.Common.UnitTests.TestUtils;
using Catalyst.Node.Core.P2P;
using Catalyst.Node.Core.P2P.Messaging.Handlers;
using Catalyst.Node.Core.UnitTests.TestUtils;
using Catalyst.Protocol.Common;
using Catalyst.Protocol.IPPN;
using DotNetty.Transport.Channels;
using DotNetty.Transport.Channels.Embedded;
using FluentAssertions;
using Microsoft.Extensions.Configuration;
using Newtonsoft.Json;
using NSubstitute;
using Serilog;
using Xunit;
using Xunit.Abstractions;

namespace Catalyst.Node.Core.UnitTests.P2P
{
    public sealed class P2PServiceTests : ConfigFileBasedTest
    {
        private readonly Guid _guid;
        private readonly ILogger _logger;
        private readonly IPeerIdentifier _pid;
        private IContainer _container;
        private readonly PingRequest _pingRequest;
        private readonly IConfigurationRoot _config;
<<<<<<< HEAD
        private readonly IReputableCache _subbedReputableCache;
=======
>>>>>>> 275ac4a9

        public P2PServiceTests(ITestOutputHelper output) : base(output)
        {
            _config = SocketPortHelper.AlterConfigurationToGetUniquePort(new ConfigurationBuilder()
               .AddJsonFile(Path.Combine(Constants.ConfigSubFolder, Constants.ComponentsJsonConfigFile))
               .AddJsonFile(Path.Combine(Constants.ConfigSubFolder, Constants.SerilogJsonConfigFile))
               .AddJsonFile(Path.Combine(Constants.ConfigSubFolder, Constants.NetworkConfigFile(Network.Test)))
               .Build(), CurrentTestName);
            _pid = PeerIdentifierHelper.GetPeerIdentifier("im_a_key");
            _guid = Guid.NewGuid();
            _logger = Substitute.For<ILogger>();
            _pingRequest = new PingRequest();

            ConfigureContainerBuilder(_config, true, true);
<<<<<<< HEAD
=======
            
            _container = ContainerBuilder.Build();
>>>>>>> 275ac4a9
        }

        [Fact]
        public void DoesResolveIp2PServiceCorrectly()
        {
            _container = ContainerBuilder.Build();
            using (var scope = _container.BeginLifetimeScope(CurrentTestName))
            {
                var p2PService = _container.Resolve<IP2PService>();
                Assert.NotNull(p2PService);
                p2PService.Should().BeOfType(typeof(P2PService));
                p2PService.Dispose();
                scope.Dispose();
            }
        }

        [Fact]
        public void CanReceiveEventsFromSubscribedStream()
        {
            _container = ContainerBuilder.Build();
            using (_container.BeginLifetimeScope(CurrentTestName))
            {
                var fakeContext = Substitute.For<IChannelHandlerContext>();
                var fakeChannel = Substitute.For<IChannel>();
                fakeContext.Channel.Returns(fakeChannel);
                var channeledAny = new ChanneledAnySigned(fakeContext, _pingRequest.ToAnySigned(_pid.PeerId, _guid));
<<<<<<< HEAD
                var observableStream = new[] { channeledAny }.ToObservable();

                var handler = new PingRequestHandler(_pid, _subbedReputableCache, _logger);
=======
                var observableStream = new[] {channeledAny}.ToObservable();
            
                var handler = new PingRequestHandler(_pid, _logger);
>>>>>>> 275ac4a9
                handler.StartObserving(observableStream);

                fakeContext.Channel.ReceivedWithAnyArgs(1)
                   .WriteAndFlushAsync(new PingResponse().ToAnySigned(_pid.PeerId, _guid));
            }
        }

        [Fact]
        public void CanReceivePingResponse()
        {
<<<<<<< HEAD
            AnySigned message = null;
            var testHandler = new TestP2PMessageHandler<PingResponse>((anySigned) => message = anySigned);
            var protoDatagramChannelHandler = new ProtoDatagramChannelHandler();
            testHandler.StartObserving(protoDatagramChannelHandler.MessageStream);

            EmbeddedChannel channel = new EmbeddedChannel(
                protoDatagramChannelHandler
            );

            var pingResponse = new PingResponse()
               .ToAnySigned(PeerIdHelper.GetPeerId("Any"), Guid.NewGuid()).ToDatagram(new IPEndPoint(IPAddress.Any, 5050));

            channel.WriteInbound(pingResponse);

            message.Should().NotBeNull();
            message.TypeUrl.Should().Be(PingResponse.Descriptor.ShortenedFullName());

=======
            using (_container.BeginLifetimeScope(CurrentTestName))
            {
                var p2PService = _container.Resolve<IP2PService>();
                var serverObserver = new AnySignedMessageObserver(0, _logger);

                using (p2PService.MessageStream.Subscribe(serverObserver))
                {
                    var peerSettings = new PeerSettings(_config);
                    var targetHost = new IPEndPoint(peerSettings.BindAddress, peerSettings.Port + new Random().Next(0, 5000));
                    var peerClient = new PeerClient(targetHost, _container.Resolve<IEnumerable<IP2PMessageHandler>>(), _container.Resolve<IGossipManager>());

                    var datagramEnvelope = new MessageFactory().GetDatagramMessage(new MessageDto(
                            new PingResponse(),
                            MessageTypes.Tell,
                            new PeerIdentifier(ByteUtil.InitialiseEmptyByteArray(20), peerSettings.BindAddress,
                                peerSettings.Port),
                            new PeerIdentifier(ByteUtil.InitialiseEmptyByteArray(20), peerSettings.BindAddress,
                                peerSettings.Port)
                        ),
                        Guid.NewGuid()
                    );
                    
                    peerClient.SendMessage(datagramEnvelope).GetAwaiter().GetResult();
                    
                    var tasks = new IChanneledMessageStreamer<AnySigned>[]
                        {
                            p2PService, peerClient
                        }
                       .Select(async p => await p.MessageStream.FirstAsync(a => a != null && a != NullObjects.ChanneledAnySigned))
                       .ToArray();

                    Task.WaitAll(tasks, TimeSpan.FromMilliseconds(2000));

                    serverObserver.Received.Should().NotBeNull();
                    serverObserver.Received.Payload.TypeUrl.Should().Be(PingResponse.Descriptor.ShortenedFullName());
                    p2PService.Dispose();
                }
            }
>>>>>>> 275ac4a9
        }

        [Fact]
        public void CanReceiveNeighbourRequests()
        {
<<<<<<< HEAD
            AnySigned message = null;
            var testHandler = new TestP2PMessageHandler<PeerNeighborsResponse>((anySigned) => message = anySigned);
            var protoDatagramChannelHandler = new ProtoDatagramChannelHandler();
            testHandler.StartObserving(protoDatagramChannelHandler.MessageStream);

            EmbeddedChannel channel = new EmbeddedChannel(
                protoDatagramChannelHandler
            );

            var pingResponse = new PeerNeighborsResponse()
               .ToAnySigned(PeerIdHelper.GetPeerId("Any"), Guid.NewGuid()).ToDatagram(new IPEndPoint(IPAddress.Any, 5050));

            channel.WriteInbound(pingResponse);

            message.Should().NotBeNull();
            message.TypeUrl.Should().Be(PeerNeighborsResponse.Descriptor.ShortenedFullName());
=======
            using (_container.BeginLifetimeScope(CurrentTestName))
            {
                var p2PService = _container.Resolve<IP2PService>();
                var serverObserver = new AnySignedMessageObserver(0, _logger);

                using (p2PService.MessageStream.Subscribe(serverObserver))
                {
                    var peerSettings = new PeerSettings(_config);
                    var targetHost = new IPEndPoint(peerSettings.BindAddress, peerSettings.Port);
                    var peerClient = new PeerClient(targetHost, _container.Resolve<IEnumerable<IP2PMessageHandler>>(), _container.Resolve<IGossipManager>());
                    
                    var datagramEnvelope = new MessageFactory().GetDatagramMessage(new MessageDto(
                            new PeerNeighborsResponse(),
                            MessageTypes.Tell,
                            new PeerIdentifier(ByteUtil.InitialiseEmptyByteArray(20), peerSettings.BindAddress, peerSettings.Port),
                            new PeerIdentifier(ByteUtil.InitialiseEmptyByteArray(20), peerSettings.BindAddress, peerSettings.Port)
                        ),
                        Guid.NewGuid()
                    );
                    
                    peerClient.SendMessage(datagramEnvelope).GetAwaiter().GetResult();
                    
                    var tasks = new IChanneledMessageStreamer<AnySigned>[]
                        {
                            p2PService, peerClient
                        }
                       .Select(async p => await p.MessageStream.FirstAsync(a => a != null && a != NullObjects.ChanneledAnySigned))
                       .ToArray();

                    Task.WaitAll(tasks, TimeSpan.FromMilliseconds(2000));

                    serverObserver.Received.Should().NotBeNull();
                    serverObserver.Received.Payload.TypeUrl.Should().Be(PeerNeighborsResponse.Descriptor.ShortenedFullName());
                    p2PService.Dispose();
                }
            }
>>>>>>> 275ac4a9
        }
    }
}<|MERGE_RESOLUTION|>--- conflicted
+++ resolved
@@ -58,10 +58,6 @@
         private IContainer _container;
         private readonly PingRequest _pingRequest;
         private readonly IConfigurationRoot _config;
-<<<<<<< HEAD
-        private readonly IReputableCache _subbedReputableCache;
-=======
->>>>>>> 275ac4a9
 
         public P2PServiceTests(ITestOutputHelper output) : base(output)
         {
@@ -76,11 +72,6 @@
             _pingRequest = new PingRequest();
 
             ConfigureContainerBuilder(_config, true, true);
-<<<<<<< HEAD
-=======
-            
-            _container = ContainerBuilder.Build();
->>>>>>> 275ac4a9
         }
 
         [Fact]
@@ -107,15 +98,9 @@
                 var fakeChannel = Substitute.For<IChannel>();
                 fakeContext.Channel.Returns(fakeChannel);
                 var channeledAny = new ChanneledAnySigned(fakeContext, _pingRequest.ToAnySigned(_pid.PeerId, _guid));
-<<<<<<< HEAD
                 var observableStream = new[] { channeledAny }.ToObservable();
 
                 var handler = new PingRequestHandler(_pid, _subbedReputableCache, _logger);
-=======
-                var observableStream = new[] {channeledAny}.ToObservable();
-            
-                var handler = new PingRequestHandler(_pid, _logger);
->>>>>>> 275ac4a9
                 handler.StartObserving(observableStream);
 
                 fakeContext.Channel.ReceivedWithAnyArgs(1)
@@ -126,7 +111,6 @@
         [Fact]
         public void CanReceivePingResponse()
         {
-<<<<<<< HEAD
             AnySigned message = null;
             var testHandler = new TestP2PMessageHandler<PingResponse>((anySigned) => message = anySigned);
             var protoDatagramChannelHandler = new ProtoDatagramChannelHandler();
@@ -144,52 +128,11 @@
             message.Should().NotBeNull();
             message.TypeUrl.Should().Be(PingResponse.Descriptor.ShortenedFullName());
 
-=======
-            using (_container.BeginLifetimeScope(CurrentTestName))
-            {
-                var p2PService = _container.Resolve<IP2PService>();
-                var serverObserver = new AnySignedMessageObserver(0, _logger);
-
-                using (p2PService.MessageStream.Subscribe(serverObserver))
-                {
-                    var peerSettings = new PeerSettings(_config);
-                    var targetHost = new IPEndPoint(peerSettings.BindAddress, peerSettings.Port + new Random().Next(0, 5000));
-                    var peerClient = new PeerClient(targetHost, _container.Resolve<IEnumerable<IP2PMessageHandler>>(), _container.Resolve<IGossipManager>());
-
-                    var datagramEnvelope = new MessageFactory().GetDatagramMessage(new MessageDto(
-                            new PingResponse(),
-                            MessageTypes.Tell,
-                            new PeerIdentifier(ByteUtil.InitialiseEmptyByteArray(20), peerSettings.BindAddress,
-                                peerSettings.Port),
-                            new PeerIdentifier(ByteUtil.InitialiseEmptyByteArray(20), peerSettings.BindAddress,
-                                peerSettings.Port)
-                        ),
-                        Guid.NewGuid()
-                    );
-                    
-                    peerClient.SendMessage(datagramEnvelope).GetAwaiter().GetResult();
-                    
-                    var tasks = new IChanneledMessageStreamer<AnySigned>[]
-                        {
-                            p2PService, peerClient
-                        }
-                       .Select(async p => await p.MessageStream.FirstAsync(a => a != null && a != NullObjects.ChanneledAnySigned))
-                       .ToArray();
-
-                    Task.WaitAll(tasks, TimeSpan.FromMilliseconds(2000));
-
-                    serverObserver.Received.Should().NotBeNull();
-                    serverObserver.Received.Payload.TypeUrl.Should().Be(PingResponse.Descriptor.ShortenedFullName());
-                    p2PService.Dispose();
-                }
-            }
->>>>>>> 275ac4a9
         }
 
         [Fact]
         public void CanReceiveNeighbourRequests()
         {
-<<<<<<< HEAD
             AnySigned message = null;
             var testHandler = new TestP2PMessageHandler<PeerNeighborsResponse>((anySigned) => message = anySigned);
             var protoDatagramChannelHandler = new ProtoDatagramChannelHandler();
@@ -206,44 +149,6 @@
 
             message.Should().NotBeNull();
             message.TypeUrl.Should().Be(PeerNeighborsResponse.Descriptor.ShortenedFullName());
-=======
-            using (_container.BeginLifetimeScope(CurrentTestName))
-            {
-                var p2PService = _container.Resolve<IP2PService>();
-                var serverObserver = new AnySignedMessageObserver(0, _logger);
-
-                using (p2PService.MessageStream.Subscribe(serverObserver))
-                {
-                    var peerSettings = new PeerSettings(_config);
-                    var targetHost = new IPEndPoint(peerSettings.BindAddress, peerSettings.Port);
-                    var peerClient = new PeerClient(targetHost, _container.Resolve<IEnumerable<IP2PMessageHandler>>(), _container.Resolve<IGossipManager>());
-                    
-                    var datagramEnvelope = new MessageFactory().GetDatagramMessage(new MessageDto(
-                            new PeerNeighborsResponse(),
-                            MessageTypes.Tell,
-                            new PeerIdentifier(ByteUtil.InitialiseEmptyByteArray(20), peerSettings.BindAddress, peerSettings.Port),
-                            new PeerIdentifier(ByteUtil.InitialiseEmptyByteArray(20), peerSettings.BindAddress, peerSettings.Port)
-                        ),
-                        Guid.NewGuid()
-                    );
-                    
-                    peerClient.SendMessage(datagramEnvelope).GetAwaiter().GetResult();
-                    
-                    var tasks = new IChanneledMessageStreamer<AnySigned>[]
-                        {
-                            p2PService, peerClient
-                        }
-                       .Select(async p => await p.MessageStream.FirstAsync(a => a != null && a != NullObjects.ChanneledAnySigned))
-                       .ToArray();
-
-                    Task.WaitAll(tasks, TimeSpan.FromMilliseconds(2000));
-
-                    serverObserver.Received.Should().NotBeNull();
-                    serverObserver.Received.Payload.TypeUrl.Should().Be(PeerNeighborsResponse.Descriptor.ShortenedFullName());
-                    p2PService.Dispose();
-                }
-            }
->>>>>>> 275ac4a9
         }
     }
 }