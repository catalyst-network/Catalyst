--- conflicted
+++ resolved
@@ -89,7 +89,8 @@
             ContainerBuilder.RegisterType<NodeRpcClientFactory>().As<INodeRpcClientFactory>();
         }
 
-        [Fact(Skip = "test hanger")] public void ServerConnectedToCorrectPort()
+        [Fact(Skip = "test hanger")]
+        public void ServerConnectedToCorrectPort()
         {
             var container = ContainerBuilder.Build();
             using(var scope = container.BeginLifetimeScope(CurrentTestName))
@@ -107,14 +108,9 @@
             }
         }
 
-<<<<<<< HEAD
-        [Fact(Skip = "test hanger")] public void RpcServer_Can_Handle_GetInfoRequest()
-        {   
-=======
         [Fact(Skip = "test hanger")]
         public void RpcServer_Can_Handle_GetInfoRequest()
         {
->>>>>>> d330fe1d
             var container = ContainerBuilder.Build();
             using(var scope = container.BeginLifetimeScope(CurrentTestName))
             {
@@ -161,13 +157,9 @@
             }
         }
 
-<<<<<<< HEAD
-        [Fact(Skip = "test hanger")] public void RpcServer_Can_Handle_GetVersionRequest()
-=======
         //[Fact(Skip = "test hanger")]
         [Fact(Skip = "test hanger")]
         public void RpcServer_Can_Handle_GetVersionRequest()
->>>>>>> d330fe1d
         {
             var container = ContainerBuilder.Build();
             using(var scope = container.BeginLifetimeScope(CurrentTestName))
@@ -186,11 +178,7 @@
 
                 using(rpcServer.MessageStream.Subscribe(serverObserver))
                 {
-<<<<<<< HEAD
-                    using(nodeRpcClient.SubscribeStream(clientObserver))
-=======
-                    using (nodeRpcClient.MessageStream.Subscribe(clientObserver))
->>>>>>> d330fe1d
+                    using(nodeRpcClient.MessageStream.Subscribe(clientObserver))
                     {
                         var request = new VersionRequest();
                         var peerSettings = new PeerSettings(_config);
@@ -216,14 +204,9 @@
                 scope.Dispose();
             }
         }
-<<<<<<< HEAD
-        
-        [Fact(Skip = "test hanger")] public void RpcServer_Can_Handle_GetMempoolRequest()
-=======
 
         [Fact(Skip = "test hanger")]
         public void RpcServer_Can_Handle_GetMempoolRequest()
->>>>>>> d330fe1d
         {
             var container = ContainerBuilder.Build();
             using(var scope = container.BeginLifetimeScope(CurrentTestName))
@@ -239,15 +222,9 @@
                 );
                 var serverObserver = new AnySignedMessageObserver(0, logger);
                 var clientObserver = new AnySignedMessageObserver(1, logger);
-<<<<<<< HEAD
         
                 using(rpcServer.MessageStream.Subscribe(serverObserver))
-                using(nodeRpcClient.SubscribeStream(clientObserver))
-=======
-
-                using (rpcServer.MessageStream.Subscribe(serverObserver))
-                using (nodeRpcClient.MessageStream.Subscribe(clientObserver))
->>>>>>> d330fe1d
+                using(nodeRpcClient.MessageStream.Subscribe(clientObserver))
                 {
                     var request = new GetMempoolRequest();
                     var peerSettings = new PeerSettings(_config);
@@ -270,14 +247,9 @@
                 }
             }
         }
-<<<<<<< HEAD
-        
-        [Fact(Skip = "test hanger")] public void RpcServer_Can_Handle_SignMessageRequest()
-=======
 
         [Fact(Skip = "test hanger")]
         public void RpcServer_Can_Handle_SignMessageRequest()
->>>>>>> d330fe1d
         {
             var container = ContainerBuilder.Build();
             using(var scope = container.BeginLifetimeScope(CurrentTestName))
@@ -294,15 +266,9 @@
 
                 var serverObserver = new AnySignedMessageObserver(0, logger);
                 var clientObserver = new AnySignedMessageObserver(1, logger);
-<<<<<<< HEAD
-        
+
                 using(rpcServer.MessageStream.Subscribe(serverObserver))
-                using(nodeRpcClient.SubscribeStream(clientObserver))
-=======
-
-                using (rpcServer.MessageStream.Subscribe(serverObserver))
-                using (nodeRpcClient.MessageStream.Subscribe(clientObserver))
->>>>>>> d330fe1d
+                using(nodeRpcClient.MessageStream.Subscribe(clientObserver))
                 {
                     var message = "lol";
                     var request = new SignMessageRequest();
