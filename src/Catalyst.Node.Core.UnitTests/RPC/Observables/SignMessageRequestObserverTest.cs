#region LICENSE

/**
* Copyright (c) 2019 Catalyst Network
*
* This file is part of Catalyst.Node <https://github.com/catalyst-network/Catalyst.Node>
*
* Catalyst.Node is free software: you can redistribute it and/or modify
* it under the terms of the GNU General Public License as published by
* the Free Software Foundation, either version 2 of the License, or
* (at your option) any later version.
*
* Catalyst.Node is distributed in the hope that it will be useful,
* but WITHOUT ANY WARRANTY; without even the implied warranty of
* MERCHANTABILITY or FITNESS FOR A PARTICULAR PURPOSE. See the
* GNU General Public License for more details.
*
* You should have received a copy of the GNU General Public License
* along with Catalyst.Node. If not, see <https://www.gnu.org/licenses/>.
*/

#endregion

using System.IO;
using System.Linq;
using System.Text;
using System.Threading.Tasks;
using Autofac;
using Catalyst.Common.Config;
using Catalyst.Common.Extensions;
using Catalyst.Common.Interfaces.IO.Messaging.Dto;
using Catalyst.Common.Interfaces.Modules.KeySigner;
using Catalyst.Common.IO.Messaging.Dto;
using Catalyst.Common.Util;
using Catalyst.Node.Core.RPC.IO.Observables;
using Catalyst.Protocol.Rpc.Node;
using Catalyst.TestUtils;
using DotNetty.Transport.Channels;
using FluentAssertions;
using Google.Protobuf;
using Microsoft.Extensions.Configuration;
using Nethereum.RLP;
using NSubstitute;
using Serilog;
using Xunit;
using Xunit.Abstractions;

namespace Catalyst.Node.Core.UnitTests.RPC.Observables
{
    public sealed class SignMessageRequestObserverTest : ConfigFileBasedTest
    {
        private readonly ILifetimeScope _scope;
        private readonly ILogger _logger;
        private readonly IKeySigner _keySigner;
        private readonly IChannelHandlerContext _fakeContext;
        
        public SignMessageRequestObserverTest(ITestOutputHelper output) : base(output)
        {
            var config = SocketPortHelper.AlterConfigurationToGetUniquePort(new ConfigurationBuilder()
               .AddJsonFile(Path.Combine(Constants.ConfigSubFolder, Constants.ComponentsJsonConfigFile))
               .AddJsonFile(Path.Combine(Constants.ConfigSubFolder, Constants.SerilogJsonConfigFile))
               .AddJsonFile(Path.Combine(Constants.ConfigSubFolder, Constants.NetworkConfigFile(Network.Dev)))
               .AddJsonFile(Path.Combine(Constants.ConfigSubFolder, Constants.ShellNodesConfigFile))
               .Build(), CurrentTestName);

            ConfigureContainerBuilder(config);

            var container = ContainerBuilder.Build();
            _scope = container.BeginLifetimeScope(CurrentTestName);
            _keySigner = container.Resolve<IKeySigner>();
            _logger = Substitute.For<ILogger>();
            _fakeContext = Substitute.For<IChannelHandlerContext>();
            var fakeChannel = Substitute.For<IChannel>();
            _fakeContext.Channel.Returns(fakeChannel);
        }
        
        [Theory]
        [InlineData("Hello Catalyst")]
        [InlineData("")]
        [InlineData("Hello&?!1253Catalyst")]
        public async Task RpcServer_Can_Handle_SignMessageRequest(string message)
        {
            var messageFactory = new DtoFactory();
            var encodedMessage = RLP.EncodeElement(message.ToBytesForRLPEncoding()).ToByteString();

            
            var request = messageFactory.GetDto(
                new SignMessageRequest
                {
                    Message = encodedMessage
                },
                PeerIdentifierHelper.GetPeerIdentifier("sender_key"),
                PeerIdentifierHelper.GetPeerIdentifier("recipient_key")
            );
            
<<<<<<< HEAD
            var messageStream = MessageStreamHelper.CreateStreamWithMessage(_fakeContext, 
                request.Message.ToProtocolMessage(PeerIdentifierHelper.GetPeerIdentifier("sender").PeerId)
            );

=======
            var messageStream = MessageStreamHelper.CreateStreamWithMessage(_fakeContext, request.Content.ToProtocolMessage(PeerIdentifierHelper.GetPeerIdentifier("sender").PeerId));
>>>>>>> d6f7dee9
            var handler = new SignMessageRequestObserver(PeerIdentifierHelper.GetPeerIdentifier("sender"), _logger, _keySigner);
            handler.StartObserving(messageStream);

            await messageStream.WaitForEndOfDelayedStreamOnTaskPoolSchedulerAsync();

            var receivedCalls = _fakeContext.Channel.ReceivedCalls().ToList();
            receivedCalls.Count.Should().Be(1);
            
            var sentResponseDto = (IMessageDto<SignMessageResponse>) receivedCalls.Single().GetArguments().Single();
            
            sentResponseDto.Content.GetType()
               .Should()
               .BeAssignableTo<SignMessageResponse>();

            var signResponseMessage = sentResponseDto.FromIMessageDto();

            signResponseMessage.OriginalMessage.Should().Equal(encodedMessage);
            signResponseMessage.Signature.Should().NotBeEmpty();
            signResponseMessage.PublicKey.Should().NotBeEmpty();
        }

        protected override void Dispose(bool disposing)
        {
            base.Dispose(disposing);
            if (!disposing)
            {
                return;
            }
            
            _scope?.Dispose();
        }
    }
}<|MERGE_RESOLUTION|>--- conflicted
+++ resolved
@@ -93,14 +93,7 @@
                 PeerIdentifierHelper.GetPeerIdentifier("recipient_key")
             );
             
-<<<<<<< HEAD
-            var messageStream = MessageStreamHelper.CreateStreamWithMessage(_fakeContext, 
-                request.Message.ToProtocolMessage(PeerIdentifierHelper.GetPeerIdentifier("sender").PeerId)
-            );
-
-=======
             var messageStream = MessageStreamHelper.CreateStreamWithMessage(_fakeContext, request.Content.ToProtocolMessage(PeerIdentifierHelper.GetPeerIdentifier("sender").PeerId));
->>>>>>> d6f7dee9
             var handler = new SignMessageRequestObserver(PeerIdentifierHelper.GetPeerIdentifier("sender"), _logger, _keySigner);
             handler.StartObserving(messageStream);
 
