--- conflicted
+++ resolved
@@ -22,7 +22,6 @@
 #endregion
 
 using System.Collections.Generic;
-using System.Collections.Immutable;
 using System.Linq;
 using System.Net;
 using System.Threading.Tasks;
@@ -56,15 +55,9 @@
 
             public TestNodeRpcServerChannelFactory(IMessageCorrelationManager correlationManager,
                 IKeySigner keySigner,
-<<<<<<< HEAD
-                IAuthenticationStrategy authenticationStrategy)
-                : base(correlationManager, keySigner, authenticationStrategy)
-=======
                 IAuthenticationStrategy authenticationStrategy,
-                IPeerIdValidator peerIdValidator,
-                ILogger logger)
-                : base(correlationManager, keySigner, authenticationStrategy, peerIdValidator, logger)
->>>>>>> 1069c6f3
+                IPeerIdValidator peerIdValidator)
+                : base(correlationManager, keySigner, authenticationStrategy, peerIdValidator)
             {
                 _handlers = Handlers;
             }
@@ -95,13 +88,8 @@
             _factory = new TestNodeRpcServerChannelFactory(
                 _correlationManager,
                 _keySigner,
-<<<<<<< HEAD
-                authenticationStrategy);
-=======
                 authenticationStrategy,
-                peerIdValidator,
-                Substitute.For<ILogger>());
->>>>>>> 1069c6f3
+                peerIdValidator);
         }
 
         [Fact]
@@ -125,8 +113,6 @@
         {
             var testingChannel = new EmbeddedChannel("test".ToChannelId(),
                 true, _factory.InheritedHandlers.ToArray());
-            
-            var x = testingChannel.Pipeline.GetEnumerator().Current;
 
             var senderId = PeerIdHelper.GetPeerId("sender");
             var correlationId = CorrelationId.GenerateCorrelationId();
