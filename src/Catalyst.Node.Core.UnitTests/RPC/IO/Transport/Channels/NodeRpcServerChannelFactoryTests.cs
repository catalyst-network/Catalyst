--- conflicted
+++ resolved
@@ -57,13 +57,9 @@
             public TestNodeRpcServerChannelFactory(IMessageCorrelationManager correlationManager,
                 IKeySigner keySigner,
                 IAuthenticationStrategy authenticationStrategy,
-<<<<<<< HEAD
-                IPeerIdValidator peerIdValidator)
-                : base(correlationManager, keySigner, authenticationStrategy, peerIdValidator)
-=======
+                IPeerIdValidator peerIdValidator,
                 ILogger logger)
-                : base(correlationManager, keySigner, authenticationStrategy, logger)
->>>>>>> 0abd0b20
+                : base(correlationManager, keySigner, authenticationStrategy, peerIdValidator, logger)
             {
                 _logger = logger;
                 _handlers = Handlers;
@@ -96,11 +92,8 @@
                 _correlationManager,
                 _keySigner,
                 authenticationStrategy,
-<<<<<<< HEAD
-                peerIdValidator);
-=======
+                peerIdValidator,
                 Substitute.For<ILogger>());
->>>>>>> 0abd0b20
         }
 
         [Fact]
