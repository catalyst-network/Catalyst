#region LICENSE

/**
* Copyright (c) 2019 Catalyst Network
*
* This file is part of Catalyst.Node <https://github.com/catalyst-network/Catalyst.Node>
*
* Catalyst.Node is free software: you can redistribute it and/or modify
* it under the terms of the GNU General Public License as published by
* the Free Software Foundation, either version 2 of the License, or
* (at your option) any later version.
*
* Catalyst.Node is distributed in the hope that it will be useful,
* but WITHOUT ANY WARRANTY; without even the implied warranty of
* MERCHANTABILITY or FITNESS FOR A PARTICULAR PURPOSE. See the
* GNU General Public License for more details.
*
* You should have received a copy of the GNU General Public License
* along with Catalyst.Node. If not, see <https://www.gnu.org/licenses/>.
*/

#endregion

using System.IO;
using System.Linq;
using Autofac;
using Catalyst.Common.Config;
using Catalyst.Common.Extensions;
using Catalyst.Common.Util;
using Catalyst.Common.Interfaces.IO.Messaging;
using Catalyst.Common.Interfaces.Modules.KeySigner;
using Catalyst.Common.Interfaces.Rpc;
using Catalyst.Common.IO.Messaging;
using Catalyst.Common.Rpc;
using Catalyst.Common.UnitTests.TestUtils;
using Catalyst.Node.Core.RPC.Handlers;
using Catalyst.Node.Core.UnitTest.TestUtils;
using Catalyst.Protocol.Common;
using Catalyst.Protocol.Rpc.Node;
using DotNetty.Transport.Channels;
using FluentAssertions;
using Microsoft.Extensions.Configuration;
using Nethereum.RLP;
using NSubstitute;
using Serilog;
using Xunit;
using Xunit.Abstractions;

namespace Catalyst.Node.Core.UnitTest.RPC
{
    public sealed class VerifyMessageRequestHandlerTest : ConfigFileBasedTest
    {
        private readonly ILifetimeScope _scope;
        private readonly ILogger _logger;
        private readonly IKeySigner _keySigner;
        private readonly IChannelHandlerContext _fakeContext;
<<<<<<< HEAD
        private readonly IMessageCorrelationCache _subbedCorrelationCache;

        public VerifyMessageRequestHandlerTest(ITestOutputHelper output) : base(output)
        {
            _subbedCorrelationCache = Substitute.For<IMessageCorrelationCache>();
=======
        private IRpcCorrelationCache _subbedCorrelationCache;
        private readonly IRpcMessageFactory _rpcMessageFactory;

        public VerifyMessageRequestHandlerTest(ITestOutputHelper output) : base(output)
        {
            _subbedCorrelationCache = Substitute.For<IRpcCorrelationCache>();
>>>>>>> b915acd4
            var config = SocketPortHelper.AlterConfigurationToGetUniquePort(new ConfigurationBuilder()
               .AddJsonFile(Path.Combine(Constants.ConfigSubFolder, Constants.ComponentsJsonConfigFile))
               .AddJsonFile(Path.Combine(Constants.ConfigSubFolder, Constants.SerilogJsonConfigFile))
               .AddJsonFile(Path.Combine(Constants.ConfigSubFolder, Constants.NetworkConfigFile(Network.Dev)))
               .AddJsonFile(Path.Combine(Constants.ConfigSubFolder, Constants.ShellNodesConfigFile))
               .Build(), CurrentTestName);

            ConfigureContainerBuilder(config);

            var container = ContainerBuilder.Build();
            _scope = container.BeginLifetimeScope(CurrentTestName);
            
            _keySigner = container.Resolve<IKeySigner>();
            _rpcMessageFactory = Substitute.For<IRpcMessageFactory>();
            _logger = Substitute.For<ILogger>();
            _fakeContext = Substitute.For<IChannelHandlerContext>();
            
            var fakeChannel = Substitute.For<IChannel>();
            _fakeContext.Channel.Returns(fakeChannel);
        }
        
        [Theory(Skip = "Fails, fixing in #393")]
        [InlineData("hello", "mL9Z+e5gIfEdfhDWUxkUox886YuiZnhEj3om5AXmWVXJK7dl7/ESkjhbkJsrbzIbuWm8EPSjJ2YicTIcXvfzIAw", "zGfHq2tTVk9z4eXgyUwcss5uApFrvVdAjf395XdQt2wbY8drESxbLQSHrbSx2", true)]
        [InlineData("Different Message", "mL9Z+e5gIfEdfhDWUxkUox886YuiZnhEj3om5AXmWVXJK7dl7/ESkjhbkJsrbzIbuWm8EPSjJ2YicTIcXvfzIAw", "zGfHq2tTVk9z4eXgyUwcss5uApFrvVdAjf395XdQt2wbY8drESxbLQSHrbSx2", false)]
        [InlineData("hello", "any signature", "zGfHq2tTVk9z4eXgyUwcss5uApFrvVdAjf395XdQt2wbY8drESxbLQSHrbSx2", false)]
        [InlineData("hello", "mL9Z+e5gIfEdfhDWUxkUox886YuiZnhEj3om5AXmWVXJK7dl7/ESkjhbkJsrbzIbuWm8EPSjJ2YicTIcXvfzIAw", "any public key", false)]
        [InlineData("hello", "any signature", "any public key", false)]
        [InlineData("", "", "", false)]
        public void VerifyMessageRequest_UsingValidRequest_ShouldSendVerifyMessageResponse(string message, string signature, string publicKey, bool expectedResult)
        {
<<<<<<< HEAD
            var request = new RpcMessageFactory<VerifyMessageRequest>(_subbedCorrelationCache).GetMessage(
=======
            var request = new RpcMessageFactory(_subbedCorrelationCache).GetMessage(new MessageDto(
>>>>>>> b915acd4
                new VerifyMessageRequest
                {
                    Message = RLP.EncodeElement(message.Trim('\"').ToBytesForRLPEncoding()).ToByteString(),
                    PublicKey = publicKey.ToBytesForRLPEncoding().ToByteString(),
                    Signature = signature.ToBytesForRLPEncoding().ToByteString()
                },
                MessageTypes.Ask,
                PeerIdentifierHelper.GetPeerIdentifier("recipient_key"),
                PeerIdentifierHelper.GetPeerIdentifier("sender_key")
            ));
            
            var messageStream = MessageStreamHelper.CreateStreamWithMessage(_fakeContext, request);
            var subbedCache = Substitute.For<IMessageCorrelationCache>();
<<<<<<< HEAD
            var handler = new VerifyMessageRequestHandler(PeerIdentifierHelper.GetPeerIdentifier("sender"), _logger, _keySigner, subbedCache);
            handler.StartObservingMessageStreams(messageStream);
=======
            var handler = new VerifyMessageRequestHandler(PeerIdentifierHelper.GetPeerIdentifier("sender"), _logger, _keySigner, subbedCache, _rpcMessageFactory);
            handler.StartObserving(messageStream);
>>>>>>> b915acd4
            
            var receivedCalls = _fakeContext.Channel.ReceivedCalls().ToList();
            receivedCalls.Count().Should().Be(1);
            
            var sentResponse = (AnySigned) receivedCalls.Single().GetArguments().Single();
            sentResponse.TypeUrl.Should().Be(VerifyMessageResponse.Descriptor.ShortenedFullName());

            var responseContent = sentResponse.FromAnySigned<VerifyMessageResponse>();

            responseContent.IsSignedByKey.Should().Be(expectedResult);
        }

        protected override void Dispose(bool disposing)
        {
            base.Dispose(disposing);
            if (!disposing)
            {
                return;
            }
            
            _scope?.Dispose();
        }
    }
}<|MERGE_RESOLUTION|>--- conflicted
+++ resolved
@@ -54,20 +54,12 @@
         private readonly ILogger _logger;
         private readonly IKeySigner _keySigner;
         private readonly IChannelHandlerContext _fakeContext;
-<<<<<<< HEAD
-        private readonly IMessageCorrelationCache _subbedCorrelationCache;
-
-        public VerifyMessageRequestHandlerTest(ITestOutputHelper output) : base(output)
-        {
-            _subbedCorrelationCache = Substitute.For<IMessageCorrelationCache>();
-=======
         private IRpcCorrelationCache _subbedCorrelationCache;
         private readonly IRpcMessageFactory _rpcMessageFactory;
 
         public VerifyMessageRequestHandlerTest(ITestOutputHelper output) : base(output)
         {
             _subbedCorrelationCache = Substitute.For<IRpcCorrelationCache>();
->>>>>>> b915acd4
             var config = SocketPortHelper.AlterConfigurationToGetUniquePort(new ConfigurationBuilder()
                .AddJsonFile(Path.Combine(Constants.ConfigSubFolder, Constants.ComponentsJsonConfigFile))
                .AddJsonFile(Path.Combine(Constants.ConfigSubFolder, Constants.SerilogJsonConfigFile))
@@ -98,11 +90,7 @@
         [InlineData("", "", "", false)]
         public void VerifyMessageRequest_UsingValidRequest_ShouldSendVerifyMessageResponse(string message, string signature, string publicKey, bool expectedResult)
         {
-<<<<<<< HEAD
-            var request = new RpcMessageFactory<VerifyMessageRequest>(_subbedCorrelationCache).GetMessage(
-=======
             var request = new RpcMessageFactory(_subbedCorrelationCache).GetMessage(new MessageDto(
->>>>>>> b915acd4
                 new VerifyMessageRequest
                 {
                     Message = RLP.EncodeElement(message.Trim('\"').ToBytesForRLPEncoding()).ToByteString(),
@@ -116,13 +104,8 @@
             
             var messageStream = MessageStreamHelper.CreateStreamWithMessage(_fakeContext, request);
             var subbedCache = Substitute.For<IMessageCorrelationCache>();
-<<<<<<< HEAD
-            var handler = new VerifyMessageRequestHandler(PeerIdentifierHelper.GetPeerIdentifier("sender"), _logger, _keySigner, subbedCache);
+            var handler = new VerifyMessageRequestHandler(PeerIdentifierHelper.GetPeerIdentifier("sender"), _logger, _keySigner, subbedCache, _rpcMessageFactory);
             handler.StartObservingMessageStreams(messageStream);
-=======
-            var handler = new VerifyMessageRequestHandler(PeerIdentifierHelper.GetPeerIdentifier("sender"), _logger, _keySigner, subbedCache, _rpcMessageFactory);
-            handler.StartObserving(messageStream);
->>>>>>> b915acd4
             
             var receivedCalls = _fakeContext.Channel.ReceivedCalls().ToList();
             receivedCalls.Count().Should().Be(1);
