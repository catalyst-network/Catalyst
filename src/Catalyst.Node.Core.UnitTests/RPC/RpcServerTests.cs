--- conflicted
+++ resolved
@@ -56,23 +56,13 @@
         [Trait(Traits.TestType, Traits.IntegrationTest)]
         public void ServerConnectedToCorrectPort()
         {
-<<<<<<< HEAD
-            WriteLogsToFile = false;
-            WriteLogsToTestOutput = false;
-
-=======
->>>>>>> b103e5df
             //Create ContainerBuilder based on the configuration
             ConfigureContainerBuilder(_config);
 
             //Create container
             var container = ContainerBuilder.Build();
-<<<<<<< HEAD
-            using (container.BeginLifetimeScope(CurrentTestName))
-=======
  
             using (var scope = container.BeginLifetimeScope(CurrentTestName))
->>>>>>> b103e5df
             {
                 using (_rpcServer = container.Resolve<IRpcServer>())
                 using (var client = new TcpClient(_rpcServer.Settings.BindAddress.ToString(),
