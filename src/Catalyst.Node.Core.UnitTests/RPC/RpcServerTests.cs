--- conflicted
+++ resolved
@@ -59,8 +59,6 @@
                 
             }
         }
-<<<<<<< HEAD
-=======
 
         protected override void Dispose(bool disposing)
         {
@@ -68,6 +66,5 @@
             if(!disposing) { return; }
             _rpcServer?.Dispose();
         }
->>>>>>> b99a4068
     }
 }