--- conflicted
+++ resolved
@@ -54,16 +54,10 @@
         private readonly ILogger _logger;
         private readonly IKeySigner _keySigner;
         private readonly IChannelHandlerContext _fakeContext;
-<<<<<<< HEAD
-        private readonly IMessageCorrelationCache _subbedCorrelationCache;
-
-=======
         private readonly IRpcCorrelationCache _subbedCorrelationCache;
         
->>>>>>> b915acd4
         public SignMessageRequestHandlerTest(ITestOutputHelper output) : base(output)
         {
-            _subbedCorrelationCache = Substitute.For<IMessageCorrelationCache>();
             var config = SocketPortHelper.AlterConfigurationToGetUniquePort(new ConfigurationBuilder()
                .AddJsonFile(Path.Combine(Constants.ConfigSubFolder, Constants.ComponentsJsonConfigFile))
                .AddJsonFile(Path.Combine(Constants.ConfigSubFolder, Constants.SerilogJsonConfigFile))
@@ -89,12 +83,8 @@
         [InlineData("Hello&?!1253Catalyst")]
         public void RpcServer_Can_Handle_SignMessageRequest(string message)
         {
-<<<<<<< HEAD
-            var request = new RpcMessageFactory<SignMessageRequest>(_subbedCorrelationCache).GetMessage(
-=======
             var rpcMessageFactory = new RpcMessageFactory(_subbedCorrelationCache);
             var request = rpcMessageFactory.GetMessage(new MessageDto(
->>>>>>> b915acd4
                 new SignMessageRequest
                 {
                     Message = ByteString.CopyFrom(message.Trim('\"'), Encoding.UTF8)
@@ -105,14 +95,8 @@
             ));
             
             var messageStream = MessageStreamHelper.CreateStreamWithMessage(_fakeContext, request);
-<<<<<<< HEAD
-            var subbedCache = Substitute.For<IMessageCorrelationCache>();
-            var handler = new SignMessageRequestHandler(PeerIdentifierHelper.GetPeerIdentifier("sender"), _logger, _keySigner, subbedCache);
+            var handler = new SignMessageRequestHandler(PeerIdentifierHelper.GetPeerIdentifier("sender"), _logger, _keySigner, _subbedCorrelationCache, rpcMessageFactory);
             handler.StartObservingMessageStreams(messageStream);
-=======
-            var handler = new SignMessageRequestHandler(PeerIdentifierHelper.GetPeerIdentifier("sender"), _logger, _keySigner, _subbedCorrelationCache, rpcMessageFactory);
-            handler.StartObserving(messageStream);
->>>>>>> b915acd4
              
             var receivedCalls = _fakeContext.Channel.ReceivedCalls().ToList();
             receivedCalls.Count.Should().Be(1);
