--- conflicted
+++ resolved
@@ -59,11 +59,7 @@
         /// <summary>The fake channel context</summary>
         private readonly IChannelHandlerContext _fakeContext;
 
-<<<<<<< HEAD
-        private readonly IMessageCorrelationCache _subbedCorrelationCache;
-=======
         private IRpcCorrelationCache _subbedCorrelationCache;
->>>>>>> b915acd4
 
         /// <summary>
         /// Initializes a new instance of the <see cref="PeerListRequestHandlerTest"/> class.
@@ -73,7 +69,6 @@
             _subbedCorrelationCache = Substitute.For<IRpcCorrelationCache>();
             _logger = Substitute.For<ILogger>();
             _fakeContext = Substitute.For<IChannelHandlerContext>();
-            _subbedCorrelationCache = Substitute.For<IMessageCorrelationCache>();
             var fakeChannel = Substitute.For<IChannel>();
             _fakeContext.Channel.Returns(fakeChannel);
         }
@@ -136,11 +131,7 @@
 
             var sendPeerIdentifier = PeerIdentifierHelper.GetPeerIdentifier("sender");
 
-<<<<<<< HEAD
-            var rpcMessageFactory = new RpcMessageFactory<GetPeerReputationRequest>(_subbedCorrelationCache);
-=======
             var rpcMessageFactory = new RpcMessageFactory(_subbedCorrelationCache);
->>>>>>> b915acd4
             var request = new GetPeerReputationRequest
             {
                 PublicKey = publicKey.ToBytesForRLPEncoding().ToByteString(),
