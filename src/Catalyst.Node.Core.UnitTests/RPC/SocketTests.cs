--- conflicted
+++ resolved
@@ -72,15 +72,8 @@
                .AddJsonFile(Path.Combine(Constants.ConfigSubFolder, Constants.SerilogJsonConfigFile))
                .AddJsonFile(Path.Combine(Constants.ConfigSubFolder, Constants.NetworkConfigFile(Network.Dev)))
                .AddJsonFile(Path.Combine(Constants.ConfigSubFolder, Constants.ShellNodesConfigFile))
-<<<<<<< HEAD
                .AddJsonFile(Path.Combine(Constants.ConfigSubFolder, Constants.ShellConfigFile))
                .Build(), CurrentTestName);
-
-            WriteLogsToFile = false;
-            WriteLogsToTestOutput = false;
-=======
-               .Build(), CurrentTestName);
->>>>>>> b103e5df
 
             var mempool = Substitute.For<IMempool>();
             mempool.GetMemPoolContentEncoded().Returns(x =>
