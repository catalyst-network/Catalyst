--- conflicted
+++ resolved
@@ -150,16 +150,6 @@
                    .ToArray();
                 Task.WaitAll(tasks, TimeSpan.FromMilliseconds(500));
 
-<<<<<<< HEAD
-                var clientObserver = new ContextAnyObserver(1, logger);
-                await Task.Delay(2000);
-
-                client.MessageStream.Subscribe(clientObserver);
-                clientObserver.Received.Message.TypeUrl.Should().Be(GetInfoResponse.Descriptor.ShortenedFullName());
-
-            }
-        }
-=======
                 serverObserver.Received.Should().NotBeNull();
                 serverObserver.Received.Payload.TypeUrl.Should().Be(GetInfoRequest.Descriptor.ShortenedFullName());
                 
@@ -178,6 +168,5 @@
             var clientSection = _config.GetSection("CatalystCliRpcNodes").GetSection("nodes");
             clientSection.GetChildren().ToList().ForEach(c => { c.GetSection("port").Value = randomPort.ToString(); });
         }
->>>>>>> d050cbaa
     }
 }