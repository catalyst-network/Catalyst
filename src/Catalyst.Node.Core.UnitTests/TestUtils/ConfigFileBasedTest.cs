--- conflicted
+++ resolved
@@ -51,12 +51,8 @@
             var passwordReader = new TestPasswordReader();
             ContainerBuilder.RegisterInstance(passwordReader).As<IPasswordReader>();
             
-<<<<<<< HEAD
-            ContainerBuilder.RegisterInstance(config);
-=======
             var certificateStore = new TestCertificateStore();
             ContainerBuilder.RegisterInstance(certificateStore).As<ICertificateStore>();
->>>>>>> cc7aa054
         }
     }
 }