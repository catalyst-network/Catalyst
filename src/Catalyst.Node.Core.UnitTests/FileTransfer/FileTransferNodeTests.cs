#region LICENSE

/**
* Copyright (c) 2019 Catalyst Network
*
* This file is part of Catalyst.Node <https://github.com/catalyst-network/Catalyst.Node>
*
* Catalyst.Node is free software: you can redistribute it and/or modify
* it under the terms of the GNU General Public License as published by
* the Free Software Foundation, either version 2 of the License, or
* (at your option) any later version.
*
* Catalyst.Node is distributed in the hope that it will be useful,
* but WITHOUT ANY WARRANTY; without even the implied warranty of
* MERCHANTABILITY or FITNESS FOR A PARTICULAR PURPOSE. See the
* GNU General Public License for more details.
*
* You should have received a copy of the GNU General Public License
* along with Catalyst.Node. If not, see <https://www.gnu.org/licenses/>.
*/

#endregion

using System;
using Catalyst.Common.Extensions;
using Catalyst.Common.Interfaces.IO.Messaging;
using Catalyst.Common.UnitTests.TestUtils;
using Catalyst.Node.Core.Modules.Dfs;
using Catalyst.Node.Core.RPC.Handlers;
using Catalyst.Protocol.Rpc.Node;
using DotNetty.Transport.Channels;
using NSubstitute;
using Serilog;
using Xunit;
using Catalyst.Common.P2P;
using System.IO;
using Catalyst.Common.Config;
using Catalyst.Common.FileTransfer;
using Catalyst.Common.Interfaces.FileTransfer;
using Catalyst.Common.Interfaces.Modules.Dfs;
using Catalyst.Common.Interfaces.Rpc;
using Catalyst.Node.Core.P2P;
using Catalyst.Node.Core.UnitTest.TestUtils;
using Microsoft.Extensions.Configuration;
using Catalyst.Node.Core.Rpc.Messaging;
using Xunit.Abstractions;
using TransferFileBytesRequestHandler = Catalyst.Node.Core.RPC.Handlers.TransferFileBytesRequestHandler;
using System.Threading;
using System.Threading.Tasks;
using Polly;

namespace Catalyst.Node.Core.UnitTest.FileTransfer
{
    public sealed class FileTransferNodeTests : FileSystemBasedTest
    {
        private readonly ILogger _logger;
        private readonly IChannelHandlerContext _fakeContext;
        private readonly IDownloadFileTransferFactory _nodeFileTransferFactory;
        private readonly IDfs _dfs;
        private readonly IMessageCorrelationCache _cache;
        private readonly IpfsAdapter _ipfsEngine;

        public FileTransferNodeTests(ITestOutputHelper testOutput) : base(testOutput)
        {
            var config = SocketPortHelper.AlterConfigurationToGetUniquePort(new ConfigurationBuilder()
               .AddJsonFile(Path.Combine(Constants.ConfigSubFolder, Constants.ComponentsJsonConfigFile))
               .AddJsonFile(Path.Combine(Constants.ConfigSubFolder, Constants.SerilogJsonConfigFile))
               .AddJsonFile(Path.Combine(Constants.ConfigSubFolder, Constants.NetworkConfigFile(Network.Dev)))
               .Build(), "FileTransferNodeTests");

            var peerSettings = new PeerSettings(config);
            _logger = Substitute.For<ILogger>();
            _fakeContext = Substitute.For<IChannelHandlerContext>();
            _cache = Substitute.For<IMessageCorrelationCache>();
            _nodeFileTransferFactory = new DownloadFileTransferFactory();

            var passwordReader = new TestPasswordReader("abcd");

            _ipfsEngine = new IpfsAdapter(passwordReader, peerSettings, FileSystem, _logger);
            _logger = Substitute.For<ILogger>();
            _dfs = new Dfs(_ipfsEngine, _logger);
        }

        [Fact]
        public void Node_Initialize_File_Transfer()
        {
            var sender = PeerIdHelper.GetPeerId("sender");
            var cache = Substitute.For<IMessageCorrelationCache>();
            var handler = new AddFileToDfsRequestHandler(new Dfs(_ipfsEngine, _logger), new PeerIdentifier(sender),
                _nodeFileTransferFactory, cache, _logger);

            //Create a response object and set its return value
            var request = new AddFileToDfsRequest
            {
                Node = "node1",
                FileName = "Test.dat",
                FileSize = 10000
            }.ToAnySigned(sender, Guid.NewGuid());
            request.SendToHandler(_fakeContext, handler);

<<<<<<< HEAD
            var messageStream = MessageStreamHelper.CreateStreamWithMessage(_fakeContext, request);
            var cache = Substitute.For<IMessageCorrelationCache>();
            var handler = new AddFileToDfsRequestHandler(new Dfs(_ipfsEngine, _logger), new PeerIdentifier(sender),
                _fileTransfer, cache, _logger);
            handler.StartObservingMessageStreams(messageStream);

            Assert.Equal(1, _fileTransfer.Keys.Length);
=======
            Assert.Equal(1, _nodeFileTransferFactory.Keys.Length);
>>>>>>> a30a0a43
        }

        [Fact]
        public void Cancel_File_Transfer()
        {
            var sender = new PeerIdentifier(PeerIdHelper.GetPeerId("sender"));

            IDownloadFileInformation fileTransferInformation = new DownloadFileTransferInformation(
                sender,
                sender, 
                _fakeContext.Channel, 
                Guid.NewGuid(), 
                string.Empty, 
                555);

            var cancellationTokenSource = new CancellationTokenSource();
            _nodeFileTransferFactory.RegisterTransfer(fileTransferInformation);
            _nodeFileTransferFactory.FileTransferAsync(fileTransferInformation.CorrelationGuid, cancellationTokenSource.Token);
            Assert.Equal(1, _nodeFileTransferFactory.Keys.Length);
            cancellationTokenSource.Cancel();

            var cts = new CancellationTokenSource(TimeSpan.FromSeconds(5));
            var linearBackOffRetryPolicy = Policy.Handle<TaskCanceledException>()
               .WaitAndRetryAsync(5, retryAttempt =>
                {
                    var timeSpan = TimeSpan.FromSeconds(retryAttempt + 5);
                    cts = new CancellationTokenSource(timeSpan);
                    return timeSpan;
                });

            linearBackOffRetryPolicy.ExecuteAsync(() =>
            {
<<<<<<< HEAD
                Node = "node1",
                FileName = "Test.dat",
                FileSize = 10000
            }.ToAnySigned(sender, Guid.NewGuid());

            var messageStream = MessageStreamHelper.CreateStreamWithMessage(_fakeContext, request);
            var cache = Substitute.For<IMessageCorrelationCache>();
            var handler = new AddFileToDfsRequestHandler(new Dfs(_ipfsEngine, _logger), new PeerIdentifier(sender),
                _fileTransfer, cache, _logger);
            handler.StartObservingMessageStreams(messageStream);

            Assert.Equal(1, _fileTransfer.Keys.Length);

            var uniqueFileKey = _fileTransfer.Keys.ToList().Single();

            var fileTransferInformation = _fileTransfer.GetFileTransferInformation(uniqueFileKey);
            _fileTransfer.GetFileTransferInformation(uniqueFileKey)
               .AddExpiredCallback(delegate { expiredDelegateHit = true; });

            Thread.Sleep(Constants.FileTransferExpiryMinutes * 60 * 1000 + 1000);
=======
                return Task.Run(() =>
                {
                    while (!fileTransferInformation.IsCompleted)
                    {
                        Task.Delay(1000, cts.Token).GetAwaiter().GetResult();
                    }
                }, cts.Token);
            }).GetAwaiter().GetResult();
>>>>>>> a30a0a43

            var fileCleanedUp = !File.Exists(fileTransferInformation.TempPath);

            Assert.Equal(true, fileTransferInformation.IsExpired());
            Assert.Equal(true, fileCleanedUp);
            Assert.Equal(0, _nodeFileTransferFactory.Keys.Length);
        }

        [Theory]
        [InlineData(1000L)]
        [InlineData(82000L)]
        [InlineData(100000L)]
        public void Verify_File_Integrity_On_Transfer(long byteSize) { AddFileToDfs(byteSize, out _); }

        private void AddFileToDfs(long byteSize, out long crcValue)
        {
            var fakeNode = Substitute.For<INodeRpcClient>();
            var sender = PeerIdHelper.GetPeerId("sender");
            var recipient = PeerIdHelper.GetPeerId("recipient");
            var senderPeerId = new PeerIdentifier(sender);
            var recipientPeerId = new PeerIdentifier(recipient);
            var fileToTransfer = FileHelper.CreateRandomTempFile(byteSize);
            var addFileToDfsRequestHandler = new AddFileToDfsRequestHandler(_dfs, senderPeerId, _nodeFileTransferFactory,
                _cache, _logger);
            var transferBytesRequestHandler =
                new TransferFileBytesRequestHandler(_nodeFileTransferFactory, senderPeerId, _cache, _logger);
            var uniqueFileKey = Guid.NewGuid();
            crcValue = FileHelper.GetCrcValue(fileToTransfer);
            
            //Create a response object and set its return value
            var request = new AddFileToDfsRequest
            {
                Node = "node1",
                FileName = fileToTransfer,
                FileSize = (ulong) byteSize
            }.ToAnySigned(sender, uniqueFileKey);
<<<<<<< HEAD

            var messageStream = MessageStreamHelper.CreateStreamWithMessage(_fakeContext, request);
            fakeNode.MessageStream.Returns(messageStream);
            var cache = Substitute.For<IMessageCorrelationCache>();
            var dfs = new Dfs(_ipfsEngine, _logger);

            var handler = new AddFileToDfsRequestHandler(dfs, senderPeerId, _fileTransfer,
                cache, _logger);
            handler.StartObservingMessageStreams(messageStream);

            Assert.Equal(1, _fileTransfer.Keys.Length);
=======
            request.SendToHandler(_fakeContext, addFileToDfsRequestHandler);
            
            Assert.Equal(1, _nodeFileTransferFactory.Keys.Length);
>>>>>>> a30a0a43

            var fileTransferInformation =
                _nodeFileTransferFactory.GetFileTransferInformation(uniqueFileKey);
            Assert.True(fileTransferInformation.Initialised, "File transfer not initialised");

            using (var fs = File.Open(fileToTransfer, FileMode.Open))
            {
                var fileUploadInformation = new UploadFileTransferInformation(fs, senderPeerId, recipientPeerId,
                    fakeNode.Channel, uniqueFileKey, new RpcMessageFactory<TransferFileBytesRequest>(_cache));
                for (uint i = 0; i < fileTransferInformation.MaxChunk; i++)
                {
                    fileUploadInformation.GetUploadMessageDto(i)
                       .SendToHandler(_fakeContext, transferBytesRequestHandler);
                }
            }

            Assert.True(fileTransferInformation.ChunkIndicatorsTrue());
            
            var cts = new CancellationTokenSource(TimeSpan.FromSeconds(5));
            var linearBackOffRetryPolicy = Policy.Handle<TaskCanceledException>()
               .WaitAndRetryAsync(5, retryAttempt =>
                {
                    var timeSpan = TimeSpan.FromSeconds(retryAttempt + 5);
                    cts = new CancellationTokenSource(timeSpan);
                    return timeSpan;
                });

            linearBackOffRetryPolicy.ExecuteAsync(() =>
            {
                return Task.Run(() =>
                {
                    while (fileTransferInformation.DfsHash == null)
                    {
                        Task.Delay(1000, cts.Token).GetAwaiter().GetResult();
                    }
                }, cts.Token);
            }).GetAwaiter().GetResult();

            Assert.NotNull(fileTransferInformation.DfsHash);
            
            long ipfsCrcValue;
            using (var ipfsStream = _dfs.ReadAsync(fileTransferInformation.DfsHash).GetAwaiter().GetResult())
            {
                ipfsCrcValue = FileHelper.GetCrcValue(ipfsStream);
            }

            Assert.Equal(crcValue, ipfsCrcValue);
        }
    }
}<|MERGE_RESOLUTION|>--- conflicted
+++ resolved
@@ -98,17 +98,7 @@
             }.ToAnySigned(sender, Guid.NewGuid());
             request.SendToHandler(_fakeContext, handler);
 
-<<<<<<< HEAD
-            var messageStream = MessageStreamHelper.CreateStreamWithMessage(_fakeContext, request);
-            var cache = Substitute.For<IMessageCorrelationCache>();
-            var handler = new AddFileToDfsRequestHandler(new Dfs(_ipfsEngine, _logger), new PeerIdentifier(sender),
-                _fileTransfer, cache, _logger);
-            handler.StartObservingMessageStreams(messageStream);
-
-            Assert.Equal(1, _fileTransfer.Keys.Length);
-=======
             Assert.Equal(1, _nodeFileTransferFactory.Keys.Length);
->>>>>>> a30a0a43
         }
 
         [Fact]
@@ -141,28 +131,6 @@
 
             linearBackOffRetryPolicy.ExecuteAsync(() =>
             {
-<<<<<<< HEAD
-                Node = "node1",
-                FileName = "Test.dat",
-                FileSize = 10000
-            }.ToAnySigned(sender, Guid.NewGuid());
-
-            var messageStream = MessageStreamHelper.CreateStreamWithMessage(_fakeContext, request);
-            var cache = Substitute.For<IMessageCorrelationCache>();
-            var handler = new AddFileToDfsRequestHandler(new Dfs(_ipfsEngine, _logger), new PeerIdentifier(sender),
-                _fileTransfer, cache, _logger);
-            handler.StartObservingMessageStreams(messageStream);
-
-            Assert.Equal(1, _fileTransfer.Keys.Length);
-
-            var uniqueFileKey = _fileTransfer.Keys.ToList().Single();
-
-            var fileTransferInformation = _fileTransfer.GetFileTransferInformation(uniqueFileKey);
-            _fileTransfer.GetFileTransferInformation(uniqueFileKey)
-               .AddExpiredCallback(delegate { expiredDelegateHit = true; });
-
-            Thread.Sleep(Constants.FileTransferExpiryMinutes * 60 * 1000 + 1000);
-=======
                 return Task.Run(() =>
                 {
                     while (!fileTransferInformation.IsCompleted)
@@ -171,7 +139,6 @@
                     }
                 }, cts.Token);
             }).GetAwaiter().GetResult();
->>>>>>> a30a0a43
 
             var fileCleanedUp = !File.Exists(fileTransferInformation.TempPath);
 
@@ -208,23 +175,9 @@
                 FileName = fileToTransfer,
                 FileSize = (ulong) byteSize
             }.ToAnySigned(sender, uniqueFileKey);
-<<<<<<< HEAD
-
-            var messageStream = MessageStreamHelper.CreateStreamWithMessage(_fakeContext, request);
-            fakeNode.MessageStream.Returns(messageStream);
-            var cache = Substitute.For<IMessageCorrelationCache>();
-            var dfs = new Dfs(_ipfsEngine, _logger);
-
-            var handler = new AddFileToDfsRequestHandler(dfs, senderPeerId, _fileTransfer,
-                cache, _logger);
-            handler.StartObservingMessageStreams(messageStream);
-
-            Assert.Equal(1, _fileTransfer.Keys.Length);
-=======
             request.SendToHandler(_fakeContext, addFileToDfsRequestHandler);
             
             Assert.Equal(1, _nodeFileTransferFactory.Keys.Length);
->>>>>>> a30a0a43
 
             var fileTransferInformation =
                 _nodeFileTransferFactory.GetFileTransferInformation(uniqueFileKey);
@@ -233,7 +186,7 @@
             using (var fs = File.Open(fileToTransfer, FileMode.Open))
             {
                 var fileUploadInformation = new UploadFileTransferInformation(fs, senderPeerId, recipientPeerId,
-                    fakeNode.Channel, uniqueFileKey, new RpcMessageFactory<TransferFileBytesRequest>(_cache));
+                    fakeNode.Channel, uniqueFileKey, new RpcMessageFactory<TransferFileBytesRequest>());
                 for (uint i = 0; i < fileTransferInformation.MaxChunk; i++)
                 {
                     fileUploadInformation.GetUploadMessageDto(i)
