--- conflicted
+++ resolved
@@ -55,18 +55,13 @@
     {
         private readonly ILogger _logger;
         private readonly IChannelHandlerContext _fakeContext;
-<<<<<<< HEAD
-        private readonly IMessageCorrelationCache _subbedCorrelationCache;
-=======
         private readonly IDownloadFileTransferFactory _nodeFileTransferFactory;
         private readonly IDfs _dfs;
         private readonly IMessageCorrelationCache _cache;
         private readonly IpfsAdapter _ipfsEngine;
->>>>>>> d9830f7b
 
         public FileTransferNodeTests(ITestOutputHelper testOutput) : base(testOutput)
         {
-            _subbedCorrelationCache = Substitute.For<IMessageCorrelationCache>();
             var config = SocketPortHelper.AlterConfigurationToGetUniquePort(new ConfigurationBuilder()
                .AddJsonFile(Path.Combine(Constants.ConfigSubFolder, Constants.ComponentsJsonConfigFile))
                .AddJsonFile(Path.Combine(Constants.ConfigSubFolder, Constants.SerilogJsonConfigFile))
@@ -103,17 +98,7 @@
             }.ToAnySigned(sender, Guid.NewGuid());
             request.SendToHandler(_fakeContext, handler);
 
-<<<<<<< HEAD
-            var messageStream = MessageStreamHelper.CreateStreamWithMessage(_fakeContext, request);
-            var cache = Substitute.For<IMessageCorrelationCache>();
-            var handler = new AddFileToDfsRequestHandler(new Dfs(_ipfsEngine, _logger), new PeerIdentifier(sender),
-                _fileTransfer, cache, _logger);
-            handler.StartObservingMessageStreams(messageStream);
-
-            Assert.Equal(1, _fileTransfer.Keys.Length);
-=======
             Assert.Equal(1, _nodeFileTransferFactory.Keys.Length);
->>>>>>> d9830f7b
         }
 
         [Fact]
@@ -146,28 +131,6 @@
 
             linearBackOffRetryPolicy.ExecuteAsync(() =>
             {
-<<<<<<< HEAD
-                Node = "node1",
-                FileName = "Test.dat",
-                FileSize = 10000
-            }.ToAnySigned(sender, Guid.NewGuid());
-
-            var messageStream = MessageStreamHelper.CreateStreamWithMessage(_fakeContext, request);
-            var cache = Substitute.For<IMessageCorrelationCache>();
-            var handler = new AddFileToDfsRequestHandler(new Dfs(_ipfsEngine, _logger), new PeerIdentifier(sender),
-                _fileTransfer, cache, _logger);
-            handler.StartObservingMessageStreams(messageStream);
-
-            Assert.Equal(1, _fileTransfer.Keys.Length);
-
-            var uniqueFileKey = _fileTransfer.Keys.ToList().Single();
-
-            var fileTransferInformation = _fileTransfer.GetFileTransferInformation(uniqueFileKey);
-            _fileTransfer.GetFileTransferInformation(uniqueFileKey)
-               .AddExpiredCallback(delegate { expiredDelegateHit = true; });
-
-            Thread.Sleep(Constants.FileTransferExpiryMinutes * 60 * 1000 + 1000);
-=======
                 return Task.Run(() =>
                 {
                     while (!fileTransferInformation.IsCompleted)
@@ -176,7 +139,6 @@
                     }
                 }, cts.Token);
             }).GetAwaiter().GetResult();
->>>>>>> d9830f7b
 
             var fileCleanedUp = !File.Exists(fileTransferInformation.TempPath);
 
@@ -197,16 +159,12 @@
             var sender = PeerIdHelper.GetPeerId("sender");
             var recipient = PeerIdHelper.GetPeerId("recipient");
             var senderPeerId = new PeerIdentifier(sender);
-<<<<<<< HEAD
-            var cliFileTransfer = new RpcFileTransfer(_subbedCorrelationCache);
-=======
             var recipientPeerId = new PeerIdentifier(recipient);
             var fileToTransfer = FileHelper.CreateRandomTempFile(byteSize);
             var addFileToDfsRequestHandler = new AddFileToDfsRequestHandler(_dfs, senderPeerId, _nodeFileTransferFactory,
                 _cache, _logger);
             var transferBytesRequestHandler =
                 new TransferFileBytesRequestHandler(_nodeFileTransferFactory, senderPeerId, _cache, _logger);
->>>>>>> d9830f7b
             var uniqueFileKey = Guid.NewGuid();
             crcValue = FileHelper.GetCrcValue(fileToTransfer);
             
@@ -217,23 +175,9 @@
                 FileName = fileToTransfer,
                 FileSize = (ulong) byteSize
             }.ToAnySigned(sender, uniqueFileKey);
-<<<<<<< HEAD
-
-            var messageStream = MessageStreamHelper.CreateStreamWithMessage(_fakeContext, request);
-            fakeNode.MessageStream.Returns(messageStream);
-            var cache = Substitute.For<IMessageCorrelationCache>();
-            var dfs = new Dfs(_ipfsEngine, _logger);
-
-            var handler = new AddFileToDfsRequestHandler(dfs, senderPeerId, _fileTransfer,
-                cache, _logger);
-            handler.StartObservingMessageStreams(messageStream);
-
-            Assert.Equal(1, _fileTransfer.Keys.Length);
-=======
             request.SendToHandler(_fakeContext, addFileToDfsRequestHandler);
             
             Assert.Equal(1, _nodeFileTransferFactory.Keys.Length);
->>>>>>> d9830f7b
 
             var fileTransferInformation =
                 _nodeFileTransferFactory.GetFileTransferInformation(uniqueFileKey);
@@ -242,7 +186,7 @@
             using (var fs = File.Open(fileToTransfer, FileMode.Open))
             {
                 var fileUploadInformation = new UploadFileTransferInformation(fs, senderPeerId, recipientPeerId,
-                    fakeNode.Channel, uniqueFileKey, new RpcMessageFactory<TransferFileBytesRequest>());
+                    fakeNode.Channel, uniqueFileKey, new RpcMessageFactory<TransferFileBytesRequest>(_cache));
                 for (uint i = 0; i < fileTransferInformation.MaxChunk; i++)
                 {
                     fileUploadInformation.GetUploadMessageDto(i)
@@ -250,28 +194,6 @@
                 }
             }
 
-<<<<<<< HEAD
-            messageStream = MessageStreamHelper.CreateStreamWithMessages(_fakeContext, chunkMessages.ToArray());
-            var transferFileBytesHandler =
-                new TransferFileBytesRequestHandler(_fileTransfer, senderPeerId, cache, _logger);
-            transferFileBytesHandler.StartObservingMessageStreams(messageStream);
-
-            Assert.NotNull(dfsHash);
-            Assert.Equal(crc32OriginalValue, storedCrc32Value);
-            File.Delete(fileToTransfer);
-
-            var ipfsStream = dfs.ReadAsync(dfsHash).Result;
-            b = new byte[byteSize];
-            ipfsStream.Read(b, 0, (int) ipfsStream.Length);
-
-            crc32.Reset();
-            crc32.Update(b);
-            var ipfsCrcValue = crc32.Value;
-            Assert.Equal(crc32OriginalValue, ipfsCrcValue);
-        }
-
-        #region IDisposable Support
-=======
             Assert.True(fileTransferInformation.ChunkIndicatorsTrue());
             
             var cts = new CancellationTokenSource(TimeSpan.FromSeconds(5));
@@ -282,7 +204,6 @@
                     cts = new CancellationTokenSource(timeSpan);
                     return timeSpan;
                 });
->>>>>>> d9830f7b
 
             linearBackOffRetryPolicy.ExecuteAsync(() =>
             {
@@ -305,10 +226,5 @@
 
             Assert.Equal(crcValue, ipfsCrcValue);
         }
-<<<<<<< HEAD
-        
-        #endregion
-=======
->>>>>>> d9830f7b
     }
 }