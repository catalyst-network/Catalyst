--- conflicted
+++ resolved
@@ -58,10 +58,7 @@
         private readonly IpfsAdapter _ipfsEngine;
         private readonly IFileTransfer _fileTransfer;
         private readonly IChannelHandlerContext _fakeContext;
-<<<<<<< HEAD
         private readonly IMessageCorrelationCache _subbedCorrelationCache;
-=======
->>>>>>> 8e0ee9a0
 
         public FileTransferNodeTests()
         {
@@ -258,11 +255,7 @@
         {
             Dispose(true);
         }
-<<<<<<< HEAD
         
-=======
-
->>>>>>> 8e0ee9a0
         #endregion
     }
 }