--- conflicted
+++ resolved
@@ -36,9 +36,8 @@
 using Xunit;
 using Catalyst.Common.P2P;
 using System.Threading;
-using Catalyst.Common.FileTransfer;
 using System.IO;
-using Catalyst.Cli.FileTransfer;
+using Catalyst.Cli.Rpc;
 using Catalyst.Common.Config;
 using Catalyst.Common.Interfaces.Cryptography;
 using Catalyst.Common.Interfaces.FileSystem;
@@ -132,11 +131,9 @@
             var fileTransferInformation = _fileTransfer.GetFileTransferInformation(uniqueFileKey);
             _fileTransfer.GetFileTransferInformation(uniqueFileKey)
                .AddExpiredCallback(delegate { expiredDelegateHit = true; });
-<<<<<<< HEAD
+
             Thread.Sleep(Constants.FileTransferExpiryMinutes * 60 * 1000 + 1000);
-=======
-            Thread.Sleep(FileTransferConstants.ExpiryMinutes * 60 * 1000 + 1000);
->>>>>>> c679ce13
+
             var fileCleanedUp = !File.Exists(Path.GetTempPath() + uniqueFileKey);
 
             Assert.Equal(true, fileTransferInformation.IsExpired());
@@ -164,7 +161,7 @@
             var sender = PeerIdHelper.GetPeerId("sender");
             var recipient = PeerIdHelper.GetPeerId("recipient");
             var senderPeerId = new PeerIdentifier(sender);
-            var cliFileTransfer = new CliFileTransfer();
+            var cliFileTransfer = new RpcFileTransfer();
             var uniqueFileKey = Guid.NewGuid();
             string dfsHash = null;
 
