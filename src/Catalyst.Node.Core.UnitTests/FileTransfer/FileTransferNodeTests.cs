#region LICENSE

/**
* Copyright (c) 2019 Catalyst Network
*
* This file is part of Catalyst.Node <https://github.com/catalyst-network/Catalyst.Node>
*
* Catalyst.Node is free software: you can redistribute it and/or modify
* it under the terms of the GNU General Public License as published by
* the Free Software Foundation, either version 2 of the License, or
* (at your option) any later version.
*
* Catalyst.Node is distributed in the hope that it will be useful,
* but WITHOUT ANY WARRANTY; without even the implied warranty of
* MERCHANTABILITY or FITNESS FOR A PARTICULAR PURPOSE. See the
* GNU General Public License for more details.
*
* You should have received a copy of the GNU General Public License
* along with Catalyst.Node. If not, see <https://www.gnu.org/licenses/>.
*/

#endregion

using System;
using Catalyst.Common.Extensions;
using Catalyst.Common.Interfaces.IO.Messaging;
using Catalyst.Common.UnitTests.TestUtils;
using Catalyst.Node.Core.Modules.Dfs;
using Catalyst.Node.Core.RPC.Handlers;
using Catalyst.Protocol.Rpc.Node;
using DotNetty.Transport.Channels;
using NSubstitute;
using Serilog;
using Xunit;
using Catalyst.Common.P2P;
using System.IO;
using Catalyst.Common.Config;
using Catalyst.Common.FileTransfer;
using Catalyst.Common.Interfaces.FileTransfer;
using Catalyst.Common.Interfaces.Modules.Dfs;
using Catalyst.Common.Interfaces.Rpc;
using Catalyst.Node.Core.P2P;
using Catalyst.Node.Core.UnitTest.TestUtils;
using Microsoft.Extensions.Configuration;
using Xunit.Abstractions;
using TransferFileBytesRequestHandler = Catalyst.Node.Core.RPC.Handlers.TransferFileBytesRequestHandler;
using System.Threading;
using System.Threading.Tasks;
using Catalyst.Common.Rpc;
using Polly;

namespace Catalyst.Node.Core.UnitTest.FileTransfer
{
    public sealed class FileTransferNodeTests : FileSystemBasedTest
    {
        private readonly ILogger _logger;
        private readonly IChannelHandlerContext _fakeContext;
        private readonly IDownloadFileTransferFactory _nodeFileTransferFactory;
        private readonly IDfs _dfs;
        private readonly IRpcCorrelationCache _cache;
        private readonly IpfsAdapter _ipfsEngine;
        private readonly IRpcMessageFactory _rpcMessageFactory;

        public FileTransferNodeTests(ITestOutputHelper testOutput) : base(testOutput)
        {
            var config = SocketPortHelper.AlterConfigurationToGetUniquePort(new ConfigurationBuilder()
               .AddJsonFile(Path.Combine(Constants.ConfigSubFolder, Constants.ComponentsJsonConfigFile))
               .AddJsonFile(Path.Combine(Constants.ConfigSubFolder, Constants.SerilogJsonConfigFile))
               .AddJsonFile(Path.Combine(Constants.ConfigSubFolder, Constants.NetworkConfigFile(Network.Dev)))
               .Build(), "FileTransferNodeTests");

            var peerSettings = new PeerSettings(config);
            _logger = Substitute.For<ILogger>();
            _fakeContext = Substitute.For<IChannelHandlerContext>();
            _cache = Substitute.For<IRpcCorrelationCache>();
            _rpcMessageFactory = Substitute.For<IRpcMessageFactory>();
            _nodeFileTransferFactory = new DownloadFileTransferFactory();

            var passwordReader = new TestPasswordReader("abcd");

            _ipfsEngine = new IpfsAdapter(passwordReader, peerSettings, FileSystem, _logger);
            _logger = Substitute.For<ILogger>();
            _dfs = new Dfs(_ipfsEngine, _logger);
        }

        [Fact]
        public void Node_Initialize_File_Transfer()
        {
            var sender = PeerIdHelper.GetPeerId("sender");
            var cache = Substitute.For<IMessageCorrelationCache>();
            var handler = new AddFileToDfsRequestHandler(new Dfs(_ipfsEngine, _logger), new PeerIdentifier(sender),
                _nodeFileTransferFactory, cache, _rpcMessageFactory, _logger);

            //Create a response object and set its return value
            var request = new AddFileToDfsRequest
            {
                Node = "node1",
                FileName = "Test.dat",
                FileSize = 10000
            }.ToAnySigned(sender, Guid.NewGuid());
            request.SendToHandler(_fakeContext, handler);

            Assert.Equal(1, _nodeFileTransferFactory.Keys.Length);
        }

        [Fact]
        public void Cancel_File_Transfer()
        {
            var sender = new PeerIdentifier(PeerIdHelper.GetPeerId("sender"));

            IDownloadFileInformation fileTransferInformation = new DownloadFileTransferInformation(
                sender,
                sender, 
                _fakeContext.Channel, 
                Guid.NewGuid(), 
                string.Empty, 
                555);

            var cancellationTokenSource = new CancellationTokenSource();
            _nodeFileTransferFactory.RegisterTransfer(fileTransferInformation);
            _nodeFileTransferFactory.FileTransferAsync(fileTransferInformation.CorrelationGuid, cancellationTokenSource.Token);
            Assert.Equal(1, _nodeFileTransferFactory.Keys.Length);
            cancellationTokenSource.Cancel();

            var cts = new CancellationTokenSource(TimeSpan.FromSeconds(5));
            var linearBackOffRetryPolicy = Policy.Handle<TaskCanceledException>()
               .WaitAndRetryAsync(5, retryAttempt =>
                {
                    var timeSpan = TimeSpan.FromSeconds(retryAttempt + 5);
                    cts = new CancellationTokenSource(timeSpan);
                    return timeSpan;
                });

            linearBackOffRetryPolicy.ExecuteAsync(() =>
            {
                return Task.Run(() =>
                {
                    while (!fileTransferInformation.IsCompleted)
                    {
                        Task.Delay(1000, cts.Token).GetAwaiter().GetResult();
                    }
                }, cts.Token);
            }).GetAwaiter().GetResult();

            var fileCleanedUp = !File.Exists(fileTransferInformation.TempPath);

            Assert.Equal(true, fileTransferInformation.IsExpired());
            Assert.Equal(true, fileCleanedUp);
            Assert.Equal(0, _nodeFileTransferFactory.Keys.Length);
        }

        [Theory]
        [InlineData(1000L)]
        [InlineData(82000L)]
        [InlineData(100000L)]
        public void Verify_File_Integrity_On_Transfer(long byteSize) { AddFileToDfs(byteSize, out _); }

        private void AddFileToDfs(long byteSize, out long crcValue)
        {
            var fakeNode = Substitute.For<INodeRpcClient>();
            var sender = PeerIdHelper.GetPeerId("sender");
            var recipient = PeerIdHelper.GetPeerId("recipient");
            var senderPeerId = new PeerIdentifier(sender);
            var recipientPeerId = new PeerIdentifier(recipient);
            var fileToTransfer = FileHelper.CreateRandomTempFile(byteSize);
            var addFileToDfsRequestHandler = new AddFileToDfsRequestHandler(_dfs, senderPeerId, _nodeFileTransferFactory,
                _cache, _rpcMessageFactory, _logger);
            var transferBytesRequestHandler =
                new TransferFileBytesRequestHandler(_nodeFileTransferFactory, senderPeerId, _cache, _logger, _rpcMessageFactory);
            var uniqueFileKey = Guid.NewGuid();
            crcValue = FileHelper.GetCrcValue(fileToTransfer);
            
            //Create a response object and set its return value
            var request = new AddFileToDfsRequest
            {
                Node = "node1",
                FileName = fileToTransfer,
                FileSize = (ulong) byteSize
            }.ToAnySigned(sender, uniqueFileKey);
            request.SendToHandler(_fakeContext, addFileToDfsRequestHandler);
            
            Assert.Equal(1, _nodeFileTransferFactory.Keys.Length);

            var fileTransferInformation =
                _nodeFileTransferFactory.GetFileTransferInformation(uniqueFileKey);
            Assert.True(fileTransferInformation.Initialised, "File transfer not initialised");

            using (var fs = File.Open(fileToTransfer, FileMode.Open))
            {
                var fileUploadInformation = new UploadFileTransferInformation(fs, senderPeerId, recipientPeerId,
<<<<<<< HEAD
                    fakeNode.Channel, uniqueFileKey, new RpcMessageFactory<TransferFileBytesRequest>(_cache));
=======
                    fakeNode.Channel, uniqueFileKey, new RpcMessageFactory(_cache));
>>>>>>> b915acd4
                for (uint i = 0; i < fileTransferInformation.MaxChunk; i++)
                {
                    fileUploadInformation.GetUploadMessageDto(i)
                       .SendToHandler(_fakeContext, transferBytesRequestHandler);
                }
            }

            Assert.True(fileTransferInformation.ChunkIndicatorsTrue());
            
            var cts = new CancellationTokenSource(TimeSpan.FromSeconds(5));
            var linearBackOffRetryPolicy = Policy.Handle<TaskCanceledException>()
               .WaitAndRetryAsync(5, retryAttempt =>
                {
                    var timeSpan = TimeSpan.FromSeconds(retryAttempt + 5);
                    cts = new CancellationTokenSource(timeSpan);
                    return timeSpan;
                });

            linearBackOffRetryPolicy.ExecuteAsync(() =>
            {
                return Task.Run(() =>
                {
                    while (fileTransferInformation.DfsHash == null)
                    {
                        Task.Delay(1000, cts.Token).GetAwaiter().GetResult();
                    }
                }, cts.Token);
            }).GetAwaiter().GetResult();

            Assert.NotNull(fileTransferInformation.DfsHash);
            
            long ipfsCrcValue;
            using (var ipfsStream = _dfs.ReadAsync(fileTransferInformation.DfsHash).GetAwaiter().GetResult())
            {
                ipfsCrcValue = FileHelper.GetCrcValue(ipfsStream);
            }

            Assert.Equal(crcValue, ipfsCrcValue);
        }
    }
}<|MERGE_RESOLUTION|>--- conflicted
+++ resolved
@@ -188,11 +188,7 @@
             using (var fs = File.Open(fileToTransfer, FileMode.Open))
             {
                 var fileUploadInformation = new UploadFileTransferInformation(fs, senderPeerId, recipientPeerId,
-<<<<<<< HEAD
-                    fakeNode.Channel, uniqueFileKey, new RpcMessageFactory<TransferFileBytesRequest>(_cache));
-=======
                     fakeNode.Channel, uniqueFileKey, new RpcMessageFactory(_cache));
->>>>>>> b915acd4
                 for (uint i = 0; i < fileTransferInformation.MaxChunk; i++)
                 {
                     fileUploadInformation.GetUploadMessageDto(i)
