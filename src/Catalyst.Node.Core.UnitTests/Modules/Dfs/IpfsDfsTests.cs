#region LICENSE

/**
* Copyright (c) 2019 Catalyst Network
*
* This file is part of Catalyst.Node <https://github.com/catalyst-network/Catalyst.Node>
*
* Catalyst.Node is free software: you can redistribute it and/or modify
* it under the terms of the GNU General Public License as published by
* the Free Software Foundation, either version 2 of the License, or
* (at your option) any later version.
*
* Catalyst.Node is distributed in the hope that it will be useful,
* but WITHOUT ANY WARRANTY; without even the implied warranty of
* MERCHANTABILITY or FITNESS FOR A PARTICULAR PURPOSE. See the
* GNU General Public License for more details.
*
* You should have received a copy of the GNU General Public License
* along with Catalyst.Node. If not, see <https://www.gnu.org/licenses/>.
*/

#endregion

using System;
using System.Collections.Generic;
using System.Diagnostics;
using System.IO;
using System.Linq;
using System.Text;
using System.Threading;
using System.Threading.Tasks;
using Catalyst.Node.Common.Helpers.Extensions;
using Catalyst.Node.Core.Modules.Dfs;
using FluentAssertions;
using Ipfs;
using Ipfs.CoreApi;
using Serilog;
using NSubstitute;
using Xunit;

namespace Catalyst.Node.Core.UnitTest.Modules.Dfs
{
    public sealed class IpfsDfsTests : IDisposable
    {
        private const int DelayInMs = 100;
        private const int DelayMultiplier = 3;
        private readonly IIpfsEngine _ipfsEngine;
        private readonly ILogger _logger;
        private readonly Cid _expectedCid;
        private readonly IFileSystemNode _addedRecord;
        private readonly CancellationTokenSource _cancellationTokenSource;

        public IpfsDfsTests()
        {
            _ipfsEngine = Substitute.For<IIpfsEngine>();
            var fileSystem = Substitute.For<IFileSystemApi>();
            _ipfsEngine.FileSystem.Returns(fileSystem);

            _logger = Substitute.For<ILogger>();
            var hashBits = Guid.NewGuid().ToByteArray().Concat(new byte[16]).ToArray();
            _expectedCid = new Cid
            {
                Encoding = "base64",
                Hash = new MultiHash(IpfsDfs.HashAlgorithm, hashBits)
            };

            _addedRecord = Substitute.For<IFileSystemNode>();
            _addedRecord.Id.ReturnsForAnyArgs(_expectedCid);
            _cancellationTokenSource = new CancellationTokenSource(TimeSpan.FromMilliseconds(DelayInMs));
        }

        [Fact]
        public async Task AddTextAsync_should_rely_on_ipfsEngine_and_return_record_id()
        {
            _ipfsEngine.FileSystem.AddTextAsync("good morning", Arg.Any<AddFileOptions>(), Arg.Any<CancellationToken>())
               .Returns(c => Task.FromResult(_addedRecord));

            using (var dfs = new IpfsDfs(_ipfsEngine, _logger))
            {
                var record = await dfs.AddTextAsync("good morning");
                Cid.Decode(record).Should().Be(_expectedCid);
            }
        }

        [Fact]
        public async Task AddAsync_should_rely_on_ipfsEngine_and_return_record_id()
        {
            _ipfsEngine.FileSystem.AddAsync(Stream.Null, Arg.Any<string>(), Arg.Any<AddFileOptions>(), Arg.Any<CancellationToken>())
               .Returns(c => Task.FromResult(_addedRecord));

            using (var dfs = new IpfsDfs(_ipfsEngine, _logger))
            {
                var record = await dfs.AddAsync(Stream.Null);
                Cid.Decode(record).Should().Be(_expectedCid);
            }
        }

        [Fact]
        public async Task ReadAsync_should_rely_on_ipfsEngine_and_return_streamed_content()
        {
            _ipfsEngine.FileSystem
               .ReadFileAsync("some path", Arg.Any<CancellationToken>())
               .Returns(c => "the content".ToMemoryStream());

            using (var dfs = new IpfsDfs(_ipfsEngine, _logger))
            using (var stream = await dfs.ReadAsync("some path"))
            {
                stream.ReadAllAsUtf8String(false).Should().Be("the content");
            }
        }

        [Fact]
        public async Task ReadTextAsync_should_rely_on_ipfsEngine_and_return_text_content()
        {
            _ipfsEngine.FileSystem
               .ReadAllTextAsync("some path", Arg.Any<CancellationToken>())
               .Returns(c => "the other content");

            using (var dfs = new IpfsDfs(_ipfsEngine, _logger))
            {
                var text = await dfs.ReadTextAsync("some path");
                text.Should().Be("the other content");
            }
        }

        [Fact]
        public void AddTextAsync_should_be_cancellable()
        {
            _ipfsEngine.FileSystem.AddTextAsync(Arg.Any<string>(), Arg.Any<AddFileOptions>(), Arg.Any<CancellationToken>())
               .Returns(c =>
                {
                    Task.Delay(DelayInMs * DelayMultiplier, (CancellationToken) c[2]).GetAwaiter().GetResult();
                    return Task.FromResult(_addedRecord);
                });

            using (var dfs = new IpfsDfs(_ipfsEngine, _logger))
            {
                new Action(() => dfs.AddTextAsync("this is taking too long", _cancellationTokenSource.Token)
                       .GetAwaiter().GetResult()).Should().Throw<TaskCanceledException>()
                   .And.CancellationToken.Should().Be(_cancellationTokenSource.Token);
            }
        }

        [Fact]
        public void AddAsync_should_be_cancellable()
        {
            _ipfsEngine.FileSystem.AddAsync(Arg.Any<Stream>(), Arg.Any<string>(), Arg.Any<AddFileOptions>(), Arg.Any<CancellationToken>())
               .Returns(c =>
                {
<<<<<<< HEAD
                    Task.Delay(DelayInMs * 2, (CancellationToken) c[3]).GetAwaiter().GetResult();
=======
                    Task.Delay(DelayInMs * DelayMultiplier, (CancellationToken)c[3]).GetAwaiter().GetResult();
>>>>>>> 07829d0e
                    return Task.FromResult(_addedRecord);
                });

            using (var dfs = new IpfsDfs(_ipfsEngine, _logger))
            {
                new Action(() => dfs.AddAsync(Stream.Null, "this is taking too long", _cancellationTokenSource.Token)
                       .GetAwaiter().GetResult()).Should().Throw<TaskCanceledException>()
                   .And.CancellationToken.Should().Be(_cancellationTokenSource.Token);
            }
        }

        [Fact]
        public void ReadTextAsync_should_be_cancellable()
        {
            _ipfsEngine.FileSystem.ReadAllTextAsync(Arg.Any<string>(), Arg.Any<CancellationToken>())
               .Returns(c =>
                {
<<<<<<< HEAD
                    Task.Delay(DelayInMs * 2, (CancellationToken) c[1]).GetAwaiter().GetResult();
=======
                    Task.Delay(DelayInMs * DelayMultiplier, (CancellationToken)c[1]).GetAwaiter().GetResult();
>>>>>>> 07829d0e
                    return Task.FromResult("some content");
                });

            using (var dfs = new IpfsDfs(_ipfsEngine, _logger))
            {
                new Action(() => dfs.ReadTextAsync("path", _cancellationTokenSource.Token)
                       .GetAwaiter().GetResult()).Should().Throw<TaskCanceledException>()
                   .And.CancellationToken.Should().Be(_cancellationTokenSource.Token);
            }
        }

        [Fact]
        public void ReadAsync_should_be_cancellable()
        {
            _ipfsEngine.FileSystem.ReadFileAsync(Arg.Any<string>(), Arg.Any<CancellationToken>())
               .Returns(c =>
                {
<<<<<<< HEAD
                    Task.Delay(DelayInMs * 2, (CancellationToken) c[1]).GetAwaiter().GetResult();
=======
                    Task.Delay(DelayInMs * DelayMultiplier, (CancellationToken)c[1]).GetAwaiter().GetResult();
>>>>>>> 07829d0e
                    return Task.FromResult(Stream.Null);
                });

            using (var dfs = new IpfsDfs(_ipfsEngine, _logger))
            {
                new Action(() => dfs.ReadAsync("path", _cancellationTokenSource.Token)
                       .GetAwaiter().GetResult()).Should().Throw<TaskCanceledException>()
                   .And.CancellationToken.Should().Be(_cancellationTokenSource.Token);
            }
        }

        public void Dispose()
        {
            _ipfsEngine?.Dispose();
            _cancellationTokenSource?.Dispose();
        }
    }
}<|MERGE_RESOLUTION|>--- conflicted
+++ resolved
@@ -147,11 +147,7 @@
             _ipfsEngine.FileSystem.AddAsync(Arg.Any<Stream>(), Arg.Any<string>(), Arg.Any<AddFileOptions>(), Arg.Any<CancellationToken>())
                .Returns(c =>
                 {
-<<<<<<< HEAD
                     Task.Delay(DelayInMs * 2, (CancellationToken) c[3]).GetAwaiter().GetResult();
-=======
-                    Task.Delay(DelayInMs * DelayMultiplier, (CancellationToken)c[3]).GetAwaiter().GetResult();
->>>>>>> 07829d0e
                     return Task.FromResult(_addedRecord);
                 });
 
@@ -169,11 +165,7 @@
             _ipfsEngine.FileSystem.ReadAllTextAsync(Arg.Any<string>(), Arg.Any<CancellationToken>())
                .Returns(c =>
                 {
-<<<<<<< HEAD
                     Task.Delay(DelayInMs * 2, (CancellationToken) c[1]).GetAwaiter().GetResult();
-=======
-                    Task.Delay(DelayInMs * DelayMultiplier, (CancellationToken)c[1]).GetAwaiter().GetResult();
->>>>>>> 07829d0e
                     return Task.FromResult("some content");
                 });
 
@@ -191,11 +183,7 @@
             _ipfsEngine.FileSystem.ReadFileAsync(Arg.Any<string>(), Arg.Any<CancellationToken>())
                .Returns(c =>
                 {
-<<<<<<< HEAD
                     Task.Delay(DelayInMs * 2, (CancellationToken) c[1]).GetAwaiter().GetResult();
-=======
-                    Task.Delay(DelayInMs * DelayMultiplier, (CancellationToken)c[1]).GetAwaiter().GetResult();
->>>>>>> 07829d0e
                     return Task.FromResult(Stream.Null);
                 });
 
