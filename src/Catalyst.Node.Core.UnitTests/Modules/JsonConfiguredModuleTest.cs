--- conflicted
+++ resolved
@@ -42,7 +42,7 @@
 using NSubstitute;
 using Serilog;
 using Xunit;
-using MainLedger = Catalyst.Node.Core.Modules.Ledger.Ledger;
+using LedgerService = Catalyst.Node.Core.Modules.Ledger.Ledger;
 
 namespace Catalyst.Node.Core.UnitTest.Modules
 {
@@ -84,13 +84,8 @@
         [Theory]
         [InlineData(typeof(IConsensus), typeof(Core.Modules.Consensus.Consensus))]
         [InlineData(typeof(IContract), typeof(Contract))]
-<<<<<<< HEAD
-        [InlineData(typeof(IDfs), typeof(IpfsDfs))]
-        [InlineData(typeof(ILedger), typeof(MainLedger))]
-=======
         [InlineData(typeof(IDfs), typeof(Core.Modules.Dfs.Dfs))]
-        [InlineData(typeof(ILedger), typeof(Ledger))]
->>>>>>> 45da4402
+        [InlineData(typeof(ILedger), typeof(LedgerService))]
         [InlineData(typeof(IMempool), typeof(Core.Modules.Mempool.Mempool))]
         [Trait(Traits.TestType, Traits.IntegrationTest)]
         private void ComponentsJsonFile_should_configure_modules(Type interfaceType, Type resolutionType)
