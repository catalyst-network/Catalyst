#region LICENSE

/**
* Copyright (c) 2019 Catalyst Network
*
* This file is part of Catalyst.Node <https://github.com/catalyst-network/Catalyst.Node>
*
* Catalyst.Node is free software: you can redistribute it and/or modify
* it under the terms of the GNU General Public License as published by
* the Free Software Foundation, either version 2 of the License, or
* (at your option) any later version.
*
* Catalyst.Node is distributed in the hope that it will be useful,
* but WITHOUT ANY WARRANTY; without even the implied warranty of
* MERCHANTABILITY or FITNESS FOR A PARTICULAR PURPOSE. See the
* GNU General Public License for more details.
*
* You should have received a copy of the GNU General Public License
* along with Catalyst.Node. If not, see <https://www.gnu.org/licenses/>.
*/

#endregion

using System;
using System.Collections.Generic;
using System.Linq;
using System.Reactive.Concurrency;
using System.Reactive.Linq;
using Catalyst.Common.Enumerator;
using Catalyst.Common.Interfaces.Modules.Consensus;
using Catalyst.Common.Interfaces.Modules.Consensus.Cycle;
using Catalyst.Common.Interfaces.Modules.Consensus.Delta;
using Catalyst.Common.Modules.Consensus.Cycle;
using Catalyst.Common.Util;
using Catalyst.Node.Core.Modules.Consensus.Cycle;
using FluentAssertions;
using Microsoft.Reactive.Testing;
using Multiformats.Hash;
using Multiformats.Hash.Algorithms;
using NSubstitute;
using Xunit;
using Xunit.Abstractions;

namespace Catalyst.Node.Core.UnitTests.Modules.Consensus.Cycle
{
    public sealed class CycleEventsProviderTests : IDisposable
    {
        private const int PhaseCountPerCycle = 12;
        private static readonly PhaseStatus[] StatusesInOrder = {PhaseStatus.Producing, PhaseStatus.Collecting, PhaseStatus.Idle};
        private readonly TestScheduler _testScheduler;
        private readonly CycleEventsProvider _cycleProvider;
        private readonly IDisposable _subscription;
        private readonly IObserver<IPhase> _spy;
        private readonly IDateTimeProvider _dateTimeProvider;
        private readonly ICycleSchedulerProvider _schedulerProvider;
        private readonly ITestOutputHelper _output;
        private readonly IStopwatch _stopWatch;

        public CycleEventsProviderTests(ITestOutputHelper output)
        {
            _output = output;
            _testScheduler = new TestScheduler();

<<<<<<< HEAD
            var schedulerProvider = Substitute.For<ICycleSchedulerProvider>();
            schedulerProvider.Scheduler.Returns(_testScheduler);
            var dateTimeProvider = Substitute.For<IDateTimeProvider>();
            var hashProvider = Substitute.For<IDeltaHashProvider>();

            hashProvider.GetLatestDeltaHash(Arg.Any<DateTime>())
               .Returns(Multihash.Sum(HashType.ID, ByteUtil.GenerateRandomByteArray(32)).ToString());

            dateTimeProvider.UtcNow.Returns(_ => _testScheduler.Now.DateTime);
            _cycleProvider = new CycleEventsProvider(CycleConfiguration.Default, dateTimeProvider, schedulerProvider, hashProvider);
=======
            _schedulerProvider = Substitute.For<ICycleSchedulerProvider>();
            _schedulerProvider.Scheduler.Returns(_testScheduler);
            _dateTimeProvider = Substitute.For<IDateTimeProvider>();

            _dateTimeProvider.UtcNow.Returns(_ => _testScheduler.Now.DateTime);
            _cycleProvider = new CycleEventsProvider(CycleConfiguration.Default, _dateTimeProvider, _schedulerProvider);
>>>>>>> d6f7dee9

            _spy = Substitute.For<IObserver<IPhase>>();

            _stopWatch = _testScheduler.StartStopwatch();

            _subscription = _cycleProvider.PhaseChanges.Take(50)
               .Subscribe(p =>
                {
                    _output.WriteLine($"{_stopWatch.Elapsed.TotalSeconds} -- {p}");
                    _spy.OnNext(p);
                }, () =>
                {
                    _output.WriteLine($"completed after {_stopWatch.Elapsed.TotalSeconds:g}");
                    _spy.OnCompleted();
                });
        }

        [Fact]
        public void PhaseChanges_Should_Complete_When_Stop_Is_Called()
        {
            var cancellationTime = CycleConfiguration.Default.CycleDuration
               .Add(CycleConfiguration.Default.Construction.ProductionTime.Divide(2));

            _testScheduler.Schedule(cancellationTime, _cycleProvider.Close);

            _testScheduler.Start();

            _spy.Received(1).OnCompleted();
            _spy.ReceivedCalls().Count(r => r.GetMethodInfo().Name == nameof(_spy.OnNext))
               .Should().Be(PhaseCountPerCycle + 1, "the cycle has been stopped after the start of the second loop" +
                    "and before the end of the construction/production phase. A full cycle is 3*4 calls to " +
                    "OnNext, and the start of the second loop is 1.");
        }

        [Fact]
        public void Changes_Should_Happen_In_Time()
        {
            _testScheduler.Start();

            _spy.Received(1).OnCompleted();

            var receivedPhases = GetReceivedPhases(_spy);
            receivedPhases.Count.Should().Be(50);

            foreach (var phaseName in Enumeration.GetAll<PhaseName>())
            {
                var received = receivedPhases.Where(p => p.Name == phaseName).ToList();
                CheckStatusChangesHappenedInOrder(received, receivedPhases[0].UtcStartTime);
            }
        }

        private List<IPhase> GetReceivedPhases(IObserver<IPhase> observer)
        {
            return observer.ReceivedCalls().Where(r => r.GetMethodInfo().Name == nameof(observer.OnNext))
               .Select(c => (IPhase) c.GetArguments().Single()).OrderBy(p => p.UtcStartTime).ToList();
        }

        private void CheckStatusChangesHappenedInOrder(IList<IPhase> phases, DateTime eventsStartTime)
        {
            for (var i = 0; i < phases.Count; i++)
            {
                phases[i].Status.Should().Be(StatusesInOrder[i % 3]);

                var timeDiff = phases[i].UtcStartTime - eventsStartTime;

                var phaseTimings = CycleConfiguration.Default.TimingsByName[phases[i].Name];
                var fullCycleOffset = CycleConfiguration.Default.CycleDuration.Multiply(i / 3);

                var expectedDiff = phases[i].Status == PhaseStatus.Producing
                    ? fullCycleOffset + phaseTimings.Offset
                    : phases[i].Status == PhaseStatus.Collecting
                        ? fullCycleOffset + phaseTimings.Offset + phaseTimings.ProductionTime
                        : fullCycleOffset + phaseTimings.Offset + phaseTimings.TotalTime;

                var nl = Environment.NewLine;
                timeDiff.TotalSeconds.Should()
                   .BeApproximately(expectedDiff.TotalSeconds, 0.0001d,
                        $"phase details are " +
                        $"{nl}{phases[i]}" +
                        $"{nl}{nameof(timeDiff)}: {timeDiff}" +
                        $"{nl}{nameof(fullCycleOffset)}: {fullCycleOffset}" +
                        $"{nl}{nameof(phaseTimings.Offset)}: {phaseTimings.Offset}" +
                        $"{nl}{nameof(phaseTimings.ProductionTime)}: {phaseTimings.ProductionTime}" +
                        $"{nl}{nameof(phaseTimings.CollectionTime)}: {phaseTimings.CollectionTime}" +
                        $"{nl}");
            }
        }

        [Fact]
        public void PhaseChanges_Should_Be_Synchronised_Across_Instances()
        {
            var secondProviderStartOffset = CycleConfiguration.Default.CycleDuration.Divide(3);

            _testScheduler.AdvanceBy(secondProviderStartOffset.Ticks);

            var spy2 = Substitute.For<IObserver<IPhase>>();
            using (var cycleProvider2 = new CycleEventsProvider(CycleConfiguration.Default, _dateTimeProvider, _schedulerProvider))
            using (cycleProvider2.PhaseChanges.Take(50 - PhaseCountPerCycle)
               .Subscribe(p =>
                {
                    _output.WriteLine($"{_stopWatch.Elapsed.TotalSeconds} % 2 -- {p}");
                    spy2.OnNext(p);
                }, () =>
                {
                    _output.WriteLine($"% 2 -- completed after {_stopWatch.Elapsed.TotalSeconds:g}");
                    spy2.OnCompleted();
                }))
            {
                _testScheduler.Start();

                _spy.Received(1).OnCompleted();
                spy2.Received(1).OnCompleted();

                var receivedPhases = GetReceivedPhases(_spy);
                receivedPhases.Count.Should().Be(50);

                var receivedPhases2 = GetReceivedPhases(spy2);
                receivedPhases2.Count.Should().Be(50 - PhaseCountPerCycle);

                (receivedPhases2.First().UtcStartTime - receivedPhases.First().UtcStartTime)
                   .TotalMilliseconds.Should().BeApproximately(CycleConfiguration.Default.CycleDuration.TotalMilliseconds, 0.0001d,
                        "the provider should start on the second cycle");

                foreach (var phases in receivedPhases.Skip(PhaseCountPerCycle)
                   .Zip(receivedPhases2, (a, b) => new Tuple<IPhase, IPhase>(a, b)))
                {
                    (phases.Item1.UtcStartTime - phases.Item2.UtcStartTime).TotalMilliseconds
                       .Should().BeApproximately(0, 0.0001d, "phases should be in sync");
                    phases.Item1.Name.Should().Be(phases.Item2.Name);
                    phases.Item1.Status.Should().Be(phases.Item1.Status);
                }
            }
        }

        public void Dispose()
        {
            _cycleProvider?.Dispose();
            _subscription?.Dispose();
        }
    }
}<|MERGE_RESOLUTION|>--- conflicted
+++ resolved
@@ -55,31 +55,23 @@
         private readonly ICycleSchedulerProvider _schedulerProvider;
         private readonly ITestOutputHelper _output;
         private readonly IStopwatch _stopWatch;
+        private readonly IDeltaHashProvider _deltaHashProvider;
 
         public CycleEventsProviderTests(ITestOutputHelper output)
         {
             _output = output;
             _testScheduler = new TestScheduler();
 
-<<<<<<< HEAD
-            var schedulerProvider = Substitute.For<ICycleSchedulerProvider>();
-            schedulerProvider.Scheduler.Returns(_testScheduler);
-            var dateTimeProvider = Substitute.For<IDateTimeProvider>();
-            var hashProvider = Substitute.For<IDeltaHashProvider>();
-
-            hashProvider.GetLatestDeltaHash(Arg.Any<DateTime>())
-               .Returns(Multihash.Sum(HashType.ID, ByteUtil.GenerateRandomByteArray(32)).ToString());
-
-            dateTimeProvider.UtcNow.Returns(_ => _testScheduler.Now.DateTime);
-            _cycleProvider = new CycleEventsProvider(CycleConfiguration.Default, dateTimeProvider, schedulerProvider, hashProvider);
-=======
             _schedulerProvider = Substitute.For<ICycleSchedulerProvider>();
             _schedulerProvider.Scheduler.Returns(_testScheduler);
             _dateTimeProvider = Substitute.For<IDateTimeProvider>();
+            _deltaHashProvider = Substitute.For<IDeltaHashProvider>();
+
+            _deltaHashProvider.GetLatestDeltaHash(Arg.Any<DateTime>())
+               .Returns(Multihash.Sum(HashType.ID, ByteUtil.GenerateRandomByteArray(32)).ToString());
 
             _dateTimeProvider.UtcNow.Returns(_ => _testScheduler.Now.DateTime);
-            _cycleProvider = new CycleEventsProvider(CycleConfiguration.Default, _dateTimeProvider, _schedulerProvider);
->>>>>>> d6f7dee9
+            _cycleProvider = new CycleEventsProvider(CycleConfiguration.Default, _dateTimeProvider, _schedulerProvider, _deltaHashProvider);
 
             _spy = Substitute.For<IObserver<IPhase>>();
 
@@ -176,7 +168,7 @@
             _testScheduler.AdvanceBy(secondProviderStartOffset.Ticks);
 
             var spy2 = Substitute.For<IObserver<IPhase>>();
-            using (var cycleProvider2 = new CycleEventsProvider(CycleConfiguration.Default, _dateTimeProvider, _schedulerProvider))
+            using (var cycleProvider2 = new CycleEventsProvider(CycleConfiguration.Default, _dateTimeProvider, _schedulerProvider, _deltaHashProvider))
             using (cycleProvider2.PhaseChanges.Take(50 - PhaseCountPerCycle)
                .Subscribe(p =>
                 {
