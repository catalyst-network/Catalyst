--- conflicted
+++ resolved
@@ -95,11 +95,7 @@
             var container = ConfigureAndBuildContainer(_componentsConfig);
 
             var handlers = container.Resolve<IEnumerable<IP2PMessageHandler>>();
-<<<<<<< HEAD
-            handlers.Select(h => h.GetType()).Should().BeEquivalentTo(typeof(PingResponseRequestHandler), typeof(PingRequestRequestHandler), typeof(TransactionRequestHandler));
-=======
-            handlers.Select(h => h.GetType()).Should().BeEquivalentTo(typeof(PingResponseHandler), typeof(PingRequestHandler), typeof(TransactionHandler));
->>>>>>> 21ae9906
+            handlers.Select(h => h.GetType()).Should().BeEquivalentTo(typeof(PingResponseHandler), typeof(PingRequestHandler), typeof(TransactionRequestHandler));
         }
     }
 }