--- conflicted
+++ resolved
@@ -91,11 +91,7 @@
         [Trait(Traits.TestType, Traits.IntegrationTest)]
         private void ComponentsJsonFile_should_configure_modules(Type interfaceType, Type resolutionType)
         {
-<<<<<<< HEAD
-            using (_container.BeginLifetimeScope(Guid.NewGuid()))
-=======
             using (_container.BeginLifetimeScope(Guid.NewGuid().ToString()))
->>>>>>> 0950eb59
             {
                 var resolvedType = _container.Resolve(interfaceType);
                 resolvedType.Should().NotBeNull();
