﻿<Project>
  <PropertyGroup>
    <TargetFramework>netcoreapp2.2</TargetFramework>
  </PropertyGroup>
  <Import Project="../Common.UnitTests.props" />
  <ItemGroup>
    <PackageReference Include="SharpRepository.XmlRepository" Version="2.0.1-alpha3" />
  </ItemGroup>
  <ItemGroup>
    <ProjectReference Include="..\Catalyst.Cli\Catalyst.Cli.csproj" />
    <ProjectReference Include="..\Catalyst.Node.Core\Catalyst.Node.Core.csproj" />
  </ItemGroup>
  <ItemGroup>
    <ProjectReference Include="..\Catalyst.Node.Common.UnitTests\Catalyst.Node.Common.UnitTests.csproj" />
  </ItemGroup>
  <ItemGroup>
    <Compile Include="..\..\submodules\Nethereum\src\Nethereum.RLP.UnitTests\RLPTests.cs" />
    <Compile Remove="Helpers\Util\**" />
    <Compile Remove="Helpers\**" />
  </ItemGroup>
  <ItemGroup>
    <Folder Include="Modules\Dfs\" />
  </ItemGroup>
  <ItemGroup>
    <None Update="Config\Modules\mempool.inmemory.json">
      <CopyToOutputDirectory>Always</CopyToOutputDirectory>
    </None>
    <None Update="Config\Modules\mempool.xml.json">
      <CopyToOutputDirectory>Always</CopyToOutputDirectory>
    </None>
<<<<<<< HEAD
    <None Remove="Helpers\Util\**" />
    <None Remove="Helpers\**" />
=======
    <None Update="xunit.runner.json">
      <CopyToOutputDirectory>Always</CopyToOutputDirectory>
    </None>
>>>>>>> d4c2883b
  </ItemGroup>
  <ItemGroup>
    <PackageReference Update="Microsoft.NET.Test.Sdk" Version="16.0.1" />
  </ItemGroup>
  <ItemGroup>
    <EmbeddedResource Remove="Helpers\Util\**" />
    <EmbeddedResource Remove="Helpers\**" />
  </ItemGroup>
</Project><|MERGE_RESOLUTION|>--- conflicted
+++ resolved
@@ -28,14 +28,9 @@
     <None Update="Config\Modules\mempool.xml.json">
       <CopyToOutputDirectory>Always</CopyToOutputDirectory>
     </None>
-<<<<<<< HEAD
-    <None Remove="Helpers\Util\**" />
-    <None Remove="Helpers\**" />
-=======
     <None Update="xunit.runner.json">
       <CopyToOutputDirectory>Always</CopyToOutputDirectory>
     </None>
->>>>>>> d4c2883b
   </ItemGroup>
   <ItemGroup>
     <PackageReference Update="Microsoft.NET.Test.Sdk" Version="16.0.1" />
