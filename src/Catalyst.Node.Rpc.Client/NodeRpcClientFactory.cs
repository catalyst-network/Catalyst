--- conflicted
+++ resolved
@@ -27,29 +27,18 @@
 using Catalyst.Common.Interfaces.IO.Transport;
 using Catalyst.Common.Interfaces.IO.Transport.Channels;
 using Catalyst.Common.Interfaces.Rpc;
-<<<<<<< HEAD
-using System.Collections.Generic;
-using System.Security.Cryptography.X509Certificates;
-=======
->>>>>>> e26f9c87
 
 namespace Catalyst.Node.Rpc.Client
 {
     public sealed class NodeRpcClientFactory : INodeRpcClientFactory
     {
         private readonly ITcpClientChannelFactory _channelFactory;
-<<<<<<< HEAD
-        private readonly IEnumerable<IRpcResponseHandler> _handlers;
+        private readonly IEnumerable<IRpcResponseObserver> _handlers;
         private readonly IHandlerWorkerEventLoopGroupFactory _handlerWorkerEventLoopGroupFactory;
 
         public NodeRpcClientFactory(ITcpClientChannelFactory channelFactory,
-            IEnumerable<IRpcResponseHandler> handlers,
+            IEnumerable<IRpcResponseObserver> handlers,
             IHandlerWorkerEventLoopGroupFactory handlerWorkerEventLoopGroupFactory)
-=======
-        private readonly IEnumerable<IRpcResponseObserver> _handlers;
-
-        public NodeRpcClientFactory(ITcpClientChannelFactory channelFactory, IEnumerable<IRpcResponseObserver> handlers)
->>>>>>> e26f9c87
         {
             _channelFactory = channelFactory;
             _handlerWorkerEventLoopGroupFactory = handlerWorkerEventLoopGroupFactory;
