--- conflicted
+++ resolved
@@ -21,25 +21,13 @@
 
 #endregion
 
-using System;
-<<<<<<< HEAD
-using System.Reactive.Linq;
-using System.Reactive.Subjects;
-using System.Text;
-=======
->>>>>>> a1c11595
 using Catalyst.Common.Interfaces.Cli;
 using Catalyst.Common.Interfaces.IO.Messaging.Correlation;
 using Catalyst.Common.Interfaces.IO.Observers;
 using Catalyst.Common.Interfaces.P2P;
-using Catalyst.Common.Interfaces.Rpc.IO.Messaging.Dto;
-using Catalyst.Common.IO.Observers;
-using Catalyst.Common.Util;
-using Catalyst.Node.Rpc.Client.IO.Messaging.Dto;
 using Catalyst.Protocol.Rpc.Node;
 using Dawn;
 using DotNetty.Transport.Channels;
-using Google.Protobuf;
 using ILogger = Serilog.ILogger;
 
 namespace Catalyst.Node.Rpc.Client.IO.Observers
@@ -80,8 +68,6 @@
             Guard.Argument(getPeerInfoResponse, nameof(getPeerInfoResponse)).NotNull();
             Guard.Argument(channelHandlerContext, nameof(channelHandlerContext)).NotNull();
             Guard.Argument(senderPeerIdentifier, nameof(senderPeerIdentifier)).NotNull();
-
-            SendMessage(getPeerInfoResponse, senderPeerIdentifier);
         }
     }
 }