#region LICENSE

/**
* Copyright (c) 2019 Catalyst Network
*
* This file is part of Catalyst.Node <https://github.com/catalyst-network/Catalyst.Node>
*
* Catalyst.Node is free software: you can redistribute it and/or modify
* it under the terms of the GNU General Public License as published by
* the Free Software Foundation, either version 2 of the License, or
* (at your option) any later version.
*
* Catalyst.Node is distributed in the hope that it will be useful,
* but WITHOUT ANY WARRANTY; without even the implied warranty of
* MERCHANTABILITY or FITNESS FOR A PARTICULAR PURPOSE. See the
* GNU General Public License for more details.
*
* You should have received a copy of the GNU General Public License
* along with Catalyst.Node. If not, see <https://www.gnu.org/licenses/>.
*/

#endregion

using System.Collections.Generic;
using System.Net;
using System.Reactive.Linq;
using System.Security.Cryptography.X509Certificates;
using Catalyst.Common.Interfaces.IO.EventLoop;
using Catalyst.Common.Interfaces.IO.Handlers;
using Catalyst.Common.Interfaces.IO.Messaging;
using Catalyst.Common.Interfaces.IO.Messaging.Dto;
using Catalyst.Common.Interfaces.IO.Transport.Channels;
using Catalyst.Common.Interfaces.Modules.KeySigner;
using Catalyst.Common.Interfaces.P2P;
using Catalyst.Common.IO.Handlers;
using Catalyst.Common.IO.Transport.Channels;
using Catalyst.Protocol.Common;
using DotNetty.Codecs.Protobuf;
using DotNetty.Transport.Channels;
using Serilog;

namespace Catalyst.Node.Rpc.Client.IO.Transport.Channels
{
    public class NodeRpcClientChannelFactory : TcpClientChannelFactory
    {
        private readonly IKeySigner _keySigner;
        private readonly IMessageCorrelationManager _messageCorrelationCache;
<<<<<<< HEAD
        private readonly IPeerIdValidator _peerIdValidator;

        public NodeRpcClientChannelFactory(IKeySigner keySigner,
            IMessageCorrelationManager messageCorrelationCache, 
            IPeerIdValidator peerIdValidator, 
=======
        private readonly ILogger _logger;

        /// <summary>
        /// 
        /// </summary>
        /// <param name="keySigner"></param>
        /// <param name="messageCorrelationCache"></param>
        /// <param name="logger"></param>
        /// <param name="backLogValue"></param>
        public NodeRpcClientChannelFactory(IKeySigner keySigner,
            IMessageCorrelationManager messageCorrelationCache,
            ILogger logger,
>>>>>>> 0abd0b20
            int backLogValue = 100) : base(backLogValue)
        {
            _keySigner = keySigner;
            _messageCorrelationCache = messageCorrelationCache;
<<<<<<< HEAD
            _peerIdValidator = peerIdValidator;
=======
            _logger = logger;
>>>>>>> 0abd0b20
        }

        protected override List<IChannelHandler> Handlers =>
            new List<IChannelHandler>
            {
                new ProtobufVarint32LengthFieldPrepender(),
                new ProtobufEncoder(),
                new ProtobufVarint32FrameDecoder(),
                new ProtobufDecoder(ProtocolMessageSigned.Parser),
<<<<<<< HEAD
                new PeerIdValidationHandler(_peerIdValidator),
                new CombinedChannelDuplexHandler<IChannelHandler, IChannelHandler>(new ProtocolMessageVerifyHandler(_keySigner), new ProtocolMessageSignHandler(_keySigner)),
                new CombinedChannelDuplexHandler<IChannelHandler, IChannelHandler>(new CorrelationHandler(_messageCorrelationCache), new CorrelationHandler(_messageCorrelationCache)),
                new ObservableServiceHandler()
=======
                new CombinedChannelDuplexHandler<IChannelHandler, IChannelHandler>(
                    new ProtocolMessageVerifyHandler(_keySigner, _logger), new ProtocolMessageSignHandler(_keySigner, _logger)
                ),
                new CombinedChannelDuplexHandler<IChannelHandler, IChannelHandler>(
                    new CorrelationHandler(_messageCorrelationCache, _logger), new CorrelationHandler(_messageCorrelationCache, _logger)
                ),
                new ObservableServiceHandler(_logger)
>>>>>>> 0abd0b20
            };

        /// <param name="eventLoopGroupFactory"></param>
        /// <param name="targetAddress">Ignored</param>
        /// <param name="targetPort">Ignored</param>
        /// <param name="certificate">Local TLS certificate</param>
        public override IObservableChannel BuildChannel(IEventLoopGroupFactory eventLoopGroupFactory,
            IPAddress targetAddress,
            int targetPort,
            X509Certificate2 certificate = null)
        {
            var channel = Bootstrap(eventLoopGroupFactory, targetAddress, targetPort, certificate);

            var messageStream = channel.Pipeline.Get<IObservableServiceHandler>()?.MessageStream;

            return new ObservableChannel(messageStream
             ?? Observable.Never<IObserverDto<ProtocolMessage>>(), channel);
        }
    }
}<|MERGE_RESOLUTION|>--- conflicted
+++ resolved
@@ -45,14 +45,8 @@
     {
         private readonly IKeySigner _keySigner;
         private readonly IMessageCorrelationManager _messageCorrelationCache;
-<<<<<<< HEAD
+        private readonly ILogger _logger;
         private readonly IPeerIdValidator _peerIdValidator;
-
-        public NodeRpcClientChannelFactory(IKeySigner keySigner,
-            IMessageCorrelationManager messageCorrelationCache, 
-            IPeerIdValidator peerIdValidator, 
-=======
-        private readonly ILogger _logger;
 
         /// <summary>
         /// 
@@ -60,20 +54,18 @@
         /// <param name="keySigner"></param>
         /// <param name="messageCorrelationCache"></param>
         /// <param name="logger"></param>
+        /// <param name="peerIdValidator"></param>
         /// <param name="backLogValue"></param>
         public NodeRpcClientChannelFactory(IKeySigner keySigner,
             IMessageCorrelationManager messageCorrelationCache,
+            IPeerIdValidator peerIdValidator,
             ILogger logger,
->>>>>>> 0abd0b20
             int backLogValue = 100) : base(backLogValue)
         {
             _keySigner = keySigner;
             _messageCorrelationCache = messageCorrelationCache;
-<<<<<<< HEAD
+            _logger = logger;
             _peerIdValidator = peerIdValidator;
-=======
-            _logger = logger;
->>>>>>> 0abd0b20
         }
 
         protected override List<IChannelHandler> Handlers =>
@@ -83,12 +75,7 @@
                 new ProtobufEncoder(),
                 new ProtobufVarint32FrameDecoder(),
                 new ProtobufDecoder(ProtocolMessageSigned.Parser),
-<<<<<<< HEAD
                 new PeerIdValidationHandler(_peerIdValidator),
-                new CombinedChannelDuplexHandler<IChannelHandler, IChannelHandler>(new ProtocolMessageVerifyHandler(_keySigner), new ProtocolMessageSignHandler(_keySigner)),
-                new CombinedChannelDuplexHandler<IChannelHandler, IChannelHandler>(new CorrelationHandler(_messageCorrelationCache), new CorrelationHandler(_messageCorrelationCache)),
-                new ObservableServiceHandler()
-=======
                 new CombinedChannelDuplexHandler<IChannelHandler, IChannelHandler>(
                     new ProtocolMessageVerifyHandler(_keySigner, _logger), new ProtocolMessageSignHandler(_keySigner, _logger)
                 ),
@@ -96,7 +83,6 @@
                     new CorrelationHandler(_messageCorrelationCache, _logger), new CorrelationHandler(_messageCorrelationCache, _logger)
                 ),
                 new ObservableServiceHandler(_logger)
->>>>>>> 0abd0b20
             };
 
         /// <param name="eventLoopGroupFactory"></param>
