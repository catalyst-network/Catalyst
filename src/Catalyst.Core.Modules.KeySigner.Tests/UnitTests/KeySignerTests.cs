#region LICENSE

/**
* Copyright (c) 2019 Catalyst Network
*
* This file is part of Catalyst.Node <https://github.com/catalyst-network/Catalyst.Node>
*
* Catalyst.Node is free software: you can redistribute it and/or modify
* it under the terms of the GNU General Public License as published by
* the Free Software Foundation, either version 2 of the License, or
* (at your option) any later version.
*
* Catalyst.Node is distributed in the hope that it will be useful,
* but WITHOUT ANY WARRANTY; without even the implied warranty of
* MERCHANTABILITY or FITNESS FOR A PARTICULAR PURPOSE. See the
* GNU General Public License for more details.
*
* You should have received a copy of the GNU General Public License
* along with Catalyst.Node. If not, see <https://www.gnu.org/licenses/>.
*/

#endregion

using System;
<<<<<<< HEAD
=======
using System.Collections.Generic;
>>>>>>> 8cc0c540
using System.Text;
using Catalyst.Abstractions.Cryptography;
using Catalyst.Abstractions.Keystore;
using Catalyst.Abstractions.Types;
using Catalyst.Core.Lib.Util;
using Catalyst.Protocol.Cryptography;
using Catalyst.Protocol.Network;
using FluentAssertions;
using NSubstitute;
using NUnit.Framework;

namespace Catalyst.Core.Modules.KeySigner.Tests.UnitTests
{
    public sealed class KeySignerTests
    {
<<<<<<< HEAD
        private readonly IKeyStore _keystore;
        private readonly IKeyRegistry _keyRegistry;
        private readonly ISignature _signature;
        private readonly IPrivateKey _privateKey;
        private readonly SigningContext _signingContext;
        private readonly ICryptoContext _cryptoContext;
=======
        private IKeyStore _keystore;
        private IKeyRegistry _keyRegistry;
        private ISignature _signature;
        private IPrivateKey _privateKey;
        private SigningContext _signingContext;
        private ICryptoContext _cryptoContext;
>>>>>>> 8cc0c540

        [SetUp]
        public void Init()
        {
            _keystore = Substitute.For<IKeyStore>();
            _keyRegistry = Substitute.For<IKeyRegistry>();
            _signature = Substitute.For<ISignature>();
            _privateKey = Substitute.For<IPrivateKey>();
            _cryptoContext = new CryptoContext(_signature);

            _privateKey.Bytes.Returns(ByteUtil.GenerateRandomByteArray(32));

            _keystore.KeyStoreDecrypt(default).ReturnsForAnyArgs(_privateKey);

            _signingContext = new SigningContext();
        }

        [Test]
        public void On_Init_KeySigner_Can_Retrieve_Key_From_KeyStore_If_Key_Doesnt_Initially_Exist_In_Registry()
        {
            _keyRegistry.GetItemFromRegistry(default).ReturnsForAnyArgs((IPrivateKey) null);
            _keyRegistry.RegistryContainsKey(default).ReturnsForAnyArgs(false);
            _keyRegistry.AddItemToRegistry(default, default).ReturnsForAnyArgs(true);

            var keySigner = new KeySigner(_keystore, _cryptoContext, _keyRegistry);
            _keystore.Received(1).KeyStoreDecrypt(Arg.Any<KeyRegistryTypes>());
            _keyRegistry.ReceivedWithAnyArgs(1).AddItemToRegistry(default, default);
            keySigner.Should().NotBe(null);
        }

        [Test]
        public void On_Init_KeySigner_Can_Generate_Default_Key_If_Key_No_KeyStore_File_Exists()
        {
            _keyRegistry.GetItemFromRegistry(default).ReturnsForAnyArgs((IPrivateKey) null);
            _keyRegistry.RegistryContainsKey(default).ReturnsForAnyArgs(false);
            _keyRegistry.AddItemToRegistry(default, default).ReturnsForAnyArgs(true);

            _keystore.KeyStoreDecrypt(default).ReturnsForAnyArgs((IPrivateKey) null);

            var keySigner = new KeySigner(_keystore, _cryptoContext, _keyRegistry);
            _keystore.Received(1).KeyStoreDecrypt(Arg.Any<KeyRegistryTypes>());
            _keystore.Received(1)?.KeyStoreGenerateAsync(Arg.Any<NetworkType>(), Arg.Any<KeyRegistryTypes>());
            _keyRegistry.ReceivedWithAnyArgs(1).AddItemToRegistry(default, default);
            keySigner.Should().NotBe(null);
        }

        [Test] 
        public void KeySigner_Can_Sign_If_Key_Exists_In_Registry()
        {
            _keyRegistry.GetItemFromRegistry(default).ReturnsForAnyArgs(_privateKey);
            _keyRegistry.RegistryContainsKey(default).ReturnsForAnyArgs(true);
            _keyRegistry.AddItemToRegistry(default, default).ReturnsForAnyArgs(true);

            var keySigner = new KeySigner(_keystore, _cryptoContext, _keyRegistry);

            _keyRegistry.ReceivedWithAnyArgs(0).AddItemToRegistry(default, default);
            _keystore.ClearReceivedCalls();
            _keyRegistry.ClearReceivedCalls();

            var actualSignature = keySigner.Sign(Encoding.UTF8.GetBytes("sign this please"), _signingContext);

            _keyRegistry.ReceivedWithAnyArgs(1).GetItemFromRegistry(default);
            _keystore.Received(0).KeyStoreDecrypt(Arg.Any<KeyRegistryTypes>());
            _keystore.Received(0)?.KeyStoreGenerateAsync(Arg.Any<NetworkType>(), Arg.Any<KeyRegistryTypes>());
            _keyRegistry.ReceivedWithAnyArgs(0).AddItemToRegistry(default, default);
            
            Assert.AreEqual(_signature, actualSignature);
        }

        [Test] 
        public void KeySigner_Can_Sign_If_Key_Doesnt_Exists_In_Registry_But_There_Is_A_Keystore_File()
        {            
            var keySigner = new KeySigner(_keystore, _cryptoContext, _keyRegistry);            
            _keystore.ClearReceivedCalls();
            _keyRegistry.ClearReceivedCalls();

            _keyRegistry.GetItemFromRegistry(default).ReturnsForAnyArgs(null, _privateKey);
            _keyRegistry.RegistryContainsKey(default).ReturnsForAnyArgs(true);
            _keyRegistry.AddItemToRegistry(default, default).ReturnsForAnyArgs(true);
            
            var actualSignature = keySigner.Sign(Encoding.UTF8.GetBytes("sign this please"), _signingContext);

            _keystore.Received(1).KeyStoreDecrypt(Arg.Any<KeyRegistryTypes>());

            Assert.AreEqual(_signature, actualSignature);
        }

        private sealed class CryptoContext : ICryptoContext
        {
            private readonly ISignature _signature;
            public CryptoContext(ISignature signature) { _signature = signature; }

            public int PrivateKeyLength { get; }
            public int PublicKeyLength { get; }
            public int SignatureLength { get; }
            public int SignatureContextMaxLength { get; }
            public IPrivateKey GeneratePrivateKey() { throw new NotImplementedException(); }
            public IPublicKey GetPublicKeyFromPrivateKey(IPrivateKey privateKey) { throw new NotImplementedException(); }
            public IPublicKey GetPublicKeyFromBytes(byte[] publicKeyBytes) { throw new NotImplementedException(); }
            public IPrivateKey GetPrivateKeyFromBytes(byte[] privateKeyBytes) { throw new NotImplementedException(); }
            public ISignature GetSignatureFromBytes(byte[] signatureBytes, byte[] publicKeyBytes) { throw new NotImplementedException(); }
            public byte[] ExportPrivateKey(IPrivateKey privateKey) { throw new NotImplementedException(); }
            public byte[] ExportPublicKey(IPublicKey publicKey) { throw new NotImplementedException(); }

            public ISignature Sign(IPrivateKey privateKey, ReadOnlySpan<byte> message, ReadOnlySpan<byte> context) => _signature;
            public bool Verify(ISignature signature, ReadOnlySpan<byte> message, ReadOnlySpan<byte> context) { throw new NotImplementedException(); }
            public bool BatchVerify(IList<ISignature> signatures, IList<byte[]> messages, ReadOnlySpan<byte> context) { throw new NotImplementedException(); }
        }

        class CryptoContext : ICryptoContext
        {
            readonly ISignature _signature;
            public CryptoContext(ISignature signature) { _signature = signature; }

            public int PrivateKeyLength { get; }
            public int PublicKeyLength { get; }
            public int SignatureLength { get; }
            public int SignatureContextMaxLength { get; }
            public IPrivateKey GeneratePrivateKey() { throw new NotImplementedException(); }
            public IPublicKey GetPublicKeyFromPrivateKey(IPrivateKey privateKey) { throw new NotImplementedException(); }
            public IPublicKey GetPublicKeyFromBytes(byte[] publicKeyBytes) { throw new NotImplementedException(); }
            public IPrivateKey GetPrivateKeyFromBytes(byte[] privateKeyBytes) { throw new NotImplementedException(); }
            public ISignature GetSignatureFromBytes(byte[] signatureBytes, byte[] publicKeyBytes) { throw new NotImplementedException(); }
            public byte[] ExportPrivateKey(IPrivateKey privateKey) { throw new NotImplementedException(); }
            public byte[] ExportPublicKey(IPublicKey publicKey) { throw new NotImplementedException(); }

            public ISignature Sign(IPrivateKey privateKey, ReadOnlySpan<byte> message, ReadOnlySpan<byte> context) => _signature;
            public bool Verify(ISignature signature, ReadOnlySpan<byte> message, ReadOnlySpan<byte> context) { throw new NotImplementedException(); }
        }
    }
}<|MERGE_RESOLUTION|>--- conflicted
+++ resolved
@@ -22,10 +22,7 @@
 #endregion
 
 using System;
-<<<<<<< HEAD
-=======
 using System.Collections.Generic;
->>>>>>> 8cc0c540
 using System.Text;
 using Catalyst.Abstractions.Cryptography;
 using Catalyst.Abstractions.Keystore;
@@ -41,21 +38,12 @@
 {
     public sealed class KeySignerTests
     {
-<<<<<<< HEAD
-        private readonly IKeyStore _keystore;
-        private readonly IKeyRegistry _keyRegistry;
-        private readonly ISignature _signature;
-        private readonly IPrivateKey _privateKey;
-        private readonly SigningContext _signingContext;
-        private readonly ICryptoContext _cryptoContext;
-=======
         private IKeyStore _keystore;
         private IKeyRegistry _keyRegistry;
         private ISignature _signature;
         private IPrivateKey _privateKey;
         private SigningContext _signingContext;
         private ICryptoContext _cryptoContext;
->>>>>>> 8cc0c540
 
         [SetUp]
         public void Init()
@@ -164,26 +152,5 @@
             public bool Verify(ISignature signature, ReadOnlySpan<byte> message, ReadOnlySpan<byte> context) { throw new NotImplementedException(); }
             public bool BatchVerify(IList<ISignature> signatures, IList<byte[]> messages, ReadOnlySpan<byte> context) { throw new NotImplementedException(); }
         }
-
-        class CryptoContext : ICryptoContext
-        {
-            readonly ISignature _signature;
-            public CryptoContext(ISignature signature) { _signature = signature; }
-
-            public int PrivateKeyLength { get; }
-            public int PublicKeyLength { get; }
-            public int SignatureLength { get; }
-            public int SignatureContextMaxLength { get; }
-            public IPrivateKey GeneratePrivateKey() { throw new NotImplementedException(); }
-            public IPublicKey GetPublicKeyFromPrivateKey(IPrivateKey privateKey) { throw new NotImplementedException(); }
-            public IPublicKey GetPublicKeyFromBytes(byte[] publicKeyBytes) { throw new NotImplementedException(); }
-            public IPrivateKey GetPrivateKeyFromBytes(byte[] privateKeyBytes) { throw new NotImplementedException(); }
-            public ISignature GetSignatureFromBytes(byte[] signatureBytes, byte[] publicKeyBytes) { throw new NotImplementedException(); }
-            public byte[] ExportPrivateKey(IPrivateKey privateKey) { throw new NotImplementedException(); }
-            public byte[] ExportPublicKey(IPublicKey publicKey) { throw new NotImplementedException(); }
-
-            public ISignature Sign(IPrivateKey privateKey, ReadOnlySpan<byte> message, ReadOnlySpan<byte> context) => _signature;
-            public bool Verify(ISignature signature, ReadOnlySpan<byte> message, ReadOnlySpan<byte> context) { throw new NotImplementedException(); }
-        }
     }
 }