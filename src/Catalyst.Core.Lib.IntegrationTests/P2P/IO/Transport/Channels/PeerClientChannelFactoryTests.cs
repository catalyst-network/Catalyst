--- conflicted
+++ resolved
@@ -137,9 +137,6 @@
                 _clientChannel.WriteInbound(sentBytes);
                 _clientChannel.ReadInbound<ProtocolMessage>();
                 _clientCorrelationManager.DidNotReceiveWithAnyArgs().TryMatchResponse(Arg.Any<ProtocolMessage>());
-<<<<<<< HEAD
-                _clientKeySigner.ReceivedWithAnyArgs(1).Verify(null, null, null);
-=======
 
                 /**
                  * See Issue:
@@ -148,7 +145,6 @@
 
                 //_clientKeySigner.ReceivedWithAnyArgs(1).Verify(null, null);
 
->>>>>>> 196ff647
                 await messageStream.WaitForItemsOnDelayedStreamOnTaskPoolSchedulerAsync();
                 observer.Received.Count.Should().Be(1);
                 observer.Received.Single().Payload.CorrelationId.ToCorrelationId().Id.Should().Be(correlationId.Id);
