#region LICENSE

/**
* Copyright (c) 2019 Catalyst Network
*
* This file is part of Catalyst.Node <https://github.com/catalyst-network/Catalyst.Node>
*
* Catalyst.Node is free software: you can redistribute it and/or modify
* it under the terms of the GNU General Public License as published by
* the Free Software Foundation, either version 2 of the License, or
* (at your option) any later version.
*
* Catalyst.Node is distributed in the hope that it will be useful,
* but WITHOUT ANY WARRANTY; without even the implied warranty of
* MERCHANTABILITY or FITNESS FOR A PARTICULAR PURPOSE. See the
* GNU General Public License for more details.
*
* You should have received a copy of the GNU General Public License
* along with Catalyst.Node. If not, see <https://www.gnu.org/licenses/>.
*/

#endregion

using System.Linq;
using System.Net;
using System.Threading.Tasks;
using Catalyst.Common.Extensions;
using Catalyst.Common.Interfaces.Keystore;
using Catalyst.Common.Interfaces.Modules.KeySigner;
using Catalyst.Common.Interfaces.P2P;
using Catalyst.Common.Interfaces.P2P.IO.Messaging.Broadcast;
using Catalyst.Common.Interfaces.P2P.IO.Messaging.Correlation;
using Catalyst.Common.IO.Handlers;
using Catalyst.Common.IO.Messaging.Correlation;
using Catalyst.Common.IO.Messaging.Dto;
using Catalyst.Cryptography.BulletProofs.Wrapper.Interfaces;
using Catalyst.Protocol.Common;
using Catalyst.Protocol.IPPN;
using Catalyst.TestUtils;
using DotNetty.Transport.Channels.Embedded;
using DotNetty.Transport.Channels.Sockets;
using FluentAssertions;
using Microsoft.Reactive.Testing;
using NSubstitute;
using Serilog;
using Xunit;

namespace Catalyst.Core.Lib.IntegrationTests.P2P.IO.Transport.Channels
{
    public sealed class PeerClientChannelFactoryTests
    {
        private readonly TestScheduler _testScheduler;
        private readonly UnitTests.P2P.IO.Transport.Channels.PeerClientChannelFactoryTests.TestPeerClientChannelFactory _clientFactory;
        private readonly EmbeddedChannel _serverChannel;
        private readonly EmbeddedChannel _clientChannel;
        private readonly IPeerMessageCorrelationManager _clientCorrelationManager;
        private readonly IKeySigner _clientKeySigner;
        private readonly IPeerIdValidator _peerIdValidator;
        private readonly IKeySigner _serverKeySigner;
        private readonly IPeerMessageCorrelationManager _serverCorrelationManager;
        private readonly ISignature _signature;

        public PeerClientChannelFactoryTests()
        {
            _testScheduler = new TestScheduler();
            _serverCorrelationManager = Substitute.For<IPeerMessageCorrelationManager>();
            _serverKeySigner = Substitute.For<IKeySigner>();
            var broadcastManager = Substitute.For<IBroadcastManager>();

            var signingContextProvider = Substitute.For<ISigningContextProvider>();
            signingContextProvider.SignatureType.Returns(SignatureType.ProtocolPeer);
            signingContextProvider.Network.Returns(Network.Devnet);
            
            _peerIdValidator = Substitute.For<IPeerIdValidator>();

            var serverFactory = new UnitTests.P2P.IO.Transport.Channels.PeerServerChannelFactoryTests.TestPeerServerChannelFactory(
                _serverCorrelationManager,
                broadcastManager,
                _serverKeySigner,
                _peerIdValidator,
<<<<<<< HEAD
                peerSettings,
                _testScheduler);
=======
                signingContextProvider);
>>>>>>> e21513e7

            _signature = Substitute.For<ISignature>();

            _clientCorrelationManager = Substitute.For<IPeerMessageCorrelationManager>();
            _clientKeySigner = Substitute.For<IKeySigner>();
           
            _clientFactory = new UnitTests.P2P.IO.Transport.Channels.PeerClientChannelFactoryTests.TestPeerClientChannelFactory(
                _clientKeySigner, 
                _clientCorrelationManager,
                _peerIdValidator,
<<<<<<< HEAD
                peerSettings,
                _testScheduler);
=======
                signingContextProvider);
>>>>>>> e21513e7

            _serverChannel =
                new EmbeddedChannel("server".ToChannelId(), true, serverFactory.InheritedHandlers.ToArray());
            
            _clientChannel =
                new EmbeddedChannel("client".ToChannelId(), true, _clientFactory.InheritedHandlers.ToArray());
        }
        
        [Fact]
        public async Task
            PeerClientChannelFactory_Pipeline_Should_Produce_Request_Object_PeerClientChannelFactory_Can_Process()
        {
            var recipient = PeerIdentifierHelper.GetPeerIdentifier("recipient");
            var sender = PeerIdentifierHelper.GetPeerIdentifier("sender");
            _peerIdValidator.ValidatePeerIdFormat(Arg.Any<PeerId>()).Returns(true);

            _serverKeySigner.Sign(Arg.Any<byte[]>(), default).ReturnsForAnyArgs(_signature);
            
            var correlationId = CorrelationId.GenerateCorrelationId();

            var protocolMessage = new PingRequest().ToProtocolMessage(sender.PeerId, correlationId);
            var dto = new MessageDto<ProtocolMessage>(
                protocolMessage,
                sender,
                recipient,
                CorrelationId.GenerateCorrelationId()
            );

            _clientCorrelationManager.TryMatchResponse(Arg.Any<ProtocolMessage>()).Returns(true);
            
            _serverChannel.WriteOutbound(dto);
            var sentBytes = _serverChannel.ReadOutbound<DatagramPacket>();

            _serverCorrelationManager.ReceivedWithAnyArgs(1).AddPendingRequest(Arg.Any<CorrelatableMessage<ProtocolMessage>>());
            
            _serverKeySigner.ReceivedWithAnyArgs(1).Sign(Arg.Any<byte[]>(), default);
            
            _clientKeySigner.Verify(
                    Arg.Any<ISignature>(),
                    Arg.Any<byte[]>(), 
                    default
                )
               .ReturnsForAnyArgs(true);
            
            var observer = new ProtocolMessageObserver(0, Substitute.For<ILogger>());

            var messageStream = _clientFactory.InheritedHandlers.OfType<ObservableServiceHandler>().Single().MessageStream;
            
            using (messageStream.Subscribe(observer))
            {
                _clientChannel.WriteInbound(sentBytes);
                _clientChannel.ReadInbound<ProtocolMessage>();
                _clientCorrelationManager.DidNotReceiveWithAnyArgs().TryMatchResponse(Arg.Any<ProtocolMessage>());

                _clientKeySigner.ReceivedWithAnyArgs(1).Verify(null, null, null);

                _testScheduler.Start();
                //await messageStream.WaitForItemsOnDelayedStreamOnTaskPoolSchedulerAsync();
                observer.Received.Count.Should().Be(1);
                observer.Received.Single().Payload.CorrelationId.ToCorrelationId().Id.Should().Be(correlationId.Id);
            }
            
            await _serverChannel.DisconnectAsync();
            await _clientChannel.DisconnectAsync();
        }
    }
}<|MERGE_RESOLUTION|>--- conflicted
+++ resolved
@@ -78,12 +78,8 @@
                 broadcastManager,
                 _serverKeySigner,
                 _peerIdValidator,
-<<<<<<< HEAD
-                peerSettings,
+                signingContextProvider,
                 _testScheduler);
-=======
-                signingContextProvider);
->>>>>>> e21513e7
 
             _signature = Substitute.For<ISignature>();
 
@@ -94,12 +90,8 @@
                 _clientKeySigner, 
                 _clientCorrelationManager,
                 _peerIdValidator,
-<<<<<<< HEAD
-                peerSettings,
+                signingContextProvider,
                 _testScheduler);
-=======
-                signingContextProvider);
->>>>>>> e21513e7
 
             _serverChannel =
                 new EmbeddedChannel("server".ToChannelId(), true, serverFactory.InheritedHandlers.ToArray());
