#region LICENSE

/**
* Copyright (c) 2019 Catalyst Network
*
* This file is part of Catalyst.Node <https://github.com/catalyst-network/Catalyst.Node>
*
* Catalyst.Node is free software: you can redistribute it and/or modify
* it under the terms of the GNU General Public License as published by
* the Free Software Foundation, either version 2 of the License, or
* (at your option) any later version.
*
* Catalyst.Node is distributed in the hope that it will be useful,
* but WITHOUT ANY WARRANTY; without even the implied warranty of
* MERCHANTABILITY or FITNESS FOR A PARTICULAR PURPOSE. See the
* GNU General Public License for more details.
*
* You should have received a copy of the GNU General Public License
* along with Catalyst.Node. If not, see <https://www.gnu.org/licenses/>.
*/

#endregion

using System.Linq;
using System.Net;
using System.Threading.Tasks;
using Catalyst.Common.Extensions;
using Catalyst.Common.Interfaces.Keystore;
using Catalyst.Common.Interfaces.Modules.KeySigner;
using Catalyst.Common.Interfaces.P2P;
using Catalyst.Common.Interfaces.P2P.IO.Messaging.Broadcast;
using Catalyst.Common.Interfaces.P2P.IO.Messaging.Correlation;
using Catalyst.Common.IO.Handlers;
using Catalyst.Common.IO.Messaging.Correlation;
using Catalyst.Common.IO.Messaging.Dto;
using Catalyst.Common.Util;
using Catalyst.Cryptography.BulletProofs.Wrapper.Interfaces;
using Catalyst.Protocol.Common;
using Catalyst.Protocol.IPPN;
using Catalyst.TestUtils;
using DotNetty.Transport.Channels.Embedded;
using DotNetty.Transport.Channels.Sockets;
using FluentAssertions;
using Microsoft.Reactive.Testing;
using NSubstitute;
using Serilog;
using Xunit;

namespace Catalyst.Core.Lib.IntegrationTests.P2P.IO.Transport.Channels
{
    public sealed class PeerServerChannelFactoryTests
    {
        private readonly TestScheduler _testScheduler;
        private readonly UnitTests.P2P.IO.Transport.Channels.PeerClientChannelFactoryTests.TestPeerClientChannelFactory _clientFactory;
        private readonly EmbeddedChannel _serverChannel;
        private readonly EmbeddedChannel _clientChannel;
        private readonly IPeerMessageCorrelationManager _clientCorrelationManager;
        private readonly IKeySigner _clientKeySigner;
        private readonly IPeerIdValidator _peerIdValidator;
        private readonly IKeySigner _serverKeySigner;
        private readonly IPeerMessageCorrelationManager _serverCorrelationManager;

        public PeerServerChannelFactoryTests()
        {
            _testScheduler = new TestScheduler();
            _serverCorrelationManager = Substitute.For<IPeerMessageCorrelationManager>();
            _serverKeySigner = Substitute.For<IKeySigner>();
            var broadcastManager = Substitute.For<IBroadcastManager>();

            var signingContextProvider = Substitute.For<ISigningContextProvider>();
            signingContextProvider.SignatureType.Returns(SignatureType.ProtocolPeer);
            signingContextProvider.Network.Returns(Network.Devnet);
            
            _peerIdValidator = Substitute.For<IPeerIdValidator>();

            var serverFactory = new UnitTests.P2P.IO.Transport.Channels.PeerServerChannelFactoryTests.TestPeerServerChannelFactory(
                _serverCorrelationManager,
                broadcastManager,
                _serverKeySigner,
                _peerIdValidator,
<<<<<<< HEAD
                peerSettings,
                _testScheduler);
=======
                signingContextProvider);
>>>>>>> e21513e7

            _clientCorrelationManager = Substitute.For<IPeerMessageCorrelationManager>();
            _clientKeySigner = Substitute.For<IKeySigner>();
           
            _clientFactory = new UnitTests.P2P.IO.Transport.Channels.PeerClientChannelFactoryTests.TestPeerClientChannelFactory(
                _clientKeySigner, 
                _clientCorrelationManager,
                _peerIdValidator,
<<<<<<< HEAD
                peerSettings,
                _testScheduler);
=======
                signingContextProvider);
>>>>>>> e21513e7

            _serverChannel =
                new EmbeddedChannel("server".ToChannelId(), true, serverFactory.InheritedHandlers.ToArray());
            
            _clientChannel =
                new EmbeddedChannel("client".ToChannelId(), true, _clientFactory.InheritedHandlers.ToArray());
        }
        
        [Fact]
        public async Task
            PeerServerChannelFactory_Pipeline_Should_Produce_Response_Object_PeerClientChannelFactory_Can_Process()
        {
            var recipient = PeerIdentifierHelper.GetPeerIdentifier("recipient");
            var sender = PeerIdentifierHelper.GetPeerIdentifier("sender");

            var signature = Substitute.For<ISignature>();
            _peerIdValidator.ValidatePeerIdFormat(Arg.Any<PeerId>()).Returns(true);

            _serverKeySigner.Sign(Arg.Any<byte[]>(), default).ReturnsForAnyArgs(signature);
            
            var correlationId = CorrelationId.GenerateCorrelationId();

            var protocolMessage = new PingResponse().ToProtocolMessage(sender.PeerId, correlationId);
            var dto = new MessageDto<ProtocolMessage>(
                protocolMessage,
                sender,
                recipient,
                CorrelationId.GenerateCorrelationId()
            );

            _clientCorrelationManager.TryMatchResponse(Arg.Any<ProtocolMessage>()).Returns(true);
            
            _serverChannel.WriteOutbound(dto);
            var sentBytes = _serverChannel.ReadOutbound<DatagramPacket>();

            _serverCorrelationManager.DidNotReceiveWithAnyArgs().AddPendingRequest(Arg.Any<CorrelatableMessage<ProtocolMessage>>());
            
            _serverKeySigner.ReceivedWithAnyArgs(1).Sign(Arg.Any<byte[]>(), default);
            
            _clientKeySigner.Verify(
                    Arg.Any<ISignature>(),
                    Arg.Any<byte[]>(),
                    default)
               .ReturnsForAnyArgs(true);
            
            var observer = new ProtocolMessageObserver(0, Substitute.For<ILogger>());

            var messageStream = _clientFactory.InheritedHandlers.OfType<ObservableServiceHandler>().Single().MessageStream;
            
            using (messageStream.Subscribe(observer))
            {
                _clientChannel.WriteInbound(sentBytes);
                _clientChannel.ReadInbound<ProtocolMessage>();
                _clientCorrelationManager.ReceivedWithAnyArgs(1).TryMatchResponse(Arg.Any<ProtocolMessage>());
                
                _clientKeySigner.ReceivedWithAnyArgs(1).Verify(null, null, null);

                _testScheduler.Start();
                //await messageStream.WaitForItemsOnDelayedStreamOnTaskPoolSchedulerAsync();
                observer.Received.Count.Should().Be(1);
                observer.Received.Single().Payload.CorrelationId.ToCorrelationId().Id.Should().Be(correlationId.Id);
            }
            
            await _serverChannel.DisconnectAsync();
            await _clientChannel.DisconnectAsync();
        }
    }
}<|MERGE_RESOLUTION|>--- conflicted
+++ resolved
@@ -22,7 +22,6 @@
 #endregion
 
 using System.Linq;
-using System.Net;
 using System.Threading.Tasks;
 using Catalyst.Common.Extensions;
 using Catalyst.Common.Interfaces.Keystore;
@@ -33,7 +32,6 @@
 using Catalyst.Common.IO.Handlers;
 using Catalyst.Common.IO.Messaging.Correlation;
 using Catalyst.Common.IO.Messaging.Dto;
-using Catalyst.Common.Util;
 using Catalyst.Cryptography.BulletProofs.Wrapper.Interfaces;
 using Catalyst.Protocol.Common;
 using Catalyst.Protocol.IPPN;
@@ -51,7 +49,10 @@
     public sealed class PeerServerChannelFactoryTests
     {
         private readonly TestScheduler _testScheduler;
-        private readonly UnitTests.P2P.IO.Transport.Channels.PeerClientChannelFactoryTests.TestPeerClientChannelFactory _clientFactory;
+
+        private readonly UnitTests.P2P.IO.Transport.Channels.PeerClientChannelFactoryTests.TestPeerClientChannelFactory
+            _clientFactory;
+
         private readonly EmbeddedChannel _serverChannel;
         private readonly EmbeddedChannel _clientChannel;
         private readonly IPeerMessageCorrelationManager _clientCorrelationManager;
@@ -70,42 +71,36 @@
             var signingContextProvider = Substitute.For<ISigningContextProvider>();
             signingContextProvider.SignatureType.Returns(SignatureType.ProtocolPeer);
             signingContextProvider.Network.Returns(Network.Devnet);
-            
+
             _peerIdValidator = Substitute.For<IPeerIdValidator>();
 
-            var serverFactory = new UnitTests.P2P.IO.Transport.Channels.PeerServerChannelFactoryTests.TestPeerServerChannelFactory(
-                _serverCorrelationManager,
-                broadcastManager,
-                _serverKeySigner,
-                _peerIdValidator,
-<<<<<<< HEAD
-                peerSettings,
-                _testScheduler);
-=======
-                signingContextProvider);
->>>>>>> e21513e7
+            var serverFactory =
+                new UnitTests.P2P.IO.Transport.Channels.PeerServerChannelFactoryTests.TestPeerServerChannelFactory(
+                    _serverCorrelationManager,
+                    broadcastManager,
+                    _serverKeySigner,
+                    _peerIdValidator,
+                    signingContextProvider,
+                    _testScheduler);
 
             _clientCorrelationManager = Substitute.For<IPeerMessageCorrelationManager>();
             _clientKeySigner = Substitute.For<IKeySigner>();
-           
-            _clientFactory = new UnitTests.P2P.IO.Transport.Channels.PeerClientChannelFactoryTests.TestPeerClientChannelFactory(
-                _clientKeySigner, 
-                _clientCorrelationManager,
-                _peerIdValidator,
-<<<<<<< HEAD
-                peerSettings,
-                _testScheduler);
-=======
-                signingContextProvider);
->>>>>>> e21513e7
+
+            _clientFactory =
+                new UnitTests.P2P.IO.Transport.Channels.PeerClientChannelFactoryTests.TestPeerClientChannelFactory(
+                    _clientKeySigner,
+                    _clientCorrelationManager,
+                    _peerIdValidator,
+                    signingContextProvider,
+                    _testScheduler);
 
             _serverChannel =
                 new EmbeddedChannel("server".ToChannelId(), true, serverFactory.InheritedHandlers.ToArray());
-            
+
             _clientChannel =
                 new EmbeddedChannel("client".ToChannelId(), true, _clientFactory.InheritedHandlers.ToArray());
         }
-        
+
         [Fact]
         public async Task
             PeerServerChannelFactory_Pipeline_Should_Produce_Response_Object_PeerClientChannelFactory_Can_Process()
@@ -117,7 +112,7 @@
             _peerIdValidator.ValidatePeerIdFormat(Arg.Any<PeerId>()).Returns(true);
 
             _serverKeySigner.Sign(Arg.Any<byte[]>(), default).ReturnsForAnyArgs(signature);
-            
+
             var correlationId = CorrelationId.GenerateCorrelationId();
 
             var protocolMessage = new PingResponse().ToProtocolMessage(sender.PeerId, correlationId);
@@ -129,38 +124,41 @@
             );
 
             _clientCorrelationManager.TryMatchResponse(Arg.Any<ProtocolMessage>()).Returns(true);
-            
+
             _serverChannel.WriteOutbound(dto);
             var sentBytes = _serverChannel.ReadOutbound<DatagramPacket>();
 
-            _serverCorrelationManager.DidNotReceiveWithAnyArgs().AddPendingRequest(Arg.Any<CorrelatableMessage<ProtocolMessage>>());
-            
+            _serverCorrelationManager.DidNotReceiveWithAnyArgs()
+               .AddPendingRequest(Arg.Any<CorrelatableMessage<ProtocolMessage>>());
+
             _serverKeySigner.ReceivedWithAnyArgs(1).Sign(Arg.Any<byte[]>(), default);
-            
+
             _clientKeySigner.Verify(
                     Arg.Any<ISignature>(),
                     Arg.Any<byte[]>(),
                     default)
                .ReturnsForAnyArgs(true);
-            
+
             var observer = new ProtocolMessageObserver(0, Substitute.For<ILogger>());
 
-            var messageStream = _clientFactory.InheritedHandlers.OfType<ObservableServiceHandler>().Single().MessageStream;
-            
+            var messageStream = _clientFactory.InheritedHandlers.OfType<ObservableServiceHandler>().Single()
+               .MessageStream;
+
             using (messageStream.Subscribe(observer))
             {
                 _clientChannel.WriteInbound(sentBytes);
                 _clientChannel.ReadInbound<ProtocolMessage>();
                 _clientCorrelationManager.ReceivedWithAnyArgs(1).TryMatchResponse(Arg.Any<ProtocolMessage>());
-                
+
                 _clientKeySigner.ReceivedWithAnyArgs(1).Verify(null, null, null);
 
                 _testScheduler.Start();
+
                 //await messageStream.WaitForItemsOnDelayedStreamOnTaskPoolSchedulerAsync();
                 observer.Received.Count.Should().Be(1);
                 observer.Received.Single().Payload.CorrelationId.ToCorrelationId().Id.Should().Be(correlationId.Id);
             }
-            
+
             await _serverChannel.DisconnectAsync();
             await _clientChannel.DisconnectAsync();
         }
