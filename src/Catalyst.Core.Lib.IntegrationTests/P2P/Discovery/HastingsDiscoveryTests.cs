--- conflicted
+++ resolved
@@ -61,7 +61,7 @@
 
         public HastingsDiscoveryTests(ITestOutputHelper output) : base(new[]
         {
-            Path.Combine(Constants.ConfigSubFolder, Constants.NetworkConfigFile(Network.Dev))
+            Path.Combine(Constants.ConfigSubFolder, Constants.NetworkConfigFile(Common.Config.Network.Dev))
         }, output)
         {
             _settings = PeerSettingsHelper.TestPeerSettings();
@@ -301,16 +301,5 @@
                 }
             }
         }
-<<<<<<< HEAD
-
-        protected override IEnumerable<string> ConfigFilesUsed => new[] {Path.Combine(Constants.ConfigSubFolder, Constants.NetworkConfigFile(Common.Config.Network.Dev))};
-
-        protected override void Dispose(bool disposing)
-        {
-            base.Dispose(disposing);
-            _container.Dispose();
-        }
-=======
->>>>>>> f1f8ed56
     }
 }