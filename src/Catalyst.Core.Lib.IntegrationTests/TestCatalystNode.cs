#region LICENSE

/**
* Copyright (c) 2019 Catalyst Network
*
* This file is part of Catalyst.Node <https://github.com/catalyst-network/Catalyst.Node>
*
* Catalyst.Node is free software: you can redistribute it and/or modify
* it under the terms of the GNU General Public License as published by
* the Free Software Foundation, either version 2 of the License, or
* (at your option) any later version.
*
* Catalyst.Node is distributed in the hope that it will be useful,
* but WITHOUT ANY WARRANTY; without even the implied warranty of
* MERCHANTABILITY or FITNESS FOR A PARTICULAR PURPOSE. See the
* GNU General Public License for more details.
*
* You should have received a copy of the GNU General Public License
* along with Catalyst.Node. If not, see <https://www.gnu.org/licenses/>.
*/

#endregion

using System.Collections.Generic;
using System.IO;
using System.Linq;
using System.Threading;
using System.Threading.Tasks;
using Autofac;
using Catalyst.Common.Config;
using Catalyst.Common.Interfaces;
<<<<<<< HEAD
using Catalyst.Common.Interfaces.Cryptography;
using Catalyst.Core.Lib.Modules.Dfs;
=======
>>>>>>> 29a709f7
using Catalyst.TestUtils;
using Xunit.Abstractions;

namespace Catalyst.Core.Lib.IntegrationTests
{
    public class TestCatalystNode : ConfigFileBasedTest, ICatalystNode
    {
        public string Name { get; }
        private ILifetimeScope _scope;
        private IContainer _container;
        private ICatalystNode _catalystNode;

        protected override IEnumerable<string> ConfigFilesUsed { get; }

        public TestCatalystNode(string name, ITestOutputHelper output) : base(output)
        {
            Name = name;
            ConfigFilesUsed = new[]
            {
                Constants.NetworkConfigFile(Network.Main),
                Constants.ComponentsJsonConfigFile,
                Constants.SerilogJsonConfigFile
            }.Select(f => Path.Combine(Constants.ConfigSubFolder, f));
        }

        public async Task RunAsync(CancellationToken cancellationSourceToken)
        {
            if (_catalystNode == null)
            {
                BuildNode();
            }
                    
            await _catalystNode.RunAsync(cancellationSourceToken);
        }

<<<<<<< HEAD
        public async Task StartSockets() => await _catalystNode.StartSockets();

        private IpfsAdapter ConfigureKeyTestDependency()
        {
            var passwordReader = Substitute.For<IPasswordReader>();
            passwordReader.ReadSecurePasswordAndAddToRegistry(Arg.Any<PasswordRegistryKey>(), Arg.Any<string>())
               .ReturnsForAnyArgs(TestPasswordReader.BuildSecureStringPassword("trendy"));
            var logger = Substitute.For<ILogger>();
            return new IpfsAdapter(passwordReader, FileSystem, logger);
        }

=======
>>>>>>> 29a709f7
        public void BuildNode()
        {
            ConfigureContainerBuilder();

            _container = ContainerBuilder.Build();

            _scope = _container.BeginLifetimeScope(CurrentTestName);
            _catalystNode = _scope.Resolve<ICatalystNode>();
        }

        protected override void Dispose(bool disposing)
        {
            base.Dispose(disposing);
            _container.Dispose();
            _scope.Dispose();
        }
    }
}<|MERGE_RESOLUTION|>--- conflicted
+++ resolved
@@ -29,11 +29,6 @@
 using Autofac;
 using Catalyst.Common.Config;
 using Catalyst.Common.Interfaces;
-<<<<<<< HEAD
-using Catalyst.Common.Interfaces.Cryptography;
-using Catalyst.Core.Lib.Modules.Dfs;
-=======
->>>>>>> 29a709f7
 using Catalyst.TestUtils;
 using Xunit.Abstractions;
 
@@ -69,20 +64,8 @@
             await _catalystNode.RunAsync(cancellationSourceToken);
         }
 
-<<<<<<< HEAD
         public async Task StartSockets() => await _catalystNode.StartSockets();
 
-        private IpfsAdapter ConfigureKeyTestDependency()
-        {
-            var passwordReader = Substitute.For<IPasswordReader>();
-            passwordReader.ReadSecurePasswordAndAddToRegistry(Arg.Any<PasswordRegistryKey>(), Arg.Any<string>())
-               .ReturnsForAnyArgs(TestPasswordReader.BuildSecureStringPassword("trendy"));
-            var logger = Substitute.For<ILogger>();
-            return new IpfsAdapter(passwordReader, FileSystem, logger);
-        }
-
-=======
->>>>>>> 29a709f7
         public void BuildNode()
         {
             ConfigureContainerBuilder();
