#region LICENSE

/**
* Copyright (c) 2019 Catalyst Network
*
* This file is part of Catalyst.Node <https://github.com/catalyst-network/Catalyst.Node>
*
* Catalyst.Node is free software: you can redistribute it and/or modify
* it under the terms of the GNU General Public License as published by
* the Free Software Foundation, either version 2 of the License, or
* (at your option) any later version.
*
* Catalyst.Node is distributed in the hope that it will be useful,
* but WITHOUT ANY WARRANTY; without even the implied warranty of
* MERCHANTABILITY or FITNESS FOR A PARTICULAR PURPOSE. See the
* GNU General Public License for more details.
*
* You should have received a copy of the GNU General Public License
* along with Catalyst.Node. If not, see <https://www.gnu.org/licenses/>.
*/

#endregion

using System.IO;
using System.Linq;
using System.Net;
using System.Threading.Tasks;
using Catalyst.Common.Config;
using Catalyst.Common.Extensions;
using Catalyst.Common.Interfaces.IO.Messaging.Dto;
using Catalyst.Common.Interfaces.Rpc;
using Catalyst.Common.IO.Messaging.Dto;
using Catalyst.Common.Types;
using Catalyst.Core.Lib.Rpc.IO.Observers;
using Catalyst.Protocol;
using Catalyst.Protocol.Common;
using Catalyst.Protocol.Rpc.Node;
using Catalyst.TestUtils;
using DotNetty.Transport.Channels;
using FluentAssertions;
using Microsoft.Extensions.Configuration;
using Microsoft.Reactive.Testing;
using Newtonsoft.Json;
using NSubstitute;
using Serilog;
using Xunit;

namespace Catalyst.Core.Lib.IntegrationTests.Rpc.IO.Observers
{
    public sealed class GetInfoRequestObserverTests
    {
        private readonly TestScheduler _testScheduler;
        private readonly ILogger _logger;
        private readonly IChannelHandlerContext _fakeContext;
        private readonly IConfigurationRoot _config;

        public GetInfoRequestObserverTests()
        {
            _testScheduler = new TestScheduler();
            _config = new ConfigurationBuilder()
               .AddJsonFile(Path.Combine(Constants.ConfigSubFolder, Constants.ShellNodesConfigFile))
               .AddJsonFile(Path.Combine(Constants.ConfigSubFolder, Constants.NetworkConfigFile(Network.Devnet)))
               .Build();
            
            _logger = Substitute.For<ILogger>();
            _fakeContext = Substitute.For<IChannelHandlerContext>();

            var fakeChannel = Substitute.For<IChannel>();
            _fakeContext.Channel.Returns(fakeChannel);
            _fakeContext.Channel.RemoteAddress.Returns(new IPEndPoint(IPAddress.Loopback, IPEndPoint.MaxPort));
        }

        [Fact]
        public async Task GetInfoMessageRequest_UsingValidRequest_ShouldSendGetInfoResponse()
        {
            var protocolMessage = new GetInfoRequest
            {
                Query = true
            }.ToProtocolMessage(PeerIdentifierHelper.GetPeerIdentifier("sender").PeerId);

            var expectedResponseContent = JsonConvert
               .SerializeObject(_config.GetSection("CatalystNodeConfiguration").AsEnumerable(),
                    Formatting.Indented);

<<<<<<< HEAD
            var messageStream = MessageStreamHelper.CreateStreamWithMessage(_fakeContext, _testScheduler,
                request.Content.ToProtocolMessage(PeerIdentifierHelper.GetPeerIdentifier("sender").PeerId)
=======
            var messageStream = MessageStreamHelper.CreateStreamWithMessage(_fakeContext,
                protocolMessage
>>>>>>> 61fc33c6
            );
            
            var handler = new GetInfoRequestObserver(
                PeerIdentifierHelper.GetPeerIdentifier("sender"), _config, _logger);

            handler.StartObserving(messageStream);

            _testScheduler.Start();

            await _fakeContext.Channel.Received(1).WriteAndFlushAsync(Arg.Any<object>());

            var receivedCalls = _fakeContext.Channel.ReceivedCalls().ToList();
            receivedCalls.Count.Should().Be(1, 
                "the only call should be the one we checked above");

            var response = ((IMessageDto<ProtocolMessage>) receivedCalls.Single().GetArguments()[0])
               .Content.FromProtocolMessage<GetInfoResponse>();
            response.Query.Should().Match(expectedResponseContent,
                "the expected response should contain config information");
        }
    }
}<|MERGE_RESOLUTION|>--- conflicted
+++ resolved
@@ -82,13 +82,8 @@
                .SerializeObject(_config.GetSection("CatalystNodeConfiguration").AsEnumerable(),
                     Formatting.Indented);
 
-<<<<<<< HEAD
             var messageStream = MessageStreamHelper.CreateStreamWithMessage(_fakeContext, _testScheduler,
-                request.Content.ToProtocolMessage(PeerIdentifierHelper.GetPeerIdentifier("sender").PeerId)
-=======
-            var messageStream = MessageStreamHelper.CreateStreamWithMessage(_fakeContext,
                 protocolMessage
->>>>>>> 61fc33c6
             );
             
             var handler = new GetInfoRequestObserver(
