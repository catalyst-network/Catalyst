--- conflicted
+++ resolved
@@ -100,24 +100,6 @@
                 Network = Network.Unknown, SignatureType = SignatureType.Unknown
             };
 
-<<<<<<< HEAD
-            var messageFactory = new DtoFactory();
-
-            var request = messageFactory.GetDto(
-                new VerifyMessageRequest
-                {
-                    Message = RLP.EncodeElement(messageBytes).ToByteString(),
-                    PublicKey = RLP.EncodeElement(publicKeyBytes).ToByteString(),
-                    Signature = RLP.EncodeElement(signatureBytes.ToArray()).ToByteString(),
-                    SigningContext = signingContext
-                },
-                PeerIdentifierHelper.GetPeerIdentifier("sender_key"),
-                PeerIdentifierHelper.GetPeerIdentifier("recipient_key")
-            );
-            
-            var messageStream = MessageStreamHelper.CreateStreamWithMessage(_fakeContext, _testScheduler,
-                request.Content.ToProtocolMessage(PeerIdentifierHelper.GetPeerIdentifier("sender").PeerId)
-=======
             var verifyMessageRequest = new VerifyMessageRequest
             {
                 Message = RLP.EncodeElement(messageBytes).ToByteString(),
@@ -128,9 +110,8 @@
             var protocolMessage =
                 verifyMessageRequest.ToProtocolMessage(sender.PeerId);
 
-            var messageStream = MessageStreamHelper.CreateStreamWithMessage(_fakeContext,
+            var messageStream = MessageStreamHelper.CreateStreamWithMessage(_fakeContext, _testScheduler,
                 protocolMessage
->>>>>>> 61fc33c6
             );
             
             var handler = new VerifyMessageRequestObserver(sender,
@@ -174,13 +155,9 @@
                 PeerIdentifierHelper.GetPeerIdentifier("recipient_key")
             );
 
-<<<<<<< HEAD
-            var signMessageStream = MessageStreamHelper.CreateStreamWithMessage(_fakeContext, _testScheduler, signRequest.Content.ToProtocolMessage(PeerIdentifierHelper.GetPeerIdentifier("sender").PeerId));
-            var signHandler = new SignMessageRequestObserver(PeerIdentifierHelper.GetPeerIdentifier("sender"), _logger, _keySigner);
-=======
-            var signMessageStream = MessageStreamHelper.CreateStreamWithMessage(_fakeContext, signRequest.Content);
+            var signMessageStream = MessageStreamHelper.CreateStreamWithMessage(_fakeContext, _testScheduler, signRequest.Content);
             var signHandler = new SignMessageRequestObserver(sender, _logger, _keySigner);
->>>>>>> 61fc33c6
+
             signHandler.StartObserving(signMessageStream);
 
             _testScheduler.Start();
@@ -197,22 +174,6 @@
 
             _fakeContext.Channel.ClearReceivedCalls();
 
-<<<<<<< HEAD
-            var verifyRequest = messageFactory.GetDto(
-                new VerifyMessageRequest
-                {
-                    Message = RLP.EncodeElement(signResponseMessage.OriginalMessage.ToByteArray()).ToByteString(),
-                    PublicKey = RLP.EncodeElement(signResponseMessage.PublicKey.ToByteArray()).ToByteString(),
-                    Signature = RLP.EncodeElement(signResponseMessage.Signature.ToByteArray()).ToByteString(),
-                    SigningContext = signingContext
-                },
-                PeerIdentifierHelper.GetPeerIdentifier("sender_key"),
-                PeerIdentifierHelper.GetPeerIdentifier("recipient_key")
-            );
-            
-            var verifyMessageStream = MessageStreamHelper.CreateStreamWithMessage(_fakeContext, _testScheduler,
-                verifyRequest.Content.ToProtocolMessage(PeerIdentifierHelper.GetPeerIdentifier("sender").PeerId)
-=======
             var verifyMessageRequest = new VerifyMessageRequest
             {
                 Message = RLP.EncodeElement(signResponseMessage.OriginalMessage.ToByteArray()).ToByteString(),
@@ -224,9 +185,8 @@
             var verifyMessageRequestProtocolMessage =
                 verifyMessageRequest.ToProtocolMessage(sender.PeerId);
 
-            var verifyMessageStream = MessageStreamHelper.CreateStreamWithMessage(_fakeContext,
+            var verifyMessageStream = MessageStreamHelper.CreateStreamWithMessage(_fakeContext, _testScheduler,
                 verifyMessageRequestProtocolMessage
->>>>>>> 61fc33c6
             );
             
             var verifyHandler = new VerifyMessageRequestObserver(sender,
