--- conflicted
+++ resolved
@@ -56,13 +56,8 @@
         {
             Path.Combine(Constants.ConfigSubFolder, Constants.ComponentsJsonConfigFile),
             Path.Combine(Constants.ConfigSubFolder, Constants.SerilogJsonConfigFile),
-<<<<<<< HEAD
-            Path.Combine(Constants.ConfigSubFolder, Constants.NetworkConfigFile(NetworkTypes.Dev)),
+            Path.Combine(Constants.ConfigSubFolder, Constants.NetworkConfigFile(Network.Devnet)),
             Path.Combine(Constants.ConfigSubFolder, Constants.ShellNodesConfigFile)
-=======
-            Path.Combine(Constants.ConfigSubFolder, Constants.NetworkConfigFile(Network.Devnet)),
-            Path.Combine(Constants.ConfigSubFolder, Constants.ShellNodesConfigFile),
->>>>>>> 959e660b
         }, output)
         {
             ContainerProvider.ConfigureContainerBuilder();
