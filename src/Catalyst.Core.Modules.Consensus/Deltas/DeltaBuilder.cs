#region LICENSE

/**
* Copyright (c) 2019 Catalyst Network
*
* This file is part of Catalyst.Node <https://github.com/catalyst-network/Catalyst.Node>
*
* Catalyst.Node is free software: you can redistribute it and/or modify
* it under the terms of the GNU General Public License as published by
* the Free Software Foundation, either version 2 of the License, or
* (at your option) any later version.
*
* Catalyst.Node is distributed in the hope that it will be useful,
* but WITHOUT ANY WARRANTY; without even the implied warranty of
* MERCHANTABILITY or FITNESS FOR A PARTICULAR PURPOSE. See the
* GNU General Public License for more details.
*
* You should have received a copy of the GNU General Public License
* along with Catalyst.Node. If not, see <https://www.gnu.org/licenses/>.
*/

#endregion

using System;
using System.Collections.Generic;
using System.Linq;
using Catalyst.Abstractions.Consensus;
using Catalyst.Abstractions.Consensus.Deltas;
using Catalyst.Abstractions.Cryptography;
using Catalyst.Abstractions.Hashing;
using Catalyst.Abstractions.P2P;
using Catalyst.Core.Lib.Extensions;
<<<<<<< HEAD
=======
using Catalyst.Core.Lib.Service;
>>>>>>> 8cc0c540
using Catalyst.Core.Lib.Util;
using Catalyst.Core.Modules.Dfs.Extensions;
using Catalyst.Protocol.Deltas;
using Catalyst.Protocol.Peer;
using Catalyst.Protocol.Transaction;
using Catalyst.Protocol.Wire;
using Dawn;
using Google.Protobuf;
using Google.Protobuf.WellKnownTypes;
using Lib.P2P;
using MultiFormats;
using Nethermind.Dirichlet.Numerics;
using Serilog;

namespace Catalyst.Core.Modules.Consensus.Deltas
{
    /// <inheritdoc />
    public sealed class DeltaBuilder : IDeltaBuilder
    {
        private const ulong DeltaGasLimit = 8_000_000;
        private const ulong MinTransactionEntryGasLimit = 21_000;

        private readonly IDeltaTransactionRetriever _transactionRetriever;
        private readonly IDeterministicRandomFactory _randomFactory;
        private readonly IHashProvider _hashProvider;
        private readonly PeerId _producerUniqueId;
        private readonly IDeltaCache _deltaCache;
        private readonly IDateTimeProvider _dateTimeProvider;
        private readonly IDeltaIndexService _deltaIndexService;
        private readonly ILogger _logger;

        public DeltaBuilder(IDeltaTransactionRetriever transactionRetriever,
            IDeterministicRandomFactory randomFactory,
            IHashProvider hashProvider,
            IPeerSettings peerSettings,
            IDeltaCache deltaCache,
            IDateTimeProvider dateTimeProvider,
            IDeltaIndexService deltaIndexService,
            ILogger logger)
        {
            _deltaIndexService = deltaIndexService;
            _transactionRetriever = transactionRetriever;
            _randomFactory = randomFactory;
            _hashProvider = hashProvider;
            _producerUniqueId = peerSettings.PeerId;
            _deltaCache = deltaCache;
            _dateTimeProvider = dateTimeProvider;
            _logger = logger;
        }

        ///<inheritdoc />
        public CandidateDeltaBroadcast BuildCandidateDelta(Cid previousDeltaHash)
        {
            _logger.Error("Current height: " + _deltaIndexService.Height());

            _logger.Debug("Building candidate delta locally");

            var allTransactions = _transactionRetriever.GetMempoolTransactionsByPriority();

            Guard.Argument(allTransactions, nameof(allTransactions))
               .NotNull("Mempool content returned null, check the mempool is actively running");

            var includedTransactions = GetValidTransactionsForDelta(allTransactions);
            var salt = GetSaltFromPreviousDelta(previousDeltaHash);

            var rawAndSaltedEntriesBySignature = includedTransactions.Select(
                x => new RawEntryWithSaltedAndHashedEntry(x, salt, _hashProvider));

            // (Eα;Oα)
            var shuffledEntriesBytes = rawAndSaltedEntriesBySignature
               .OrderBy(v => v.SaltedAndHashedEntry, ByteUtil.ByteListComparer.Default)
               .SelectMany(v => v.RawEntry.ToByteArray())
               .ToArray();

            // dn
            var signaturesInOrder = includedTransactions
               .Select(p => p.Signature.ToByteArray())
               .OrderBy(s => s, ByteUtil.ByteListComparer.Default)
               .SelectMany(b => b)
               .ToArray();

            // xf
            var summedFees = includedTransactions.Sum(t => t.TransactionFees.ToUInt256());

            //∆Ln,j = L(f/E) + dn + E(xf, j)
            var coinbaseEntry = new CoinbaseEntry
            {
                Amount = summedFees.ToUint256ByteString(),
                ReceiverPublicKey = _producerUniqueId.PublicKey.ToByteString()
            };
            var globalLedgerStateUpdate = shuffledEntriesBytes
               .Concat(signaturesInOrder)
               .Concat(coinbaseEntry.ToByteArray())
               .ToArray();

            //hj
            var candidate = new CandidateDeltaBroadcast
            {
                // h∆j
<<<<<<< HEAD
                Hash = MultiBase.Decode(_hashProvider.ComputeMultiHash(globalLedgerStateUpdate).CreateCid())
=======
                Hash = MultiBase.Decode(_hashProvider.ComputeMultiHash(globalLedgerStateUpdate).ToCid())
>>>>>>> 8cc0c540
                   .ToByteString(),

                // Idj
                ProducerId = _producerUniqueId,
                PreviousDeltaDfsHash = previousDeltaHash.ToArray().ToByteString()
            };

            _logger.Debug("Building full delta locally");

            var producedDelta = new Delta
            {
                PreviousDeltaDfsHash = previousDeltaHash.ToArray().ToByteString(),
                MerkleRoot = candidate.Hash,
                CoinbaseEntries = {coinbaseEntry},
                PublicEntries = {includedTransactions},
                TimeStamp = Timestamp.FromDateTime(_dateTimeProvider.UtcNow)
            };

            _logger.Debug("Adding local candidate delta");

            _deltaCache.AddLocalDelta(candidate, producedDelta);

            return candidate;
        }

        private byte[] GetSaltFromPreviousDelta(Cid previousDeltaHash)
        {
            var isaac = _randomFactory.GetDeterministicRandomFromSeed(previousDeltaHash.ToArray());
            return BitConverter.GetBytes(isaac.NextInt());
        }

        private sealed class RawEntryWithSaltedAndHashedEntry
        {
            public PublicEntry RawEntry { get; }

            public byte[] SaltedAndHashedEntry { get; }

            public RawEntryWithSaltedAndHashedEntry(PublicEntry rawEntry,
                byte[] salt,
                IHashProvider hashProvider)
            {
                RawEntry = rawEntry;
                SaltedAndHashedEntry = hashProvider.ComputeMultiHash(rawEntry, salt).ToArray();
            }
        }

        private sealed class AveragePriceComparer : IComparer<PublicEntry>
        {
            private readonly int _multiplier;

            private AveragePriceComparer(int multiplier) { _multiplier = multiplier; }

            public int Compare(PublicEntry x, PublicEntry y)
            {
                return _multiplier * Comparer<UInt256?>.Default.Compare(x?.GasPrice.ToUInt256(), y?.GasPrice.ToUInt256());
            }

            public static AveragePriceComparer InstanceDesc { get; } = new AveragePriceComparer(-1);
            public static AveragePriceComparer InstanceAsc { get; } = new AveragePriceComparer(1);
        }

        private static bool IsTransactionOfAcceptedType(PublicEntry transaction)
        {
            return transaction.IsPublicTransaction || transaction.IsContractCall || transaction.IsContractDeployment;
        }

        /// <summary>
        ///     Gets the valid transactions for delta.
        ///     This method can be used to extract the collection of transactions that meet the criteria for validating delta.
        /// </summary>
        private IList<PublicEntry> GetValidTransactionsForDelta(IList<PublicEntry> allTransactions)
        {
            //lock time equals 0 or less than ledger cycle time
            //we assume all transactions are of type non-confidential for now

            var validTransactionsForDelta = new List<PublicEntry>();
            var rejectedTransactions = new List<PublicEntry>();

            var allTransactionsCount = allTransactions.Count;
            for (var i = 0; i < allTransactionsCount; i++)
            {
                var currentItem = allTransactions[i];
                if (!IsTransactionOfAcceptedType(currentItem))
                {
                    rejectedTransactions.Add(currentItem);
                    continue;
                }

                validTransactionsForDelta.Add(currentItem);
            }

            validTransactionsForDelta.Sort(AveragePriceComparer.InstanceDesc);

            var totalLimit = 0UL;
            var allValidCount = validTransactionsForDelta.Count;
            var rejectedCountBeforeLimitChecks = rejectedTransactions.Count;
            for (var i = 0; i < allValidCount; i++)
            {
                var currentItem = validTransactionsForDelta[i];
                var remainingLimit = DeltaGasLimit - totalLimit;
                if (remainingLimit < MinTransactionEntryGasLimit)
                {
                    for (var j = i; j < allValidCount; j++)
                    {
                        currentItem = validTransactionsForDelta[j];
                        rejectedTransactions.Add(currentItem);
                    }

                    break;
                }

                var currentItemGasLimit = currentItem.GasLimit;
                if (remainingLimit < currentItemGasLimit)
                {
                    rejectedTransactions.Add(currentItem);
                }
                else
                {
                    totalLimit += validTransactionsForDelta[i].GasLimit;
                }
            }

            for (var i = rejectedCountBeforeLimitChecks; i < rejectedTransactions.Count; i++)
            {
                validTransactionsForDelta.Remove(rejectedTransactions[i]);
            }

            _logger.Debug("Delta builder rejected the following transactions {rejectedTransactions}",
                rejectedTransactions);

            return validTransactionsForDelta;
        }
    }
}<|MERGE_RESOLUTION|>--- conflicted
+++ resolved
@@ -30,10 +30,7 @@
 using Catalyst.Abstractions.Hashing;
 using Catalyst.Abstractions.P2P;
 using Catalyst.Core.Lib.Extensions;
-<<<<<<< HEAD
-=======
 using Catalyst.Core.Lib.Service;
->>>>>>> 8cc0c540
 using Catalyst.Core.Lib.Util;
 using Catalyst.Core.Modules.Dfs.Extensions;
 using Catalyst.Protocol.Deltas;
@@ -133,11 +130,7 @@
             var candidate = new CandidateDeltaBroadcast
             {
                 // h∆j
-<<<<<<< HEAD
-                Hash = MultiBase.Decode(_hashProvider.ComputeMultiHash(globalLedgerStateUpdate).CreateCid())
-=======
                 Hash = MultiBase.Decode(_hashProvider.ComputeMultiHash(globalLedgerStateUpdate).ToCid())
->>>>>>> 8cc0c540
                    .ToByteString(),
 
                 // Idj
