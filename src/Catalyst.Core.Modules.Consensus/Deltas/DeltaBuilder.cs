--- conflicted
+++ resolved
@@ -127,7 +127,8 @@
             var candidate = new CandidateDeltaBroadcast
             {
                 // h∆j
-                Hash = MultiBase.Decode(CidHelper.CreateCid(_hashProvider.ComputeMultiHash(globalLedgerStateUpdate))).ToByteString(),
+                Hash = MultiBase.Decode(CidHelper.CreateCid(_hashProvider.ComputeMultiHash(globalLedgerStateUpdate)))
+                   .ToByteString(),
 
                 // Idj
                 ProducerId = _producerUniqueId,
@@ -140,13 +141,8 @@
             {
                 PreviousDeltaDfsHash = previousDeltaHash.ToArray().ToByteString(),
                 MerkleRoot = candidate.Hash,
-<<<<<<< HEAD
                 CoinbaseEntries = {coinbaseEntry},
-                PublicEntries = { includedTransactions },
-=======
-                CoinbaseEntries = { coinbaseEntry },
-                PublicEntries = { includedTransactions.SelectMany(t => t.PublicEntries).Select(x => x) },
->>>>>>> 01723eb1
+                PublicEntries = {includedTransactions},
                 TimeStamp = Timestamp.FromDateTime(_dateTimeProvider.UtcNow)
             };
 
@@ -183,13 +179,8 @@
             private readonly int _multiplier;
 
             private AveragePriceComparer(int multiplier) { _multiplier = multiplier; }
-<<<<<<< HEAD
-            
+
             public int Compare(PublicEntry x, PublicEntry y)
-=======
-
-            public int Compare(TransactionBroadcast x, TransactionBroadcast y)
->>>>>>> 01723eb1
             {
                 return _multiplier * Comparer<UInt256?>.Default.Compare(x?.GasPrice, y?.GasPrice);
             }
@@ -197,13 +188,11 @@
             public static AveragePriceComparer InstanceDesc { get; } = new AveragePriceComparer(-1);
             public static AveragePriceComparer InstanceAsc { get; } = new AveragePriceComparer(1);
         }
-<<<<<<< HEAD
-        
-        private static bool IsTransactionOfAcceptedType(PublicEntry transaction) { return transaction.IsPublicTransaction || transaction.IsContractCall || transaction.IsContractDeployment; }
-=======
-
-        private static bool IsTransactionOfAcceptedType(TransactionBroadcast transaction) { return transaction.IsPublicTransaction || transaction.IsContractCall || transaction.IsContractDeployment; }
->>>>>>> 01723eb1
+
+        private static bool IsTransactionOfAcceptedType(PublicEntry transaction)
+        {
+            return transaction.IsPublicTransaction || transaction.IsContractCall || transaction.IsContractDeployment;
+        }
 
         /// <summary>
         ///     Gets the valid transactions for delta.
@@ -229,49 +218,9 @@
 
                 validTransactionsForDelta.Add(currentItem);
             }
-<<<<<<< HEAD
 
             validTransactionsForDelta.Sort(AveragePriceComparer.InstanceDesc);
 
-=======
-
-            validTransactionsForDelta.Sort(AveragePriceComparer.InstanceDesc);
-
-            var totalLimit = 0UL;
-            var allValidCount = validTransactionsForDelta.Count;
-            var rejectedCountBeforeLimitChecks = rejectedTransactions.Count;
-            for (var i = 0; i < allValidCount; i++)
-            {
-                var currentItem = validTransactionsForDelta[i];
-                var remainingLimit = DeltaGasLimit - totalLimit;
-                if (remainingLimit < MinTransactionEntryGasLimit)
-                {
-                    for (var j = i; j < allValidCount; j++)
-                    {
-                        currentItem = validTransactionsForDelta[j];
-                        rejectedTransactions.Add(currentItem);
-                    }
-
-                    break;
-                }
-
-                var currentItemGasLimit = currentItem.TotalGasLimit;
-                if (remainingLimit < currentItemGasLimit)
-                {
-                    rejectedTransactions.Add(currentItem);
-                }
-                else
-                {
-                    totalLimit += validTransactionsForDelta[i].TotalGasLimit;
-                }
-            }
-
-            for (var i = rejectedCountBeforeLimitChecks; i < rejectedTransactions.Count; i++)
-            {
-                validTransactionsForDelta.Remove(rejectedTransactions[i]);
-            }
-
->>>>>>> 01723eb1
             _logger.Debug("Delta builder rejected the following transactions {rejectedTransactions}",
                 rejectedTransactions);
 
