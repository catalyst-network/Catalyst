#region LICENSE

/**
* Copyright (c) 2019 Catalyst Network
*
* This file is part of Catalyst.Node <https://github.com/catalyst-network/Catalyst.Node>
*
* Catalyst.Node is free software: you can redistribute it and/or modify
* it under the terms of the GNU General Public License as published by
* the Free Software Foundation, either version 2 of the License, or
* (at your option) any later version.
*
* Catalyst.Node is distributed in the hope that it will be useful,
* but WITHOUT ANY WARRANTY; without even the implied warranty of
* MERCHANTABILITY or FITNESS FOR A PARTICULAR PURPOSE. See the
* GNU General Public License for more details.
*
* You should have received a copy of the GNU General Public License
* along with Catalyst.Node. If not, see <https://www.gnu.org/licenses/>.
*/

#endregion

using System;
using System.Threading;
using Catalyst.Abstractions.Consensus.Deltas;
using Catalyst.Abstractions.Hashing;
using Catalyst.Core.Modules.Dfs.Extensions;
using Catalyst.Core.Modules.Kvm;
using Catalyst.Protocol.Deltas;
using Catalyst.Protocol.Wire;
using Google.Protobuf;
using Google.Protobuf.WellKnownTypes;
using Lib.P2P;
using Microsoft.Extensions.Caching.Memory;
using Nethermind.Core;
using Nethermind.Dirichlet.Numerics;
using Nethermind.Store;
using MultiFormats;
using Serilog;

namespace Catalyst.Core.Modules.Consensus.Deltas
{
    /// <inheritdoc cref="IDeltaCache" />
    /// <inheritdoc cref="IDisposable" />
    public class DeltaCache : IDeltaCache, IDisposable
    {
        private readonly IMemoryCache _memoryCache;
        private readonly IDeltaDfsReader _dfsReader;
        private readonly ILogger _logger;
        private readonly Func<MemoryCacheEntryOptions> _entryOptions;
        public Cid GenesisHash { get; set; }

        public static string GetLocalDeltaCacheKey(CandidateDeltaBroadcast candidate) { return nameof(DeltaCache) + "-LocalDelta-" + MultiBase.Encode(candidate.Hash.ToByteArray(), "base32"); }

        public static Address TruffleTestAccount = new Address("0xb77aec9f59f9d6f39793289a09aea871932619ed");
<<<<<<< HEAD
        
        public static Address CatalystTruffleTestAccount = new Address("0x58BeB247771F0B6f87AA099af479aF767CcC0F00");
=======
>>>>>>> 7da6c136

        public DeltaCache(IHashProvider hashProvider,
            IMemoryCache memoryCache,
            IDeltaDfsReader dfsReader,
            IDeltaCacheChangeTokenProvider changeTokenProvider,
            IStorageProvider storageProvider,
            IStateProvider stateProvider,
            ISnapshotableDb stateDb,
            ILogger logger)
        {
            stateProvider.CreateAccount(TruffleTestAccount, 1_000_000_000.Kat());
<<<<<<< HEAD
            stateProvider.CreateAccount(CatalystTruffleTestAccount, 1_000_000_000.Kat());
            
=======

>>>>>>> 7da6c136
            storageProvider.Commit();
            stateProvider.Commit(CatalystGenesisSpec.Instance);

            storageProvider.CommitTrees();
            stateProvider.CommitTree();

            stateDb.Commit();

            var genesisDelta = new Delta
            {
                TimeStamp = Timestamp.FromDateTime(DateTime.UnixEpoch),
                StateRoot = ByteString.CopyFrom(stateProvider.StateRoot.Bytes),
            };

            GenesisHash = hashProvider.ComputeMultiHash(genesisDelta).ToCid();

            _dfsReader = dfsReader;
            _logger = logger;
            _entryOptions = () => new MemoryCacheEntryOptions()
               .AddExpirationToken(changeTokenProvider.GetChangeToken())
               .RegisterPostEvictionCallback(EvictionCallback);

            _memoryCache = memoryCache;
            _memoryCache.Set(GenesisHash, genesisDelta);
        }

        private void EvictionCallback(object key, object value, EvictionReason reason, object state) { _logger.Debug("Evicted Delta {0} from cache.", key); }

        /// <inheritdoc />
        public bool TryGetOrAddConfirmedDelta(Cid cid,
            out Delta delta,
            CancellationToken cancellationToken = default)
        {
            //this calls for a TryGetOrCreate IMemoryCache extension function
            if (_memoryCache.TryGetValue(cid, out delta))
            {
                return true;
            }

            if (!_dfsReader.TryReadDeltaFromDfs(cid, out delta, cancellationToken))
            {
                return false;
            }

            _memoryCache.Set(cid, delta, _entryOptions());
            return true;
        }

        public bool TryGetLocalDelta(CandidateDeltaBroadcast candidate, out Delta delta)
        {
            var tryGetLocalDelta = _memoryCache.TryGetValue(GetLocalDeltaCacheKey(candidate), out delta);
            _logger.Verbose("Retrieved full details {delta}", delta?.ToString() ?? "nothing");
            return tryGetLocalDelta;
        }

        public void AddLocalDelta(Cid cid, Delta delta)
        {
            _logger.Verbose("Adding local details of delta with CID {cid}", cid);
            _memoryCache.Set(cid, delta, _entryOptions());
            if (!TryGetOrAddConfirmedDelta(cid, out Delta retrieved, CancellationToken.None))
            {
                throw new InvalidOperationException();
            }
        }

        public void AddLocalDelta(CandidateDeltaBroadcast localCandidate, Delta delta)
        {
            _logger.Verbose("Adding full details of candidate delta {candidate}", localCandidate);
            _memoryCache.Set(GetLocalDeltaCacheKey(localCandidate), delta, _entryOptions());
        }

        protected virtual void Dispose(bool disposing) { _memoryCache.Dispose(); }

        public void Dispose() { Dispose(true); }
    }
}<|MERGE_RESOLUTION|>--- conflicted
+++ resolved
@@ -54,12 +54,9 @@
         public static string GetLocalDeltaCacheKey(CandidateDeltaBroadcast candidate) { return nameof(DeltaCache) + "-LocalDelta-" + MultiBase.Encode(candidate.Hash.ToByteArray(), "base32"); }
 
         public static Address TruffleTestAccount = new Address("0xb77aec9f59f9d6f39793289a09aea871932619ed");
-<<<<<<< HEAD
+
+        public static Address CatalystTruffleTestAccount = new Address("0x58BeB247771F0B6f87AA099af479aF767CcC0F00");
         
-        public static Address CatalystTruffleTestAccount = new Address("0x58BeB247771F0B6f87AA099af479aF767CcC0F00");
-=======
->>>>>>> 7da6c136
-
         public DeltaCache(IHashProvider hashProvider,
             IMemoryCache memoryCache,
             IDeltaDfsReader dfsReader,
@@ -70,12 +67,8 @@
             ILogger logger)
         {
             stateProvider.CreateAccount(TruffleTestAccount, 1_000_000_000.Kat());
-<<<<<<< HEAD
             stateProvider.CreateAccount(CatalystTruffleTestAccount, 1_000_000_000.Kat());
             
-=======
-
->>>>>>> 7da6c136
             storageProvider.Commit();
             stateProvider.Commit(CatalystGenesisSpec.Instance);
 
