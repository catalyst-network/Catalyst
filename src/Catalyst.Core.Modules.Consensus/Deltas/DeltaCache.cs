--- conflicted
+++ resolved
@@ -65,9 +65,8 @@
             ISnapshotableDb stateDb,
             ILogger logger)
         {
-<<<<<<< HEAD
-            var genesisDelta = new Delta { TimeStamp = Timestamp.FromDateTime(new DateTime(2020, 1, 1, 0, 0, 0).ToUniversalTime()) };
-=======
+            //var genesisDelta = new Delta { TimeStamp = Timestamp.FromDateTime(new DateTime(2020, 1, 1, 0, 0, 0).ToUniversalTime()) };
+
             stateProvider.CreateAccount(TruffleTestAccount, 1_000_000_000.Kat());
 
             storageProvider.Commit();
@@ -83,7 +82,6 @@
                 TimeStamp = Timestamp.FromDateTime(DateTime.UnixEpoch),
                 StateRoot = ByteString.CopyFrom(stateProvider.StateRoot.Bytes),
             };
->>>>>>> 907b9a27
 
             GenesisHash = hashProvider.ComputeMultiHash(genesisDelta).ToCid();
 
