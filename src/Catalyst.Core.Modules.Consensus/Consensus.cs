#region LICENSE

/**
* Copyright (c) 2019 Catalyst Network
*
* This file is part of Catalyst.Node <https://github.com/catalyst-network/Catalyst.Node>
*
* Catalyst.Node is free software: you can redistribute it and/or modify
* it under the terms of the GNU General Public License as published by
* the Free Software Foundation, either version 2 of the License, or
* (at your option) any later version.
*
* Catalyst.Node is distributed in the hope that it will be useful,
* but WITHOUT ANY WARRANTY; without even the implied warranty of
* MERCHANTABILITY or FITNESS FOR A PARTICULAR PURPOSE. See the
* GNU General Public License for more details.
*
* You should have received a copy of the GNU General Public License
* along with Catalyst.Node. If not, see <https://www.gnu.org/licenses/>.
*/

#endregion

using System;
using System.Reactive.Linq;
using Catalyst.Abstractions.Consensus;
using Catalyst.Abstractions.Consensus.Cycle;
using Catalyst.Abstractions.Consensus.Deltas;
using Catalyst.Core.Modules.Dfs.Extensions;
using Catalyst.Core.Modules.Consensus.Cycle;
using Serilog;

namespace Catalyst.Core.Modules.Consensus
{
    /// <inheritdoc cref="IDisposable"/>
    /// <inheritdoc cref="IConsensus"/>
    public sealed class Consensus : IConsensus, IDisposable
    {
        private readonly IDeltaVoter _deltaVoter;
        private readonly IDeltaElector _deltaElector;
        private IDisposable _constructionProducingSubscription;
        private IDisposable _campaigningProductionSubscription;
        private IDisposable _votingProductionSubscription;

        private readonly ICycleEventsProvider _cycleEventsProvider;
        private readonly IDeltaHashProvider _deltaHashProvider;
        private readonly IDeltaBuilder _deltaBuilder;
        private readonly IDeltaHub _deltaHub;
        private readonly IDeltaCache _deltaCache;
        private readonly ILogger _logger;

        public Consensus(IDeltaBuilder deltaBuilder,
            IDeltaVoter deltaVoter,
            IDeltaElector deltaElector,
            IDeltaCache deltaCache,
            IDeltaHub deltaHub,
            ICycleEventsProvider cycleEventsProvider,
            IDeltaHashProvider deltaHashProvider,
            ILogger logger)
        {
            _deltaVoter = deltaVoter;
            _deltaElector = deltaElector;
            _cycleEventsProvider = cycleEventsProvider;
            _deltaHashProvider = deltaHashProvider;
            _deltaBuilder = deltaBuilder;
            _deltaHub = deltaHub;
            _deltaCache = deltaCache;
            _logger = logger;
            logger.Information("Consensus repository initialised.");
        }

        public void StartProducing()
        {
            _constructionProducingSubscription = _cycleEventsProvider.PhaseChanges
               .Where(p => p.Name.Equals(PhaseName.Construction) && p.Status.Equals(PhaseStatus.Producing))
               .Select(p => _deltaBuilder.BuildCandidateDelta(p.PreviousDeltaDfsHash))
               .Where(c => c != null)
               .Subscribe(c =>
                {
                    _deltaVoter.OnNext(c);
                    _deltaHub.BroadcastCandidate(c);
                });

            _campaigningProductionSubscription = _cycleEventsProvider.PhaseChanges
               .Where(p => p.Name.Equals(PhaseName.Campaigning) && p.Status.Equals(PhaseStatus.Producing))
               .Select(p =>
                {
                    _deltaVoter.TryGetFavouriteDelta(p.PreviousDeltaDfsHash, out var favourite);
                    return favourite;
                })
               .Where(f => f != null)
               .Subscribe(f =>
                {
                    _deltaHub.BroadcastFavouriteCandidateDelta(f);
                    _deltaElector.OnNext(f);
                });

            _votingProductionSubscription = _cycleEventsProvider.PhaseChanges
               .Where(p => p.Name.Equals(PhaseName.Voting) && p.Status.Equals(PhaseStatus.Producing))
               .Select(p => _deltaElector.GetMostPopularCandidateDelta(p.PreviousDeltaDfsHash))
               .Where(c => c != null)
               .Select(c =>
                {
                    _deltaCache.TryGetLocalDelta(c, out var delta);
                    return delta;
                })
               .Where(d => d != null)
               .Subscribe(async d =>
                {
<<<<<<< HEAD
                    var newCid = _deltaHub.PublishDeltaToDfsAndBroadcastAddressAsync(d)
                       .ConfigureAwait(false).GetAwaiter().GetResult();
                    _deltaCache.AddLocalDelta(newCid, d);
                    
                    var previousHash = d.PreviousDeltaDfsHash.ToByteArray().ToCid();
                    
                    _logger.Information("New Delta following {deltaHash} published with new cid {newCid}", 
                        d.PreviousDeltaDfsHash, newCid);

                    _deltaHashProvider.TryUpdateLatestHash(previousHash, newCid);
=======
                    _logger.Information("New Delta following {deltaHash} published", 
                        d.PreviousDeltaDfsHash);

                    var newHashCid = _deltaHub.PublishDeltaToDfsAndBroadcastAddressAsync(d)
                       .ConfigureAwait(false).GetAwaiter().GetResult();
                    var previousHashCid = d.PreviousDeltaDfsHash.ToByteArray().ToCid();

                    _deltaHashProvider.TryUpdateLatestHash(previousHashCid, newHashCid);
>>>>>>> 73c28945
                });
        }
        
        public void Dispose()
        {
            _constructionProducingSubscription?.Dispose();
            _campaigningProductionSubscription?.Dispose();
            _votingProductionSubscription?.Dispose();
        }
    }
}<|MERGE_RESOLUTION|>--- conflicted
+++ resolved
@@ -107,19 +107,21 @@
                .Where(d => d != null)
                .Subscribe(async d =>
                 {
-<<<<<<< HEAD
-                    var newCid = _deltaHub.PublishDeltaToDfsAndBroadcastAddressAsync(d)
-                       .ConfigureAwait(false).GetAwaiter().GetResult();
-                    _deltaCache.AddLocalDelta(newCid, d);
-                    
-                    var previousHash = d.PreviousDeltaDfsHash.ToByteArray().ToCid();
-                    
-                    _logger.Information("New Delta following {deltaHash} published with new cid {newCid}", 
-                        d.PreviousDeltaDfsHash, newCid);
+                    // here were some importnt changes for Web3 so need to have a look if I can delete the comments
+                    // <<<<<<< HEAD
+                    //                     var newCid = _deltaHub.PublishDeltaToDfsAndBroadcastAddressAsync(d)
+                    //                        .ConfigureAwait(false).GetAwaiter().GetResult();
+                    //                     _deltaCache.AddLocalDelta(newCid, d);
+                    //                     
+                    //                     var previousHash = d.PreviousDeltaDfsHash.ToByteArray().ToCid();
+                    //                     
+                    //                     _logger.Information("New Delta following {deltaHash} published with new cid {newCid}", 
+                    //                         d.PreviousDeltaDfsHash, newCid);
+                    //
+                    //                     _deltaHashProvider.TryUpdateLatestHash(previousHash, newCid);
+                    // =======
 
-                    _deltaHashProvider.TryUpdateLatestHash(previousHash, newCid);
-=======
-                    _logger.Information("New Delta following {deltaHash} published", 
+                    _logger.Information("New Delta following {deltaHash} published",
                         d.PreviousDeltaDfsHash);
 
                     var newHashCid = _deltaHub.PublishDeltaToDfsAndBroadcastAddressAsync(d)
@@ -127,10 +129,9 @@
                     var previousHashCid = d.PreviousDeltaDfsHash.ToByteArray().ToCid();
 
                     _deltaHashProvider.TryUpdateLatestHash(previousHashCid, newHashCid);
->>>>>>> 73c28945
                 });
         }
-        
+
         public void Dispose()
         {
             _constructionProducingSubscription?.Dispose();
