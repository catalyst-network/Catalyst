#region LICENSE

/**
* Copyright (c) 2019 Catalyst Network
*
* This file is part of Catalyst.Node <https://github.com/catalyst-network/Catalyst.Node>
*
* Catalyst.Node is free software: you can redistribute it and/or modify
* it under the terms of the GNU General Public License as published by
* the Free Software Foundation, either version 2 of the License, or
* (at your option) any later version.
*
* Catalyst.Node is distributed in the hope that it will be useful,
* but WITHOUT ANY WARRANTY; without even the implied warranty of
* MERCHANTABILITY or FITNESS FOR A PARTICULAR PURPOSE. See the
* GNU General Public License for more details.
*
* You should have received a copy of the GNU General Public License
* along with Catalyst.Node. If not, see <https://www.gnu.org/licenses/>.
*/

#endregion

using System;
using System.Reactive.Linq;
using Catalyst.Abstractions.Consensus;
using Catalyst.Abstractions.Consensus.Cycle;
using Catalyst.Abstractions.Consensus.Deltas;
using Catalyst.Core.Modules.Dfs.Extensions;
using Catalyst.Core.Modules.Consensus.Cycle;
using Serilog;

namespace Catalyst.Core.Modules.Consensus
{
    /// <inheritdoc cref="IDisposable"/>
    /// <inheritdoc cref="IConsensus"/>
    public sealed class Consensus : IConsensus, IDisposable
    {
        private readonly IDeltaVoter _deltaVoter;
        private readonly IDeltaElector _deltaElector;
        private IDisposable _constructionProducingSubscription;
        private IDisposable _campaigningProductionSubscription;
        private IDisposable _votingProductionSubscription;

        private readonly ICycleEventsProvider _cycleEventsProvider;
        private readonly IDeltaHashProvider _deltaHashProvider;
        private readonly IDeltaBuilder _deltaBuilder;
        private readonly IDeltaHub _deltaHub;
        private readonly IDeltaCache _deltaCache;
        private readonly ILogger _logger;

        public Consensus(IDeltaBuilder deltaBuilder,
            IDeltaVoter deltaVoter,
            IDeltaElector deltaElector,
            IDeltaCache deltaCache,
            IDeltaHub deltaHub,
            ICycleEventsProvider cycleEventsProvider,
            IDeltaHashProvider deltaHashProvider,
            ILogger logger)
        {
            _deltaVoter = deltaVoter;
            _deltaElector = deltaElector;
            _cycleEventsProvider = cycleEventsProvider;
            _deltaHashProvider = deltaHashProvider;
            _deltaBuilder = deltaBuilder;
            _deltaHub = deltaHub;
            _deltaCache = deltaCache;
            _logger = logger;
            logger.Information("Consensus repository initialised.");
        }

        public void StartProducing()
        {
            _constructionProducingSubscription = _cycleEventsProvider.PhaseChanges
               .Where(p => p.Name == PhaseName.Construction && p.Status == PhaseStatus.Producing)
               .Select(p => _deltaBuilder.BuildCandidateDelta(p.PreviousDeltaDfsHash))
               .Subscribe(c =>
                {
                    _deltaVoter.OnNext(c);
                    _deltaHub.BroadcastCandidate(c);
                });

            _campaigningProductionSubscription = _cycleEventsProvider.PhaseChanges
               .Where(p => p.Name == PhaseName.Campaigning && p.Status == PhaseStatus.Producing)
               .Select(p =>
                {
                    _deltaVoter.TryGetFavouriteDelta(p.PreviousDeltaDfsHash, out var favourite);
                    return favourite;
                })
               .Where(f => f != null)
               .Subscribe(f =>
                {
                    _deltaHub.BroadcastFavouriteCandidateDelta(f);
                    _deltaElector.OnNext(f);
                });

            _votingProductionSubscription = _cycleEventsProvider.PhaseChanges
               .Where(p => p.Name == PhaseName.Voting && p.Status == PhaseStatus.Producing)
               .Select(p => _deltaElector.GetMostPopularCandidateDelta(p.PreviousDeltaDfsHash))
               .Where(c => c != null)
               .Select(c =>
                {
                    _deltaCache.TryGetLocalDelta(c, out var delta);
                    return delta;
                })
               .Where(d => d != null)
               .Subscribe(d =>
                {
                    _logger.Information("New Delta following {deltaHash} published", 
                        d.PreviousDeltaDfsHash);

                    var newHashCid = _deltaHub.PublishDeltaToDfsAndBroadcastAddressAsync(d)
                       .ConfigureAwait(false).GetAwaiter().GetResult();
<<<<<<< HEAD
                    var previousHashCid = CidHelper.Cast(d.PreviousDeltaDfsHash.ToByteArray());
=======
                    var previousHash = d.PreviousDeltaDfsHash.ToByteArray().ToCid();
>>>>>>> f972482e

                    _deltaHashProvider.TryUpdateLatestHash(previousHashCid, newHashCid);
                });
        }
        
        public void Dispose()
        {
            _constructionProducingSubscription?.Dispose();
            _campaigningProductionSubscription?.Dispose();
            _votingProductionSubscription?.Dispose();
        }
    }
}<|MERGE_RESOLUTION|>--- conflicted
+++ resolved
@@ -111,11 +111,7 @@
 
                     var newHashCid = _deltaHub.PublishDeltaToDfsAndBroadcastAddressAsync(d)
                        .ConfigureAwait(false).GetAwaiter().GetResult();
-<<<<<<< HEAD
-                    var previousHashCid = CidHelper.Cast(d.PreviousDeltaDfsHash.ToByteArray());
-=======
-                    var previousHash = d.PreviousDeltaDfsHash.ToByteArray().ToCid();
->>>>>>> f972482e
+                    var previousHashCid = d.PreviousDeltaDfsHash.ToByteArray().ToCid();
 
                     _deltaHashProvider.TryUpdateLatestHash(previousHashCid, newHashCid);
                 });
