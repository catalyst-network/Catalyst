--- conflicted
+++ resolved
@@ -1,4 +1,4 @@
-﻿<Project Sdk="Microsoft.NET.Sdk">
+<Project Sdk="Microsoft.NET.Sdk">
     <PropertyGroup>
         <TargetFramework>netcoreapp3.0</TargetFramework>
         <RootNamespace>Catalyst.Core.Modules.Consensus</RootNamespace>
@@ -13,14 +13,14 @@
     <Import Project="../Common.Packable.props" />
     <Import Project="../Common.Projects.props" />
     <ItemGroup>
+      <Compile Remove="Deltas\DeltaBuilder.cs" />
+    </ItemGroup>
+    <ItemGroup>
         <ProjectReference Include="..\Catalyst.Abstractions\Catalyst.Abstractions.csproj" />
         <ProjectReference Include="..\Catalyst.Core.Lib\Catalyst.Core.Lib.csproj" />
         <ProjectReference Include="..\Catalyst.Core.Modules.Dfs\Catalyst.Core.Modules.Dfs.csproj" />
-<<<<<<< HEAD
         <ProjectReference Include="..\Catalyst.Core.Modules.Sync\Catalyst.Core.Modules.Sync.csproj" />
-=======
         <ProjectReference Include="..\Catalyst.Core.Modules.Kvm\Catalyst.Core.Modules.Kvm.csproj" />
->>>>>>> 907b9a27
     </ItemGroup>
     <ItemGroup>
         <PackageReference Include="Autofac" Version="4.8.1" />
