--- conflicted
+++ resolved
@@ -22,11 +22,7 @@
 #endregion
 
 using Catalyst.Protocol.Peer;
-<<<<<<< HEAD
-using MultiFormats;
-=======
-using LibP2P;
->>>>>>> 83f1e5d0
+using Lib.P2P;
 
 namespace Catalyst.Abstractions.P2P.Protocols
 {
