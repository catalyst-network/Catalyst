#region LICENSE

/**
* Copyright (c) 2019 Catalyst Network
*
* This file is part of Catalyst.Node <https://github.com/catalyst-network/Catalyst.Node>
*
* Catalyst.Node is free software: you can redistribute it and/or modify
* it under the terms of the GNU General Public License as published by
* the Free Software Foundation, either version 2 of the License, or
* (at your option) any later version.
*
* Catalyst.Node is distributed in the hope that it will be useful,
* but WITHOUT ANY WARRANTY; without even the implied warranty of
* MERCHANTABILITY or FITNESS FOR A PARTICULAR PURPOSE. See the
* GNU General Public License for more details.
*
* You should have received a copy of the GNU General Public License
* along with Catalyst.Node. If not, see <https://www.gnu.org/licenses/>.
*/

#endregion

using System.IO;
using Lib.P2P.Cryptography;
using Makaretu.Dns;
using MultiFormats;

namespace Catalyst.Abstractions.Options
{
    /// <summary>
    ///     Configuration options for the <see cref="Catalyst.Core.Modules.Dfs.Dfs" />.
    /// </summary>
    /// <seealso cref="Microsoft.Extensions.Options.Options" />
    public class DfsOptions
    {
        /// <summary>
        ///     Repository options.
        /// </summary>
        public RepositoryOptions Repository { get; set; }

        /// <summary>
        ///     KeyChain options.
        /// </summary>
        public KeyChainOptions KeyChain { get; set; }

        /// <summary>
        ///     Provides access to the Domain Name System.
        /// </summary>
        /// <value>
        ///     Defaults to <see cref="Makaretu.Dns.DotClient" />, DNS over TLS.
        /// </value>
        public IDnsClient Dns { get; set; }

        /// <summary>
        ///     Block options.
        /// </summary>
        public BlockOptions Block { get; set; }

        /// <summary>
        ///     Discovery options.
        /// </summary>
        public DiscoveryOptions Discovery { get; set; }

        /// <summary>
        ///     Swarm (network) options.
        /// </summary>
        public SwarmOptions Swarm { get; set; }

<<<<<<< HEAD
        public DfsOptions(BlockOptions blockOptions, DiscoveryOptions discoveryOptions, RepositoryOptions repositoryOptions, DotClient dotClient)
=======
        public DfsOptions(BlockOptions blockOptions, DiscoveryOptions discoveryOptions, RepositoryOptions repositoryOptions, KeyChainOptions keyChainOptions, SwarmOptions swarmOptions, IDnsClient dnsClient)
>>>>>>> 1d003e5b
        {
            Block = blockOptions;
            Discovery = discoveryOptions;
            Repository = repositoryOptions;
<<<<<<< HEAD
            Dns = dotClient;
=======
            KeyChain = keyChainOptions;
            Swarm = swarmOptions;
            Dns = dnsClient;

            //KeyChain.DefaultKeyType = "ed25519";

            //Constants.KeyChainDefaultKeyType;

            // The seed nodes for the catalyst network.
            //Options.Discovery.BootstrapPeers = seedServers;
>>>>>>> 1d003e5b

            var swarmKey = "07a8e9d0c43400927ab274b7fa443596b71e609bacae47bd958e5cd9f59d6ca3";

            // Do not use the public IPFS network, use a private network
            // of catalyst only nodes.
            Swarm.PrivateNetworkKey = new PreSharedKey
            {
                Value = swarmKey.ToHexBuffer()
            };

            var seedServers = new[]
            {
                new MultiAddress(
                    "/ip4/46.101.132.61/tcp/4001/ipfs/18n3naE9kBZoVvgYMV6saMZdtAkDHgs8MDwwhtyLu8JpYitY4Nk8jmyGgQ4Gt3VKNson"),
                new MultiAddress(
                    "/ip4/188.166.13.135/tcp/4001/ipfs/18n3naE9kBZoVvgYMV6saMZe2AAPTCoujCxhJHECaySDEsPrEz9W2u7uo6hAbJhYzhPg"),
                new MultiAddress(
                    "/ip4/167.172.73.132/tcp/4001/ipfs/18n3naE9kBZoVvgYMV6saMZe1E9wXdykR6h3Q9EaQcQc6hdNAXyCTEzoGfcA2wQgCRyg")
            };

<<<<<<< HEAD
            //if (keyType == default)
            //{
            //    keyType = "rsa";

            //    //"ed25519";
            //}

            //KeyChain.DefaultKeyType = "ed25519";

            //Constants.KeyChainDefaultKeyType;

            // The seed nodes for the catalyst network.
            //Options.Discovery.BootstrapPeers = seedServers;

            // Do not use the public IPFS network, use a private network
            // of catalyst only nodes.
            //Swarm.PrivateNetworkKey = new PreSharedKey
            //{
            //    Value = swarmKey.ToHexBuffer()
            //};
=======
            if (Swarm.PrivateNetworkKey == null)
            {
                var path = Path.Combine(Repository.Folder, "swarm.key");
                if (File.Exists(path))
                {
                    using var x = File.OpenText(path);
                    Swarm.PrivateNetworkKey = new PreSharedKey();
                    Swarm.PrivateNetworkKey.Import(x);
                }
            }
>>>>>>> 1d003e5b
        }
    }
}<|MERGE_RESOLUTION|>--- conflicted
+++ resolved
@@ -67,18 +67,16 @@
         /// </summary>
         public SwarmOptions Swarm { get; set; }
 
-<<<<<<< HEAD
-        public DfsOptions(BlockOptions blockOptions, DiscoveryOptions discoveryOptions, RepositoryOptions repositoryOptions, DotClient dotClient)
-=======
-        public DfsOptions(BlockOptions blockOptions, DiscoveryOptions discoveryOptions, RepositoryOptions repositoryOptions, KeyChainOptions keyChainOptions, SwarmOptions swarmOptions, IDnsClient dnsClient)
->>>>>>> 1d003e5b
+        public DfsOptions(BlockOptions blockOptions,
+            DiscoveryOptions discoveryOptions,
+            RepositoryOptions repositoryOptions,
+            KeyChainOptions keyChainOptions,
+            SwarmOptions swarmOptions,
+            IDnsClient dnsClient)
         {
             Block = blockOptions;
             Discovery = discoveryOptions;
             Repository = repositoryOptions;
-<<<<<<< HEAD
-            Dns = dotClient;
-=======
             KeyChain = keyChainOptions;
             Swarm = swarmOptions;
             Dns = dnsClient;
@@ -89,7 +87,6 @@
 
             // The seed nodes for the catalyst network.
             //Options.Discovery.BootstrapPeers = seedServers;
->>>>>>> 1d003e5b
 
             var swarmKey = "07a8e9d0c43400927ab274b7fa443596b71e609bacae47bd958e5cd9f59d6ca3";
 
@@ -110,28 +107,6 @@
                     "/ip4/167.172.73.132/tcp/4001/ipfs/18n3naE9kBZoVvgYMV6saMZe1E9wXdykR6h3Q9EaQcQc6hdNAXyCTEzoGfcA2wQgCRyg")
             };
 
-<<<<<<< HEAD
-            //if (keyType == default)
-            //{
-            //    keyType = "rsa";
-
-            //    //"ed25519";
-            //}
-
-            //KeyChain.DefaultKeyType = "ed25519";
-
-            //Constants.KeyChainDefaultKeyType;
-
-            // The seed nodes for the catalyst network.
-            //Options.Discovery.BootstrapPeers = seedServers;
-
-            // Do not use the public IPFS network, use a private network
-            // of catalyst only nodes.
-            //Swarm.PrivateNetworkKey = new PreSharedKey
-            //{
-            //    Value = swarmKey.ToHexBuffer()
-            //};
-=======
             if (Swarm.PrivateNetworkKey == null)
             {
                 var path = Path.Combine(Repository.Folder, "swarm.key");
@@ -142,7 +117,6 @@
                     Swarm.PrivateNetworkKey.Import(x);
                 }
             }
->>>>>>> 1d003e5b
         }
     }
 }