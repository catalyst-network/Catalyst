--- conflicted
+++ resolved
@@ -1,7 +1,5 @@
-<<<<<<< HEAD
 // SPDX-FileCopyrightText: 2022 Demerzel Solutions Limited
 // SPDX-License-Identifier: LGPL-3.0-only
-=======
 #region LICENSE
 
 /**
@@ -24,7 +22,6 @@
 */
 
 #endregion
->>>>>>> e665667f
 
 using System;
 using System.Buffers;
@@ -39,17 +36,11 @@
 using Lib.P2P;
 using MultiFormats;
 using Nethermind.Core.Crypto;
-<<<<<<< HEAD
 using Nethermind.Core.Extensions;
 using Nethermind.Evm.Tracing.GethStyle.JavaScript;
 using Nethermind.Int256;
 
 namespace Nethermind.Serialization.Json;
-=======
-using Nethermind.Evm.Tracing.GethStyle.JavaScript;
-using Nethermind.Serialization.Json;
-using Newtonsoft.Json;
->>>>>>> e665667f
 
 public class CidJsonConverter : JsonConverter<Cid?>
 {
@@ -66,7 +57,6 @@
 
         return new Cid
         {
-<<<<<<< HEAD
             Version = 1,
             Encoding = "base32",
             ContentType = "dag-pb",
@@ -88,24 +78,6 @@
         {
             writer.WriteRawValue(ToHash256(cid).Bytes.ToHexString(true));
         }
-=======
-            var hash256 = Converter.ReadJson(reader, typeof(Hash256), ToKeccak(existingValue), hasExistingValue, serializer);
-            if (hash256 == null)
-            {
-                return null;
-            }
-
-            return new Cid
-            {
-                Version = 1,
-                Encoding = "base32",
-                ContentType = "dag-pb",
-                Hash = new MultiHash("blake2b-256", hash256.ToBytes())
-            };
-        }
-
-        static Hash256 ToKeccak(Cid value) { return value == null ? null : new Hash256(value.Hash.Digest); }
->>>>>>> e665667f
     }
 
     static Hash256 ToHash256(Cid value) { return value == null ? null : new Hash256(value.Hash.Digest); }
