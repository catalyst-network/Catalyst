#region LICENSE

/**
* Copyright (c) 2024 Catalyst Network
*
* This file is part of Catalyst.Node <https://github.com/catalyst-network/Catalyst.Node>
*
* Catalyst.Node is free software: you can redistribute it and/or modify
* it under the terms of the GNU General Public License as published by
* the Free Software Foundation, either version 2 of the License, or
* (at your option) any later version.
*
* Catalyst.Node is distributed in the hope that it will be useful,
* but WITHOUT ANY WARRANTY; without even the implied warranty of
* MERCHANTABILITY or FITNESS FOR A PARTICULAR PURPOSE. See the
* GNU General Public License for more details.
*
* You should have received a copy of the GNU General Public License
* along with Catalyst.Node. If not, see <https://www.gnu.org/licenses/>.
*/

#endregion

using Nethermind.Core.Crypto;
using Nethermind.Int256;
using Org.BouncyCastle.Utilities;

namespace Catalyst.Abstractions.Kvm.Models 
{
    public class AccountProof
    {
        public byte[][] Proof { get; set; }

        public UInt256 Balance { get; set; }

<<<<<<< HEAD
        public Hash256 CodeHash { get; set; }

        public UInt256 Nonce { get; set; }

        public Hash256 StorageRoot { get; set; }
=======
        public Bytes CodeHash { get; set; }

        public UInt256 Nonce { get; set; }

        public Bytes StorageRoot { get; set; }
>>>>>>> e665667f

        public StorageProof[] StorageProofs { get; set; }
    }
}<|MERGE_RESOLUTION|>--- conflicted
+++ resolved
@@ -33,19 +33,11 @@
 
         public UInt256 Balance { get; set; }
 
-<<<<<<< HEAD
-        public Hash256 CodeHash { get; set; }
-
-        public UInt256 Nonce { get; set; }
-
-        public Hash256 StorageRoot { get; set; }
-=======
         public Bytes CodeHash { get; set; }
 
         public UInt256 Nonce { get; set; }
 
         public Bytes StorageRoot { get; set; }
->>>>>>> e665667f
 
         public StorageProof[] StorageProofs { get; set; }
     }
