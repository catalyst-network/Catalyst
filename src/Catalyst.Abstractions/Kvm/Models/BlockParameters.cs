#region LICENSE

/**
* Copyright (c) 2019 Catalyst Network
*
* This file is part of Catalyst.Node <https://github.com/catalyst-network/Catalyst.Node>
*
* Catalyst.Node is free software: you can redistribute it and/or modify
* it under the terms of the GNU General Public License as published by
* the Free Software Foundation, either version 2 of the License, or
* (at your option) any later version.
*
* Catalyst.Node is distributed in the hope that it will be useful,
* but WITHOUT ANY WARRANTY; without even the implied warranty of
* MERCHANTABILITY or FITNESS FOR A PARTICULAR PURPOSE. See the
* GNU General Public License for more details.
*
* You should have received a copy of the GNU General Public License
* along with Catalyst.Node. If not, see <https://www.gnu.org/licenses/>.
*/

#endregion

using System;
using Nethermind.Core.Json;

namespace Catalyst.Abstractions.Kvm.Models
{
    public sealed class BlockParameter
    {
        private static readonly BlockParameter Earliest = new BlockParameter(BlockParameterType.Earliest);

        private static readonly BlockParameter Pending = new BlockParameter(BlockParameterType.Pending);

        private static readonly BlockParameter Latest = new BlockParameter(BlockParameterType.Latest);

        public BlockParameterType Type { get; set; }
        public long? BlockNumber { get; set; }

        public BlockParameter() { }

        public BlockParameter(BlockParameterType type)
        {
            Type = type;
            BlockNumber = null;
        }

        public void FromJson(string jsonValue)
        {
            switch (jsonValue)
            {
<<<<<<< HEAD
                case string earliest when string.Equals(earliest, "\"earliest\"", StringComparison.InvariantCultureIgnoreCase):
                    Type = BlockParameterType.Earliest;
                    return;
                case string pending when string.Equals(pending, "\"pending\"", StringComparison.InvariantCultureIgnoreCase):
                    Type = BlockParameterType.Pending;
                    return;
                case string latest when string.Equals(latest, "\"latest\"", StringComparison.InvariantCultureIgnoreCase):
=======
                case { } earliest when string.Equals(earliest, "earliest", StringComparison.InvariantCultureIgnoreCase):
                    Type = BlockParameterType.Earliest;
                    return;
                case { } pending when string.Equals(pending, "pending", StringComparison.InvariantCultureIgnoreCase):
                    Type = BlockParameterType.Pending;
                    return;
                case { } latest when string.Equals(latest, "latest", StringComparison.InvariantCultureIgnoreCase):
>>>>>>> 73c28945
                    Type = BlockParameterType.Latest;
                    return;
                case { } empty when string.IsNullOrWhiteSpace(empty):
                    Type = BlockParameterType.Latest;
                    return;
                case null:
                    Type = BlockParameterType.Latest;
                    return;
                default:
                    Type = BlockParameterType.BlockNumber;
                    BlockNumber = LongConverter.FromString(jsonValue.Trim('"'));
                    return;
            }
        }

        public override string ToString()
        {
            return $"{Type}, {BlockNumber}";
        }

        public FilterBlock ToFilterBlock() =>
            BlockNumber != null
                ? new FilterBlock(BlockNumber ?? 0)
                : new FilterBlock(Type.ToFilterBlockType());
    }
}<|MERGE_RESOLUTION|>--- conflicted
+++ resolved
@@ -1,94 +1,113 @@
-#region LICENSE
-
-/**
-* Copyright (c) 2019 Catalyst Network
-*
-* This file is part of Catalyst.Node <https://github.com/catalyst-network/Catalyst.Node>
-*
-* Catalyst.Node is free software: you can redistribute it and/or modify
-* it under the terms of the GNU General Public License as published by
-* the Free Software Foundation, either version 2 of the License, or
-* (at your option) any later version.
-*
-* Catalyst.Node is distributed in the hope that it will be useful,
-* but WITHOUT ANY WARRANTY; without even the implied warranty of
-* MERCHANTABILITY or FITNESS FOR A PARTICULAR PURPOSE. See the
-* GNU General Public License for more details.
-*
-* You should have received a copy of the GNU General Public License
-* along with Catalyst.Node. If not, see <https://www.gnu.org/licenses/>.
-*/
-
-#endregion
+//  Copyright (c) 2018 Demerzel Solutions Limited
+//  This file is part of the Nethermind library.
+// 
+//  The Nethermind library is free software: you can redistribute it and/or modify
+//  it under the terms of the GNU Lesser General Public License as published by
+//  the Free Software Foundation, either version 3 of the License, or
+//  (at your option) any later version.
+// 
+//  The Nethermind library is distributed in the hope that it will be useful,
+//  but WITHOUT ANY WARRANTY; without even the implied warranty of
+//  MERCHANTABILITY or FITNESS FOR A PARTICULAR PURPOSE. See the
+//  GNU Lesser General Public License for more details.
+// 
+//  You should have received a copy of the GNU Lesser General Public License
+//  along with the Nethermind. If not, see <http://www.gnu.org/licenses/>.
 
 using System;
+using Nethermind.Core;
+using Nethermind.Core.Crypto;
 using Nethermind.Core.Json;
 
 namespace Catalyst.Abstractions.Kvm.Models
 {
-    public sealed class BlockParameter
+    [Todo(Improve.Refactor, "Can make it struct?")]
+    public class BlockParameter : IEquatable<BlockParameter>
     {
-        private static readonly BlockParameter Earliest = new BlockParameter(BlockParameterType.Earliest);
+        public static BlockParameter Earliest = new BlockParameter(BlockParameterType.Earliest);
 
-        private static readonly BlockParameter Pending = new BlockParameter(BlockParameterType.Pending);
+        public static BlockParameter Pending = new BlockParameter(BlockParameterType.Pending);
 
-        private static readonly BlockParameter Latest = new BlockParameter(BlockParameterType.Latest);
+        public static BlockParameter Latest = new BlockParameter(BlockParameterType.Latest);
 
         public BlockParameterType Type { get; set; }
-        public long? BlockNumber { get; set; }
+        public long? BlockNumber { get; }
+        
+        public Keccak BlockHash { get; }
+
+        public bool RequireCanonical { get; }
 
         public BlockParameter() { }
 
         public BlockParameter(BlockParameterType type)
         {
             Type = type;
-            BlockNumber = null;
         }
 
-        public void FromJson(string jsonValue)
+        public BlockParameter(long number)
+        {
+            Type = BlockParameterType.BlockNumber;
+            BlockNumber = number;
+        }
+        
+        public BlockParameter(Keccak blockHash)
+        {
+            Type = BlockParameterType.BlockHash;
+            BlockHash = blockHash;
+        }
+        
+        public BlockParameter(Keccak blockHash, bool requireCanonical)
+        {
+            Type = BlockParameterType.BlockHash;
+            BlockHash = blockHash;
+            RequireCanonical = requireCanonical;
+        }
+
+        [Todo(Improve.Refactor,"Move it to converters")]
+        public static BlockParameter FromJson(string jsonValue)
         {
             switch (jsonValue)
             {
-<<<<<<< HEAD
-                case string earliest when string.Equals(earliest, "\"earliest\"", StringComparison.InvariantCultureIgnoreCase):
-                    Type = BlockParameterType.Earliest;
-                    return;
-                case string pending when string.Equals(pending, "\"pending\"", StringComparison.InvariantCultureIgnoreCase):
-                    Type = BlockParameterType.Pending;
-                    return;
-                case string latest when string.Equals(latest, "\"latest\"", StringComparison.InvariantCultureIgnoreCase):
-=======
                 case { } earliest when string.Equals(earliest, "earliest", StringComparison.InvariantCultureIgnoreCase):
-                    Type = BlockParameterType.Earliest;
-                    return;
+                    return Earliest;
                 case { } pending when string.Equals(pending, "pending", StringComparison.InvariantCultureIgnoreCase):
-                    Type = BlockParameterType.Pending;
-                    return;
+                    return Pending;
                 case { } latest when string.Equals(latest, "latest", StringComparison.InvariantCultureIgnoreCase):
->>>>>>> 73c28945
-                    Type = BlockParameterType.Latest;
-                    return;
+                    return Latest;
                 case { } empty when string.IsNullOrWhiteSpace(empty):
-                    Type = BlockParameterType.Latest;
-                    return;
+                    return Latest;
                 case null:
-                    Type = BlockParameterType.Latest;
-                    return;
+                    return Latest;
+                case { } hash when hash.Length == 66 && hash.StartsWith("0x"):
+                    return Latest;
                 default:
-                    Type = BlockParameterType.BlockNumber;
-                    BlockNumber = LongConverter.FromString(jsonValue.Trim('"'));
-                    return;
+                    return new BlockParameter(LongConverter.FromString(jsonValue.Trim('"')));
             }
         }
 
         public override string ToString()
         {
-            return $"{Type}, {BlockNumber}";
+            return $"{Type}, {BlockNumber?.ToString() ?? BlockHash?.ToString()}";
+        }
+        
+        public bool Equals(BlockParameter other)
+        {
+            if (ReferenceEquals(null, other)) return false;
+            if (ReferenceEquals(this, other)) return true;
+            return Type == other.Type && BlockNumber == other.BlockNumber && BlockHash == other.BlockHash && other.RequireCanonical == RequireCanonical;
         }
 
-        public FilterBlock ToFilterBlock() =>
-            BlockNumber != null
-                ? new FilterBlock(BlockNumber ?? 0)
-                : new FilterBlock(Type.ToFilterBlockType());
+        public override bool Equals(object obj)
+        {
+            if (ReferenceEquals(null, obj)) return false;
+            if (ReferenceEquals(this, obj)) return true;
+            if (obj.GetType() != this.GetType()) return false;
+            return Equals((BlockParameter) obj);
+        }
+
+        public override int GetHashCode()
+        {
+            throw new NotSupportedException();
+        }
     }
 }