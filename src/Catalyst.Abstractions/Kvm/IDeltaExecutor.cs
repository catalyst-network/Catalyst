#region LICENSE

/**
* Copyright (c) 2019 Catalyst Network
*
* This file is part of Catalyst.Node <https://github.com/catalyst-network/Catalyst.Node>
*
* Catalyst.Node is free software: you can redistribute it and/or modify
* it under the terms of the GNU General Public License as published by
* the Free Software Foundation, either version 2 of the License, or
* (at your option) any later version.
*
* Catalyst.Node is distributed in the hope that it will be useful,
* but WITHOUT ANY WARRANTY; without even the implied warranty of
* MERCHANTABILITY or FITNESS FOR A PARTICULAR PURPOSE. See the
* GNU General Public License for more details.
*
* You should have received a copy of the GNU General Public License
* along with Catalyst.Node. If not, see <https://www.gnu.org/licenses/>.
*/

#endregion

using Catalyst.Protocol.Deltas;
using Nethermind.Evm.Tracing;

namespace Catalyst.Abstractions.Kvm
{
    public interface IDeltaExecutor
    {
        void Execute(Delta delta, ITxTracer txTracer);

<<<<<<< HEAD
        void CallAndRestore(Delta delta, ITxTracer txTracer);
=======
        void CallAndReset(Delta delta, ITxTracer txTracer);
>>>>>>> 8cc0c540
    }
}<|MERGE_RESOLUTION|>--- conflicted
+++ resolved
@@ -30,10 +30,6 @@
     {
         void Execute(Delta delta, ITxTracer txTracer);
 
-<<<<<<< HEAD
-        void CallAndRestore(Delta delta, ITxTracer txTracer);
-=======
         void CallAndReset(Delta delta, ITxTracer txTracer);
->>>>>>> 8cc0c540
     }
 }