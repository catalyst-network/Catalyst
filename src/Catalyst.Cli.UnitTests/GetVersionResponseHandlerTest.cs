--- conflicted
+++ resolved
@@ -50,11 +50,7 @@
 
         private readonly ILogger _logger;
         private GetVersionResponseHandler _handler;
-<<<<<<< HEAD
-        private readonly IMessageCorrelationCache _subbedCorrelationCache;
-=======
-        private static IRpcCorrelationCache _subbedCorrelationCache;
->>>>>>> b915acd4
+        private static readonly IRpcCorrelationCache _subbedCorrelationCache;
 
         static GetVersionResponseHandlerTest()
         {
@@ -71,7 +67,6 @@
 
         public GetVersionResponseHandlerTest()
         {
-            _subbedCorrelationCache = Substitute.For<IMessageCorrelationCache>();
             _logger = Substitute.For<ILogger>();
             _fakeContext = Substitute.For<IChannelHandlerContext>();
             _output = Substitute.For<IUserOutput>();
@@ -90,16 +85,6 @@
         {
             var correlationCache = Substitute.For<IMessageCorrelationCache>();
 
-<<<<<<< HEAD
-            var response = new RpcMessageFactory<VersionResponse>(_subbedCorrelationCache).GetMessage(
-                new VersionResponse
-                {
-                    Version = version
-                },
-                PeerIdentifierHelper.GetPeerIdentifier("recpient"),
-                PeerIdentifierHelper.GetPeerIdentifier("sender"), 
-                MessageTypes.Tell,
-=======
             var response = new RpcMessageFactory(_subbedCorrelationCache).GetMessage(new MessageDto(
                     new VersionResponse
                     {
@@ -109,7 +94,6 @@
                     PeerIdentifierHelper.GetPeerIdentifier("recpient"),
                     PeerIdentifierHelper.GetPeerIdentifier("sender")
                 ),
->>>>>>> b915acd4
                 Guid.NewGuid());
 
             var messageStream = CreateStreamWithMessage(response);
