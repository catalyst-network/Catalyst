#region LICENSE

/**
* Copyright (c) 2019 Catalyst Network
*
* This file is part of Catalyst.Node <https://github.com/catalyst-network/Catalyst.Node>
*
* Catalyst.Node is free software: you can redistribute it and/or modify
* it under the terms of the GNU General Public License as published by
* the Free Software Foundation, either version 2 of the License, or
* (at your option) any later version.
*
* Catalyst.Node is distributed in the hope that it will be useful,
* but WITHOUT ANY WARRANTY; without even the implied warranty of
* MERCHANTABILITY or FITNESS FOR A PARTICULAR PURPOSE. See the
* GNU General Public License for more details.
*
* You should have received a copy of the GNU General Public License
* along with Catalyst.Node. If not, see <https://www.gnu.org/licenses/>.
*/

#endregion

using System;
using System.Collections.Generic;
using System.Reactive.Linq;
using Catalyst.Cli.Handlers;
using Catalyst.Common.Config;
using Catalyst.Common.IO.Inbound;
using Catalyst.Common.Interfaces.Cli;
using Catalyst.Common.Interfaces.IO.Messaging;
using Catalyst.Common.Interfaces.Rpc;
using Catalyst.Common.IO.Messaging;
using Catalyst.Common.Rpc;
using Catalyst.Common.UnitTests.TestUtils;
using Catalyst.Protocol.Common;
using Catalyst.Protocol.Rpc.Node;
using DotNetty.Transport.Channels;
using NSubstitute;
using Serilog;
using Xunit;

namespace Catalyst.Cli.UnitTests
{
    public sealed class GetVersionResponseHandlerTest : IDisposable
    {
        private readonly IUserOutput _output;
        public static readonly List<object[]> QueryContents;
        private readonly IChannelHandlerContext _fakeContext;

        private readonly ILogger _logger;
        private GetVersionResponseHandler _handler;
<<<<<<< HEAD
        private static readonly IRpcCorrelationCache _subbedCorrelationCache;
=======
        private static IRpcCorrelationCache _subbedCorrelationCache;
>>>>>>> f3ed39f6

        static GetVersionResponseHandlerTest()
        {
            _subbedCorrelationCache = Substitute.For<IRpcCorrelationCache>();
            QueryContents = new List<object[]>
            {
                new object[]
                {
                    "0.0.0.0"
                },
                new object[] {""}
            };
        }

        public GetVersionResponseHandlerTest()
        {
            _logger = Substitute.For<ILogger>();
            _fakeContext = Substitute.For<IChannelHandlerContext>();
            _output = Substitute.For<IUserOutput>();
        }

        private IObservable<ChanneledAnySigned> CreateStreamWithMessage(AnySigned response)
        {
            var channeledAny = new ChanneledAnySigned(_fakeContext, response);
            var messageStream = new[] {channeledAny}.ToObservable();
            return messageStream;
        }

        [Theory]
        [MemberData(nameof(QueryContents))]
        public void RpcClient_Can_Handle_GetVersionResponse(string version)
        {
            var correlationCache = Substitute.For<IMessageCorrelationCache>();

            var response = new RpcMessageFactory(_subbedCorrelationCache).GetMessage(new MessageDto(
                    new VersionResponse
                    {
                        Version = version
                    },
                    MessageTypes.Tell,
                    PeerIdentifierHelper.GetPeerIdentifier("recpient"),
                    PeerIdentifierHelper.GetPeerIdentifier("sender")
                ),
                Guid.NewGuid());

            var messageStream = CreateStreamWithMessage(response);

            _handler = new GetVersionResponseHandler(_output, correlationCache, _logger);
            _handler.StartObservingMessageStreams(messageStream);

            _output.Received(1).WriteLine($"Node Version: {version}");
        }

        public void Dispose()
        {
            _handler?.Dispose();
        }
    }
}<|MERGE_RESOLUTION|>--- conflicted
+++ resolved
@@ -50,11 +50,7 @@
 
         private readonly ILogger _logger;
         private GetVersionResponseHandler _handler;
-<<<<<<< HEAD
-        private static readonly IRpcCorrelationCache _subbedCorrelationCache;
-=======
         private static IRpcCorrelationCache _subbedCorrelationCache;
->>>>>>> f3ed39f6
 
         static GetVersionResponseHandlerTest()
         {
