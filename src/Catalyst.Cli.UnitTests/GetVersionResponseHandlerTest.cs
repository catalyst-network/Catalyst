#region LICENSE

/**
* Copyright (c) 2019 Catalyst Network
*
* This file is part of Catalyst.Node <https://github.com/catalyst-network/Catalyst.Node>
*
* Catalyst.Node is free software: you can redistribute it and/or modify
* it under the terms of the GNU General Public License as published by
* the Free Software Foundation, either version 2 of the License, or
* (at your option) any later version.
*
* Catalyst.Node is distributed in the hope that it will be useful,
* but WITHOUT ANY WARRANTY; without even the implied warranty of
* MERCHANTABILITY or FITNESS FOR A PARTICULAR PURPOSE. See the
* GNU General Public License for more details.
*
* You should have received a copy of the GNU General Public License
* along with Catalyst.Node. If not, see <https://www.gnu.org/licenses/>.
*/

#endregion

using System;
using System.Collections.Generic;
using System.Reactive.Linq;
using Catalyst.Cli.Handlers;
using Catalyst.Common.Config;
using Catalyst.Common.IO.Inbound;
using Catalyst.Common.Interfaces.Cli;
using Catalyst.Common.Interfaces.IO.Messaging;
using Catalyst.Common.UnitTests.TestUtils;
using Catalyst.Node.Core.Rpc.Messaging;
using Catalyst.Protocol.Common;
using Catalyst.Protocol.Rpc.Node;
using DotNetty.Transport.Channels;
using NSubstitute;
using Serilog;
using Xunit;

namespace Catalyst.Cli.UnitTests
{
    public sealed class GetVersionResponseHandlerTest : IDisposable
    {
        private readonly IUserOutput _output;
        private static readonly List<object[]> QueryContents;
        private readonly IChannelHandlerContext _fakeContext;

        private readonly ILogger _logger;
        private GetVersionResponseHandler _handler;
        private readonly IMessageCorrelationCache _subbedCorrelationCache;

        static GetVersionResponseHandlerTest()
        {
            QueryContents = new List<object[]>
            {
                new object[]
                {
                    "0.0.0.0"
                },
<<<<<<< HEAD

                new object[]
                {
                    ""
                }
=======
                new object[] {""}
>>>>>>> 8e0ee9a0
            };
        }

        public GetVersionResponseHandlerTest()
        {
            _subbedCorrelationCache = Substitute.For<IMessageCorrelationCache>();
            _logger = Substitute.For<ILogger>();
            _fakeContext = Substitute.For<IChannelHandlerContext>();
            _output = Substitute.For<IUserOutput>();
        }

        private IObservable<ChanneledAnySigned> CreateStreamWithMessage(AnySigned response)
        {
            var channeledAny = new ChanneledAnySigned(_fakeContext, response);
            var messageStream = new[] {channeledAny}.ToObservable();
            return messageStream;
        }

        [Theory]
        [MemberData(nameof(QueryContents))]
        public void RpcClient_Can_Handle_GetVersionResponse(string version)
        {
            var correlationCache = Substitute.For<IMessageCorrelationCache>();

            var response = new RpcMessageFactory<VersionResponse>(_subbedCorrelationCache).GetMessage(
                new VersionResponse
                {
                    Version = version
                },
                PeerIdentifierHelper.GetPeerIdentifier("recpient"),
                PeerIdentifierHelper.GetPeerIdentifier("sender"), 
                MessageTypes.Tell,
                Guid.NewGuid());

            var messageStream = CreateStreamWithMessage(response);

            _handler = new GetVersionResponseHandler(_output, correlationCache, _logger);
            _handler.StartObservingMessageStreams(messageStream);

            _output.Received(1).WriteLine($"Node Version: {version}");
        }

        public void Dispose()
        {
            _handler?.Dispose();
        }
    }
}<|MERGE_RESOLUTION|>--- conflicted
+++ resolved
@@ -43,7 +43,7 @@
     public sealed class GetVersionResponseHandlerTest : IDisposable
     {
         private readonly IUserOutput _output;
-        private static readonly List<object[]> QueryContents;
+        public static readonly List<object[]> QueryContents;
         private readonly IChannelHandlerContext _fakeContext;
 
         private readonly ILogger _logger;
@@ -58,15 +58,7 @@
                 {
                     "0.0.0.0"
                 },
-<<<<<<< HEAD
-
-                new object[]
-                {
-                    ""
-                }
-=======
                 new object[] {""}
->>>>>>> 8e0ee9a0
             };
         }
 
