﻿<Project>
  <PropertyGroup>
    <TargetFramework>netcoreapp2.2</TargetFramework>
  </PropertyGroup>
  <PropertyGroup>
    <RootNamespace>Catalyst.Cli.UnitTests</RootNamespace>
  </PropertyGroup>
  <Import Project="../Common.UnitTests.props" />
  <ItemGroup>
<<<<<<< HEAD
    <Content Include="..\Catalyst.Node.Core\Config\addfile_test.json">
      <Link>Config/addfile_test.json</Link>
      <CopyToOutputDirectory>Always</CopyToOutputDirectory>
    </Content>
    <Content Include="..\Catalyst.Node.Core\Config\components.json" Link="Config\components.json">
      <CopyToOutputDirectory>PreserveNewest</CopyToOutputDirectory>
    </Content>
    <Content Include="..\Catalyst.Node.Core\Config\devnet.json" Link="Config\devnet.json">
      <CopyToOutputDirectory>PreserveNewest</CopyToOutputDirectory>
    </Content>
    <Content Include="..\Catalyst.Node.Core\Config\mainnet.json" Link="Config\mainnet.json">
      <CopyToOutputDirectory>PreserveNewest</CopyToOutputDirectory>
    </Content>
    <Content Include="..\Catalyst.Node.Core\Config\messageHandlers.json" Link="Config\messageHandlers.json">
      <CopyToOutputDirectory>PreserveNewest</CopyToOutputDirectory>
    </Content>
    <Content Include="..\Catalyst.Node.Core\Config\testnet.json" Link="Config\testnet.json">
      <CopyToOutputDirectory>PreserveNewest</CopyToOutputDirectory>
    </Content>
  </ItemGroup>
  <ItemGroup>
    <ProjectReference Include="..\Catalyst.Cli\Catalyst.Cli.csproj" />
  </ItemGroup>
  <ItemGroup>
    <PackageReference Update="Microsoft.NET.Test.Sdk" Version="16.0.1" />
    <PackageReference Include="Moq" Version="4.10.1" />
    <PackageReference Include="Serilog.Extensions.Logging" Version="2.0.4" />
  </ItemGroup>
  <ItemGroup>
    <Folder Include="TestUtils\" />
=======
    <ProjectReference Include="..\Catalyst.Cli\Catalyst.Cli.csproj" />
    <ProjectReference Include="..\Catalyst.TestUtils\Catalyst.TestUtils.csproj" />
>>>>>>> caf34ecf
  </ItemGroup>
</Project><|MERGE_RESOLUTION|>--- conflicted
+++ resolved
@@ -7,7 +7,6 @@
   </PropertyGroup>
   <Import Project="../Common.UnitTests.props" />
   <ItemGroup>
-<<<<<<< HEAD
     <Content Include="..\Catalyst.Node.Core\Config\addfile_test.json">
       <Link>Config/addfile_test.json</Link>
       <CopyToOutputDirectory>Always</CopyToOutputDirectory>
@@ -38,9 +37,7 @@
   </ItemGroup>
   <ItemGroup>
     <Folder Include="TestUtils\" />
-=======
     <ProjectReference Include="..\Catalyst.Cli\Catalyst.Cli.csproj" />
     <ProjectReference Include="..\Catalyst.TestUtils\Catalyst.TestUtils.csproj" />
->>>>>>> caf34ecf
   </ItemGroup>
 </Project>