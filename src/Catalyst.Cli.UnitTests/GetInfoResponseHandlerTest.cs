#region LICENSE

/**
* Copyright (c) 2019 Catalyst Network
*
* This file is part of Catalyst.Node <https://github.com/catalyst-network/Catalyst.Node>
*
* Catalyst.Node is free software: you can redistribute it and/or modify
* it under the terms of the GNU General Public License as published by
* the Free Software Foundation, either version 2 of the License, or
* (at your option) any later version.
*
* Catalyst.Node is distributed in the hope that it will be useful,
* but WITHOUT ANY WARRANTY; without even the implied warranty of
* MERCHANTABILITY or FITNESS FOR A PARTICULAR PURPOSE. See the
* GNU General Public License for more details.
*
* You should have received a copy of the GNU General Public License
* along with Catalyst.Node. If not, see <https://www.gnu.org/licenses/>.
*/

#endregion

using System;
using System.Collections.Generic;
using System.IO;
using System.Linq;
using System.Reactive.Linq;
using Catalyst.Cli.Handlers;
using Catalyst.Node.Common.Helpers.Config;
using Catalyst.Node.Common.Helpers.Extensions;
using Catalyst.Node.Common.Helpers.IO.Inbound;
using Catalyst.Node.Common.Interfaces.Cli;
using Catalyst.Node.Common.Interfaces.IO.Messaging;
using Catalyst.Node.Common.UnitTests.TestUtils;
using Catalyst.Protocol.Common;
using Catalyst.Protocol.Rpc.Node;
using DotNetty.Transport.Channels;
using Microsoft.Extensions.Configuration;
using Newtonsoft.Json;
using NSubstitute;
using Serilog;
using Xunit;

namespace Catalyst.Cli.UnitTests 
{
    public sealed class GetInfoResponseHandlerTest : IDisposable
    {
        private readonly ILogger _logger;
        private GetInfoResponseRequestHandler _requestHandler;

        public static readonly List<object[]> QueryContents;
        private readonly IChannelHandlerContext _fakeContext;
        private readonly IUserOutput _output;

        static GetInfoResponseHandlerTest()
        {
            var config = new ConfigurationBuilder()
               .AddJsonFile(Path.Combine(Constants.ConfigSubFolder, Constants.ShellComponentsJsonConfigFile))
               .AddJsonFile(Path.Combine(Constants.ConfigSubFolder, Constants.SerilogJsonConfigFile))
               .AddJsonFile(Path.Combine(Constants.ConfigSubFolder, Constants.ShellNodesConfigFile))
               .Build();

            var configurationRoot = config.GetChildren().ToList().First();

            //Create a response object and set its return value
            var query = JsonConvert.SerializeObject(configurationRoot.AsEnumerable(),
                Formatting.Indented);

            QueryContents = new List<object[]>()
            {
                new object[] {query},
                new object[] {""},
            };
        }

        public GetInfoResponseHandlerTest()
        {
            _logger = Substitute.For<ILogger>();
            _fakeContext = Substitute.For<IChannelHandlerContext>();
            _output = Substitute.For<IUserOutput>();
        }

        private IObservable<ChanneledAnySigned> CreateStreamWithMessage(AnySigned response)
        {
            var channeledAny = new ChanneledAnySigned(_fakeContext, response);
            var messageStream = new[] {channeledAny}.ToObservable();
            return messageStream;
        }

        [Theory]
        [MemberData(nameof(QueryContents))]        
        public void RpcClient_Can_Handle_GetInfoResponse(string query)
        {
            var correlationCache = Substitute.For<IMessageCorrelationCache>();
            var response = new GetInfoResponse
            {
                Query = query
            }.ToAnySigned(PeerIdHelper.GetPeerId("sender"), Guid.NewGuid());
            
            var messageStream = CreateStreamWithMessage(response);

<<<<<<< HEAD
            _requestHandler = new GetInfoResponseRequestHandler(_output, correlationCache, _logger);
            _requestHandler.StartObserving(messageStream);
=======
            _handler = new GetInfoResponseHandler(_output, correlationCache, _logger);
            _handler.StartObserving(messageStream);
>>>>>>> 21ae9906

            _output.Received(1).WriteLine(query);
        }

        public void Dispose()
        {
            _requestHandler?.Dispose();
        }
    }
}<|MERGE_RESOLUTION|>--- conflicted
+++ resolved
@@ -47,7 +47,7 @@
     public sealed class GetInfoResponseHandlerTest : IDisposable
     {
         private readonly ILogger _logger;
-        private GetInfoResponseRequestHandler _requestHandler;
+        private GetInfoResponseHandler _requestHandler;
 
         public static readonly List<object[]> QueryContents;
         private readonly IChannelHandlerContext _fakeContext;
@@ -100,13 +100,8 @@
             
             var messageStream = CreateStreamWithMessage(response);
 
-<<<<<<< HEAD
-            _requestHandler = new GetInfoResponseRequestHandler(_output, correlationCache, _logger);
+            _requestHandler = new GetInfoResponseHandler(_output, correlationCache, _logger);
             _requestHandler.StartObserving(messageStream);
-=======
-            _handler = new GetInfoResponseHandler(_output, correlationCache, _logger);
-            _handler.StartObserving(messageStream);
->>>>>>> 21ae9906
 
             _output.Received(1).WriteLine(query);
         }
