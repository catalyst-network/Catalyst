#region LICENSE

/**
* Copyright (c) 2019 Catalyst Network
*
* This file is part of Catalyst.Node <https://github.com/catalyst-network/Catalyst.Node>
*
* Catalyst.Node is free software: you can redistribute it and/or modify
* it under the terms of the GNU General Public License as published by
* the Free Software Foundation, either version 2 of the License, or
* (at your option) any later version.
*
* Catalyst.Node is distributed in the hope that it will be useful,
* but WITHOUT ANY WARRANTY; without even the implied warranty of
* MERCHANTABILITY or FITNESS FOR A PARTICULAR PURPOSE. See the
* GNU General Public License for more details.
*
* You should have received a copy of the GNU General Public License
* along with Catalyst.Node. If not, see <https://www.gnu.org/licenses/>.
*/

#endregion

using System;
using System.Collections.Generic;
using Catalyst.Cli.Handlers;
using Catalyst.Common.Config;
using Catalyst.Common.Interfaces.Cli;
using Catalyst.Common.Interfaces.IO.Messaging;
using Catalyst.Common.UnitTests.TestUtils;
using Catalyst.Node.Core.Rpc.Messaging;
using Catalyst.Protocol.Rpc.Node;
using DotNetty.Transport.Channels;
using NSubstitute;
using Serilog;
using Xunit;

namespace Catalyst.Cli.UnitTests
{
    public sealed class VerifyMessageResponseHandlerTest : IDisposable
    {
        private readonly ILogger _logger;
        private readonly IChannelHandlerContext _fakeContext;
        private readonly IUserOutput _output;

        private static List<object[]> _queryContents;

        private VerifyMessageResponseHandler _handler;
        private readonly IMessageCorrelationCache _subbedCorrelationCache;

        static VerifyMessageResponseHandlerTest()
        {
<<<<<<< HEAD
            _queryContents = new List<object[]>
=======
            QueryContents = new List<object[]>
>>>>>>> 8e0ee9a0
            {
                new object[]
                {
                    true
                },
                new object[]
                {
                    false
                }
            };
        }

        public VerifyMessageResponseHandlerTest()
        {
            _subbedCorrelationCache = Substitute.For<IMessageCorrelationCache>();
            _logger = Substitute.For<ILogger>();
            _fakeContext = Substitute.For<IChannelHandlerContext>();
            _output = Substitute.For<IUserOutput>();
        }

        [Theory]
<<<<<<< HEAD
        [MemberData(nameof(_queryContents))]
=======
        [MemberData(nameof(QueryContents))]
>>>>>>> 8e0ee9a0
        public void RpcClient_Can_Handle_VerifyMessageResponse(bool isSignedByNode)
        {
            var response = new RpcMessageFactory<VerifyMessageResponse>(_subbedCorrelationCache).GetMessage(
                new VerifyMessageResponse
                {
                    IsSignedByKey = isSignedByNode
                },
                PeerIdentifierHelper.GetPeerIdentifier("recipient"),
                PeerIdentifierHelper.GetPeerIdentifier("sender"),
                MessageTypes.Tell,
                Guid.NewGuid());

            var messageStream = MessageStreamHelper.CreateStreamWithMessage(_fakeContext, response);
            var cache = Substitute.For<IMessageCorrelationCache>();

            _handler = new VerifyMessageResponseHandler(_output, cache, _logger);
            _handler.StartObservingMessageStreams(messageStream);

            _output.Received(1).WriteLine(isSignedByNode.ToString());
        }

        public void Dispose()
        {
            _handler.Dispose();
        }
    }
}<|MERGE_RESOLUTION|>--- conflicted
+++ resolved
@@ -43,18 +43,14 @@
         private readonly IChannelHandlerContext _fakeContext;
         private readonly IUserOutput _output;
 
-        private static List<object[]> _queryContents;
+        public static List<object[]> QueryContents;
 
         private VerifyMessageResponseHandler _handler;
         private readonly IMessageCorrelationCache _subbedCorrelationCache;
 
         static VerifyMessageResponseHandlerTest()
         {
-<<<<<<< HEAD
-            _queryContents = new List<object[]>
-=======
             QueryContents = new List<object[]>
->>>>>>> 8e0ee9a0
             {
                 new object[]
                 {
@@ -76,11 +72,7 @@
         }
 
         [Theory]
-<<<<<<< HEAD
-        [MemberData(nameof(_queryContents))]
-=======
         [MemberData(nameof(QueryContents))]
->>>>>>> 8e0ee9a0
         public void RpcClient_Can_Handle_VerifyMessageResponse(bool isSignedByNode)
         {
             var response = new RpcMessageFactory<VerifyMessageResponse>(_subbedCorrelationCache).GetMessage(
