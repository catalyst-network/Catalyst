--- conflicted
+++ resolved
@@ -48,11 +48,7 @@
         public static List<object[]> QueryContents;
 
         private VerifyMessageResponseHandler _handler;
-<<<<<<< HEAD
-        private readonly IRpcCorrelationCache _subbedCorrelationCache;
-=======
         private static IRpcCorrelationCache _subbedCorrelationCache;
->>>>>>> f3ed39f6
 
         static VerifyMessageResponseHandlerTest()
         {
