--- conflicted
+++ resolved
@@ -54,11 +54,7 @@
 
         private readonly IUserOutput _output;
         private GetMempoolResponseHandler _handler;
-<<<<<<< HEAD
-        private static readonly IRpcCorrelationCache _subbedCorrelationCache;
-=======
         private static IRpcCorrelationCache _subbedCorrelationCache;
->>>>>>> f3ed39f6
 
         static GetMempoolResponseHandlerTest()
         {
