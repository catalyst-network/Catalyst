--- conflicted
+++ resolved
@@ -89,21 +89,12 @@
             {
                 TransactionHelper.GetTransaction(234, "standardPubKey", "sign1"),
                 TransactionHelper.GetTransaction(567, "standardPubKey", "sign2")
-<<<<<<< HEAD
             };
 
-            var txEncodedLst = txLst.Select(tx => tx.ToString().ToBytesForRLPEncoding()).ToList();
-
-            var mempoolList = new List<string>();
-
-=======
-            };  
-            
             var txEncodedLst = txLst.Select(tx => tx.ToString().ToBytesForRLPEncoding()).ToList();
             
             var mempoolList = new List<string>();
             
->>>>>>> 6982afab
             foreach (var tx in txEncodedLst)
             {
                 mempoolList.Add(Encoding.Default.GetString(tx));
@@ -118,21 +109,13 @@
         {
             var correlationCache = Substitute.For<IMessageCorrelationCache>();
             var txList = mempoolContent.ToList();
-<<<<<<< HEAD
-
-=======
             
->>>>>>> 6982afab
             var response = new RpcMessageFactory<GetMempoolResponse, RpcMessages>().GetMessage(
                 new MessageDto<GetMempoolResponse, RpcMessages>(
                     RpcMessages.GetMempoolRequest,
                     new GetMempoolResponse
                     {
-<<<<<<< HEAD
-                        Mempool = { txList }
-=======
                         Mempool = {txList}
->>>>>>> 6982afab
                     },
                     PeerIdentifierHelper.GetPeerIdentifier("recipient_key"),
                     PeerIdentifierHelper.GetPeerIdentifier("sender_key"))
@@ -142,11 +125,7 @@
 
             _handler = new GetMempoolResponseHandler(_output, correlationCache, _logger);
             _handler.StartObserving(messageStream);
-<<<<<<< HEAD
-
-=======
             
->>>>>>> 6982afab
             _output.Received(txList.Count).WriteLine(Arg.Any<string>());
         }
 
