#region LICENSE
/**
* Copyright (c) 2019 Catalyst Network
*
* This file is part of Catalyst.Node <https://github.com/catalyst-network/Catalyst.Node>
*
* Catalyst.Node is free software: you can redistribute it and/or modify
* it under the terms of the GNU General Public License as published by
* the Free Software Foundation, either version 2 of the License, or
* (at your option) any later version.
* 
* Catalyst.Node is distributed in the hope that it will be useful,
* but WITHOUT ANY WARRANTY; without even the implied warranty of
* MERCHANTABILITY or FITNESS FOR A PARTICULAR PURPOSE. See the
* GNU General Public License for more details.
* 
* You should have received a copy of the GNU General Public License
* along with Catalyst.Node. If not, see <https://www.gnu.org/licenses/>.
*/
#endregion

using System;
using System.IO;
using System.Reflection;
using System.Threading.Tasks;

using Catalyst.Node.Common.Interfaces;
using Catalyst.Node.Common.Helpers.FileSystem;
using Catalyst.Node.Common.Helpers.Config;
using Catalyst.Node.Common.UnitTests.TestUtils;
using Xunit;
using Xunit.Abstractions;
using Moq;
using NSubstitute;
using FluentAssertions;

using Microsoft.Extensions.Configuration;
using Microsoft.Extensions.DependencyInjection;
using Autofac;
using Catalyst.Node.Common.Helpers.Shell;
using DotNetty.Transport.Channels;
using Serilog;
using Serilog.Extensions.Logging;


namespace Catalyst.Cli.UnitTests
{
    public sealed class CliCommandsTests : ConfigFileBasedTest
    {
        private readonly ICatalystCli _shell;
        private readonly ILifetimeScope _scope;

        public CliCommandsTests(ITestOutputHelper output) : base(output)
        {
            var targetConfigFolder = _fileSystem.GetCatalystHomeDir().FullName;

            new CliConfigCopier().RunConfigStartUp(targetConfigFolder, Network.Dev);

            var config = new ConfigurationBuilder()
               .AddJsonFile(Path.Combine(targetConfigFolder, Constants.ShellComponentsJsonConfigFile))
               .AddJsonFile(Path.Combine(targetConfigFolder, Constants.SerilogJsonConfigFile))
               .AddJsonFile(Path.Combine(targetConfigFolder, Constants.ShellNodesConfigFile))
               .Build();

            var channel = Substitute.For<IChannel>();
            channel.Active.Returns(true);
            var tcpClient = Substitute.For<ISocketClient>();
            tcpClient.Channel.Returns(channel);


            var client = Substitute.For<IRpcClient>();
            client.GetClientSocketAsync(Arg.Any<IRpcNodeConfig>())
               .Returns(Task.FromResult(tcpClient));

            ConfigureContainerBuilder(config);
            ContainerBuilder.RegisterInstance(tcpClient).As<ISocketClient>();
            ContainerBuilder.RegisterInstance(client).As<IRpcClient>();

            var declaringType = MethodBase.GetCurrentMethod().DeclaringType;
            var serviceCollection = new ServiceCollection();
            var container = ContainerBuilder.Build();
<<<<<<< HEAD
            _scope = container.BeginLifetimeScope(CurrentTestName);
=======

            _scope = container.BeginLifetimeScope(_currentTestName);

>>>>>>> 1b1691cf
            _shell = container.Resolve<ICatalystCli>();

            var logger = container.Resolve<ILogger>();
            DotNetty.Common.Internal.Logging.InternalLoggerFactory.DefaultFactory.AddProvider(new SerilogLoggerProvider(logger));
        }

        //This test is the base to all other tests.  If the Cli cannot connect to a node than all other commands
        //will fail
        [Fact]
        public void Cli_Can_Connect_To_Node()
        {
            using (_scope)
            {
                var hasConnected = _shell.Ads.ParseCommand("connect", "-n", "node1");

                hasConnected.Should().BeTrue();
            }
        }

        //This test is the base to all other tests.  If the Cli cannot connect to a node than all other commands
        //will fail
        [Fact]
        public void Cli_Can_Handle_Multiple_Connection_Attempts()
        {
            using (_scope)
            {
                var hasConnected = _shell.Ads.ParseCommand("connect", "-n", "node1");
                hasConnected.Should().BeTrue();

                for (int i = 0; i < 10; i++)
                {
                    var canConnect = _shell.Ads.ParseCommand("connect", "-n", "node1");
                    canConnect.Should().BeTrue();
                }
            }
        }

        [Fact(Skip = "Not ready yet.")]
        public void CanHandleSslCertificateWrongPassword()
        {
            using (_scope)
            {
                var certificateStore = new Mock<ICertificateStore>();

                var hasConnected = _shell.Ads.OnCommand("connect", "node", "node1");
                hasConnected.Should().BeTrue();
            }
        }

        [Fact]
        public void Cli_Can_Request_Node_Config()
        {
            var hasConnected = _shell.Ads.ParseCommand("connect", "-n", "node1");
            hasConnected.Should().BeTrue();

            var node1 = _shell.Ads.GetConnectedNode("node1");
            node1.Should().NotBeNull("we've just connected it");

            var result = _shell.Ads.ParseCommand("get", "-i", "node1");
            result.Should().BeTrue();
        }


        [Fact]
        public void Cli_Can_Request_Node_Version()
        {
            var hasConnected = _shell.Ads.ParseCommand("connect", "-n", "node1");
            hasConnected.Should().BeTrue();

            var node1 = _shell.Ads.GetConnectedNode("node1");
            node1.Should().NotBeNull("we've just connected it");

            var result = _shell.Ads.ParseCommand("get", "-v", "node1");
            result.Should().BeTrue();
        }

        [Fact]
        public void Cli_Can_Request_Node_Mempool()
        {
            var hasConnected = _shell.Ads.ParseCommand("connect", "-n", "node1");
            hasConnected.Should().BeTrue();

            var node1 = _shell.Ads.GetConnectedNode("node1");
            node1.Should().NotBeNull("we've just connected it");

            var result = _shell.Ads.ParseCommand("get", "-m", "node1");
            result.Should().BeTrue();
        }

        protected override void Dispose(bool disposing)
        {
            base.Dispose(disposing);
            _scope.Dispose();
        }
    }
}<|MERGE_RESOLUTION|>--- conflicted
+++ resolved
@@ -52,7 +52,7 @@
 
         public CliCommandsTests(ITestOutputHelper output) : base(output)
         {
-            var targetConfigFolder = _fileSystem.GetCatalystHomeDir().FullName;
+            var targetConfigFolder = FileSystem.GetCatalystHomeDir().FullName;
 
             new CliConfigCopier().RunConfigStartUp(targetConfigFolder, Network.Dev);
 
@@ -79,13 +79,8 @@
             var declaringType = MethodBase.GetCurrentMethod().DeclaringType;
             var serviceCollection = new ServiceCollection();
             var container = ContainerBuilder.Build();
-<<<<<<< HEAD
             _scope = container.BeginLifetimeScope(CurrentTestName);
-=======
 
-            _scope = container.BeginLifetimeScope(_currentTestName);
-
->>>>>>> 1b1691cf
             _shell = container.Resolve<ICatalystCli>();
 
             var logger = container.Resolve<ILogger>();
