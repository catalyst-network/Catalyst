--- conflicted
+++ resolved
@@ -33,6 +33,7 @@
 using FluentAssertions;
 using Microsoft.Extensions.Configuration;
 using Autofac;
+using Catalyst.Cli.Rpc;
 using Catalyst.Node.Common.Interfaces.Rpc;
 using DotNetty.Transport.Channels;
 using Serilog;
@@ -42,6 +43,8 @@
 {
     public sealed class CliCommandsTests : ConfigFileBasedTest
     {
+        private readonly INodeRpcClientFactory _nodeRpcClientFactory;
+
         public CliCommandsTests(ITestOutputHelper output) : base(output)
         {
             var config = new ConfigurationBuilder()
@@ -57,36 +60,34 @@
             var nodeRpcClient = Substitute.For<INodeRpcClient>();
             nodeRpcClient.Channel.Returns(channel);
 
-            var nodeRpcClientFactory = Substitute.For<INodeRpcClientFactory>();
-            nodeRpcClientFactory
+            _nodeRpcClientFactory = Substitute.For<INodeRpcClientFactory>();
+            _nodeRpcClientFactory
                .GetClient(Arg.Any<X509Certificate>(), Arg.Is<IRpcNodeConfig>(c => c.NodeId == "node1"))
                .Returns(nodeRpcClient);
 
             ConfigureContainerBuilder(config);
 
-            ContainerBuilder.RegisterInstance(nodeRpcClientFactory).As<INodeRpcClientFactory>();
+            ContainerBuilder.RegisterInstance(_nodeRpcClientFactory).As<INodeRpcClientFactory>();
             ContainerBuilder.RegisterInstance(nodeRpcClient).As<INodeRpcClient>();
         }
 
         //This test is the base to all other tests.  If the Cli cannot connect to a node than all other commands
         //will fail
-        [Fact]
-        public void Cli_Can_Connect_To_Node()
+        [Fact] public void Cli_Can_Connect_To_Node()
         {
             var container = ContainerBuilder.Build();
-            using (container.BeginLifetimeScope(CurrentTestName))
+            using(container.BeginLifetimeScope(CurrentTestName))
             {
-                var shell = container.Resolve<ICatalystCli>();                    
+                var shell = container.Resolve<ICatalystCli>();
                 var hasConnected = shell.AdvancedShell.ParseCommand("connect", "-n", "node1");
                 hasConnected.Should().BeTrue();
             }
         }
 
-        [Fact]
-        public void Cli_Can_Handle_Multiple_Connection_Attempts()
+        [Fact] public void Cli_Can_Handle_Multiple_Connection_Attempts()
         {
             var container = ContainerBuilder.Build();
-            using (container.BeginLifetimeScope(CurrentTestName))
+            using(container.BeginLifetimeScope(CurrentTestName))
             {
                 var shell = container.Resolve<ICatalystCli>();
                 for (int i = 0; i < 10; i++)
@@ -97,11 +98,10 @@
             }
         }
 
-        [Fact]
-        public void Cli_Can_Request_Node_Config()
+        [Fact] public void Cli_Can_Request_Node_Config()
         {
             var container = ContainerBuilder.Build();
-            using (container.BeginLifetimeScope(CurrentTestName))
+            using(container.BeginLifetimeScope(CurrentTestName))
             {
                 var shell = container.Resolve<ICatalystCli>();
                 var hasConnected = shell.AdvancedShell.ParseCommand("connect", "-n", "node1");
@@ -112,11 +112,10 @@
             }
         }
 
-        [Fact]
-        public void Cli_Can_Request_Node_Version()
+        [Fact] public void Cli_Can_Request_Node_Version()
         {
             var container = ContainerBuilder.Build();
-            using (container.BeginLifetimeScope(CurrentTestName))
+            using(container.BeginLifetimeScope(CurrentTestName))
             {
                 var shell = container.Resolve<ICatalystCli>();
                 var hasConnected = shell.AdvancedShell.ParseCommand("connect", "-n", "node1");
@@ -127,74 +126,61 @@
             }
         }
 
-        [Fact]
+        [Fact] 
         public void Cli_Can_Request_Node_Mempool()
         {
-<<<<<<< HEAD
-            var channel = Substitute.For<IChannel>();
-            channel.Active.Returns(true);
-            var tcpClient = Substitute.For<ISocketClient>();
-            tcpClient.Channel.Returns(channel);
+            var container = ContainerBuilder.Build();
 
+            using(container.BeginLifetimeScope(CurrentTestName))
+            {
+                var shell = container.Resolve<ICatalystCli>();
 
-            var client = Substitute.For<IRpcClient>();
-            client.GetClientSocketAsync(Arg.Any<IRpcNodeConfig>())
-               .Returns(Task.FromResult(tcpClient));
+                var hasConnected = shell.AdvancedShell.ParseCommand("connect", "-n", "node1");
+                hasConnected.Should().BeTrue();
 
-            var hasConnected = _shell.Ads.ParseCommand("connect", "-n", "node1");
-            hasConnected.Should().BeTrue();
+                var node1 = shell.AdvancedShell.GetConnectedNode("node1");
+                node1.Should().NotBeNull("we've just connected it");
 
-            var node1 = _shell.Ads.GetConnectedNode("node1");
-            node1.Should().NotBeNull("we've just connected it");
+                var result = shell.AdvancedShell.ParseCommand("get", "-m", "node1");
+                result.Should().BeTrue();
+            }
+        }
 
-            var result = _shell.Ads.ParseCommand("get", "-m", "node1");
-            result.Should().BeTrue();
-=======
+        [Fact] 
+        public void Cli_Can_Request_Node_To_Sign_A_Message()
+        {
             var container = ContainerBuilder.Build();
-            using (container.BeginLifetimeScope(CurrentTestName))
+            
+            using(container.BeginLifetimeScope(CurrentTestName))
             {
                 var shell = container.Resolve<ICatalystCli>();
                 
                 var hasConnected = shell.AdvancedShell.ParseCommand("connect", "-n", "node1");
                 hasConnected.Should().BeTrue();
 
-                var result = shell.AdvancedShell.ParseCommand("get", "-m", "node1");
+                var result = shell.AdvancedShell.ParseCommand("sign", "-m", "test message", "-n", "node1");
                 result.Should().BeTrue();
             }
->>>>>>> d330fe1d
         }
 
-        [Fact]
-        public void Cli_Can_Request_Node_To_Sign_A_Message()
+        [Fact] 
+        public void Cli_Can_Verify_Message()
         {
             var container = ContainerBuilder.Build();
-            using (container.BeginLifetimeScope(CurrentTestName))
+
+            using(container.BeginLifetimeScope(CurrentTestName))
             {
                 var shell = container.Resolve<ICatalystCli>();
                 var hasConnected = shell.AdvancedShell.ParseCommand("connect", "-n", "node1");
                 hasConnected.Should().BeTrue();
 
-                var result = shell.AdvancedShell.ParseCommand("sign", "-m", "test message", "-n", "node1");
+                var node1 = shell.AdvancedShell.GetConnectedNode("node1");
+                node1.Should().NotBeNull("we've just connected it");
+
+                var result = shell.AdvancedShell.ParseCommand(
+                    "verify", "-m", "test message", "-k", "public_key", "-s", "signature", "-n", "node1");
                 result.Should().BeTrue();
             }
-            var node1 = _shell.Ads.GetConnectedNode("node1");
-            node1.Should().NotBeNull("we've just connected it");
-
-            var result = _shell.Ads.ParseCommand("sign", "-m", "test message", "-n", "node1");
-            result.Should().BeTrue();
-        }
-
-        [Fact]
-        public void Cli_Can_Verify_Message()
-        {
-            var hasConnected = _shell.Ads.ParseCommand("connect", "-n", "node1");
-            hasConnected.Should().BeTrue();
-
-            var node1 = _shell.Ads.GetConnectedNode("node1");
-            node1.Should().NotBeNull("we've just connected it");
-
-            var result = _shell.Ads.ParseCommand("verify", "-m", "test message", "-k", "public_key", "-s", "signature");
-            result.Should().BeTrue();
         }
     }
 }