#region LICENSE

/**
* Copyright (c) 2019 Catalyst Network
*
* This file is part of Catalyst.Node <https://github.com/catalyst-network/Catalyst.Node>
*
* Catalyst.Node is free software: you can redistribute it and/or modify
* it under the terms of the GNU General Public License as published by
* the Free Software Foundation, either version 2 of the License, or
* (at your option) any later version.
*
* Catalyst.Node is distributed in the hope that it will be useful,
* but WITHOUT ANY WARRANTY; without even the implied warranty of
* MERCHANTABILITY or FITNESS FOR A PARTICULAR PURPOSE. See the
* GNU General Public License for more details.
*
* You should have received a copy of the GNU General Public License
* along with Catalyst.Node. If not, see <https://www.gnu.org/licenses/>.
*/

#endregion

using System.IO;
using System.Reflection;
using Catalyst.Node.Common.Interfaces;
using Catalyst.Node.Common.Helpers.Config;
using Catalyst.Node.Common.UnitTests.TestUtils;
using Xunit;
using Xunit.Abstractions;
using Moq;
using NSubstitute;
using FluentAssertions;
using Microsoft.Extensions.Configuration;
using Microsoft.Extensions.DependencyInjection;
using Autofac;
using DotNetty.Transport.Channels;
using Serilog;
using Serilog.Extensions.Logging;

namespace Catalyst.Cli.UnitTests
{
    public sealed class CliCommandsTests : ConfigFileBasedTest
    {
        private readonly ICatalystCli _shell;
        private readonly ILifetimeScope _scope;

        public CliCommandsTests(ITestOutputHelper output) : base(output)
        {
            var targetConfigFolder = FileSystem.GetCatalystHomeDir().FullName;

            new CliConfigCopier().RunConfigStartUp(targetConfigFolder, Network.Dev);

            var config = new ConfigurationBuilder()
               .AddJsonFile(Path.Combine(targetConfigFolder, Constants.ShellComponentsJsonConfigFile))
               .AddJsonFile(Path.Combine(targetConfigFolder, Constants.SerilogJsonConfigFile))
               .AddJsonFile(Path.Combine(targetConfigFolder, Constants.ShellNodesConfigFile))
               .Build();

            var channel = Substitute.For<IChannel>();
            channel.Active.Returns(true);
            var nodeRpcClient = Substitute.For<INodeRpcClient>();
            nodeRpcClient.Channel.Returns(channel);

<<<<<<< HEAD
            var certificateStore = Substitute.For<ICertificateStore>();
            var client = Substitute.For<INodeRpcClientFactory>();
            client.GetClient(certificateStore.ReadOrCreateCertificateFile("mycert.pfx"), Arg.Any<IRpcNodeConfig>()).Returns(nodeRpcClient);
=======
            var client = Substitute.For<IRpcClient>();
            client.GetClientSocketAsync(Arg.Any<IRpcNodeConfig>())
               .Returns(Task.FromResult(tcpClient));
            client.ConnectToNode(Arg.Any<string>(), Arg.Any<IRpcNodeConfig>())
               .Returns(ci => new RpcNode((IRpcNodeConfig) ci[1], tcpClient));
>>>>>>> 07829d0e

            ConfigureContainerBuilder(config);
            ContainerBuilder.RegisterInstance(nodeRpcClient).As<ISocketClient>();
            ContainerBuilder.RegisterInstance(client).As<INodeRpcClient>();

            var declaringType = MethodBase.GetCurrentMethod().DeclaringType;
            var serviceCollection = new ServiceCollection();
            var container = ContainerBuilder.Build();
            _scope = container.BeginLifetimeScope(CurrentTestName);

            _scope = container.BeginLifetimeScope(CurrentTestName);

            _shell = container.Resolve<ICatalystCli>();

            var logger = container.Resolve<ILogger>();
            DotNetty.Common.Internal.Logging.InternalLoggerFactory.DefaultFactory.AddProvider(new SerilogLoggerProvider(logger));
        }

        //This test is the base to all other tests.  If the Cli cannot connect to a node than all other commands
        //will fail
        [Fact]
        public void Cli_Can_Connect_To_Node()
        {
            using (_scope)
            {
                var hasConnected = _shell.Ads.ParseCommand("connect", "-n", "node1");

                hasConnected.Should().BeTrue();
            }
        }

        //This test is the base to all other tests.  If the Cli cannot connect to a node than all other commands
        //will fail
        [Fact]
        public void Cli_Can_Handle_Multiple_Connection_Attempts()
        {
            using (_scope)
            {
                var hasConnected = _shell.Ads.ParseCommand("connect", "-n", "node1");
                hasConnected.Should().BeTrue();

                for (int i = 0; i < 10; i++)
                {
                    var canConnect = _shell.Ads.ParseCommand("connect", "-n", "node1");
                    canConnect.Should().BeTrue();
                }
            }
        }

        [Fact(Skip = "Not ready yet.")]
        public void CanHandleSslCertificateWrongPassword()
        {
            using (_scope)
            {
                var certificateStore = new Mock<ICertificateStore>();

                var hasConnected = _shell.Ads.OnCommand("connect", "node", "node1");
                hasConnected.Should().BeTrue();
            }
        }

        [Fact]
        public void Cli_Can_Request_Node_Config()
        {
            _shell.Ads.AskForUserInput(false);

            var hasConnected = _shell.Ads.ParseCommand("connect", "-n", "node1");
            hasConnected.Should().BeTrue();

            var node1 = _shell.Ads.GetConnectedNode("node1");
            node1.Should().NotBeNull("we've just connected it");

            var result = _shell.Ads.ParseCommand("get", "-i", "node1");
            result.Should().BeTrue();
        }

        [Fact]
        public void Cli_Can_Request_Node_Version()
        {
            _shell.Ads.AskForUserInput(false);

            var hasConnected = _shell.Ads.ParseCommand("connect", "-n", "node1");
            hasConnected.Should().BeTrue();

            var node1 = _shell.Ads.GetConnectedNode("node1");
            node1.Should().NotBeNull("we've just connected it");

            var result = _shell.Ads.ParseCommand("get", "-v", "node1");
            result.Should().BeTrue();
        }

        [Fact]
        public void Cli_Can_Request_Node_Mempool()
        {
            var channel = Substitute.For<IChannel>();
            channel.Active.Returns(true);
            var tcpClient = Substitute.For<ISocketClient>();
            tcpClient.Channel.Returns(channel);


            var client = Substitute.For<IRpcClient>();
            client.GetClientSocketAsync(Arg.Any<IRpcNodeConfig>())
               .Returns(Task.FromResult(tcpClient));

            var hasConnected = _shell.Ads.ParseCommand("connect", "-n", "node1");
            hasConnected.Should().BeTrue();

            var node1 = _shell.Ads.GetConnectedNode("node1");
            node1.Should().NotBeNull("we've just connected it");

            var result = _shell.Ads.ParseCommand("get", "-m", "node1");
            result.Should().BeTrue();
        }

        [Fact]
        public void Cli_Can_Request_Node_To_Sign_A_Message()
        {
            var hasConnected = _shell.Ads.ParseCommand("connect", "-n", "node1");
            hasConnected.Should().BeTrue();

            var node1 = _shell.Ads.GetConnectedNode("node1");
            node1.Should().NotBeNull("we've just connected it");

            var result = _shell.Ads.ParseCommand("sign", "-m", "test message", "-n", "node1");
            result.Should().BeTrue();
        }

        protected override void Dispose(bool disposing)
        {
            base.Dispose(disposing);
            _scope.Dispose();
        }
    }
}<|MERGE_RESOLUTION|>--- conflicted
+++ resolved
@@ -23,6 +23,7 @@
 
 using System.IO;
 using System.Reflection;
+using System.Threading.Tasks;
 using Catalyst.Node.Common.Interfaces;
 using Catalyst.Node.Common.Helpers.Config;
 using Catalyst.Node.Common.UnitTests.TestUtils;
@@ -62,21 +63,20 @@
             var nodeRpcClient = Substitute.For<INodeRpcClient>();
             nodeRpcClient.Channel.Returns(channel);
 
-<<<<<<< HEAD
             var certificateStore = Substitute.For<ICertificateStore>();
             var client = Substitute.For<INodeRpcClientFactory>();
             client.GetClient(certificateStore.ReadOrCreateCertificateFile("mycert.pfx"), Arg.Any<IRpcNodeConfig>()).Returns(nodeRpcClient);
-=======
+
             var client = Substitute.For<IRpcClient>();
             client.GetClientSocketAsync(Arg.Any<IRpcNodeConfig>())
                .Returns(Task.FromResult(tcpClient));
             client.ConnectToNode(Arg.Any<string>(), Arg.Any<IRpcNodeConfig>())
                .Returns(ci => new RpcNode((IRpcNodeConfig) ci[1], tcpClient));
->>>>>>> 07829d0e
 
             ConfigureContainerBuilder(config);
-            ContainerBuilder.RegisterInstance(nodeRpcClient).As<ISocketClient>();
-            ContainerBuilder.RegisterInstance(client).As<INodeRpcClient>();
+
+            // ContainerBuilder.RegisterInstance(nodeRpcClient).As<ISocketClient>();
+            ContainerBuilder.RegisterInstance(nodeRpcClient).As<INodeRpcClient>();
 
             var declaringType = MethodBase.GetCurrentMethod().DeclaringType;
             var serviceCollection = new ServiceCollection();
@@ -172,7 +172,6 @@
             var tcpClient = Substitute.For<ISocketClient>();
             tcpClient.Channel.Returns(channel);
 
-
             var client = Substitute.For<IRpcClient>();
             client.GetClientSocketAsync(Arg.Any<IRpcNodeConfig>())
                .Returns(Task.FromResult(tcpClient));
