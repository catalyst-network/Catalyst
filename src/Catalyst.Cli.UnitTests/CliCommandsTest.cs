#region LICENSE

/**
* Copyright (c) 2019 Catalyst Network
*
* This file is part of Catalyst.Node <https://github.com/catalyst-network/Catalyst.Node>
*
* Catalyst.Node is free software: you can redistribute it and/or modify
* it under the terms of the GNU General Public License as published by
* the Free Software Foundation, either version 2 of the License, or
* (at your option) any later version.
* 
* Catalyst.Node is distributed in the hope that it will be useful,
* but WITHOUT ANY WARRANTY; without even the implied warranty of
* MERCHANTABILITY or FITNESS FOR A PARTICULAR PURPOSE. See the
* GNU General Public License for more details.
* 
* You should have received a copy of the GNU General Public License
* along with Catalyst.Node. If not, see <https://www.gnu.org/licenses/>.
*/

#endregion

using System;
using System.IO;
using System.Reflection;
using System.Threading.Tasks;

using Catalyst.Node.Common.Interfaces;
using Catalyst.Node.Common.Helpers.FileSystem;
using Catalyst.Node.Common.Helpers.Config;
using Catalyst.Node.Common.UnitTests.TestUtils;
using Xunit;
using Xunit.Abstractions;
using Moq;
using NSubstitute;
using FluentAssertions;

using Microsoft.Extensions.Configuration;
using Microsoft.Extensions.DependencyInjection;
using Autofac;
using Catalyst.Node.Common.Helpers.Shell;
using DotNetty.Transport.Channels;
using Serilog;
using Serilog.Extensions.Logging;


namespace Catalyst.Cli.UnitTests
{
    public sealed class CliCommandsTests : ConfigFileBasedTest
    {
        private readonly ICatalystCli _shell;
        private readonly ILifetimeScope _scope;

        public CliCommandsTests(ITestOutputHelper output) : base(output)
        {
            var targetConfigFolder = _fileSystem.GetCatalystHomeDir().FullName;

            new CliConfigCopier().RunConfigStartUp(targetConfigFolder, Network.Dev);

            var config = new ConfigurationBuilder()
               .AddJsonFile(Path.Combine(targetConfigFolder, Constants.ShellComponentsJsonConfigFile))
               .AddJsonFile(Path.Combine(targetConfigFolder, Constants.SerilogJsonConfigFile))
               .AddJsonFile(Path.Combine(targetConfigFolder, Constants.ShellNodesConfigFile))
               .Build();

            var channel = Substitute.For<IChannel>();
            channel.Active.Returns(true);
            var tcpClient = Substitute.For<ISocketClient>();
            tcpClient.Channel.Returns(channel);


            var client = Substitute.For<IRpcClient>();
            client.GetClientSocketAsync(Arg.Any<IRpcNodeConfig>())
               .Returns(Task.FromResult(tcpClient));

            ConfigureContainerBuilder(config);
            ContainerBuilder.RegisterInstance(tcpClient).As<ISocketClient>();
            ContainerBuilder.RegisterInstance(client).As<IRpcClient>();

            var declaringType = MethodBase.GetCurrentMethod().DeclaringType;
            var serviceCollection = new ServiceCollection();
            var container = ContainerBuilder.Build();

            _scope = container.BeginLifetimeScope(_currentTestName);

            _shell = container.Resolve<ICatalystCli>();

            var logger = container.Resolve<ILogger>();
            DotNetty.Common.Internal.Logging.InternalLoggerFactory.DefaultFactory.AddProvider(new SerilogLoggerProvider(logger));
        }

        //This test is the base to all other tests.  If the Cli cannot connect to a node than all other commands
        //will fail
        [Fact]
        public void Cli_Can_Connect_To_Node()
        {
            using (_scope)
            {
                var hasConnected = _shell.Ads.ParseCommand("connect", "-n", "node1");

                hasConnected.Should().BeTrue();
            }
        }

        //This test is the base to all other tests.  If the Cli cannot connect to a node than all other commands
        //will fail
        [Fact]
        public void Cli_Can_Handle_Multiple_Connection_Attempts()
        {
            using (_scope)
            {
                var hasConnected = _shell.Ads.ParseCommand("connect", "-n", "node1");
                hasConnected.Should().BeTrue();

                for (int i = 0; i < 10; i++)
                {
                    var canConnect = _shell.Ads.ParseCommand("connect", "-n", "node1");
                    canConnect.Should().BeTrue();
                }
            }
        }

        [Fact(Skip = "Not ready yet.")]
        public void CanHandleSslCertificateWrongPassword()
        {
            using (_scope)
            {
                var certificateStore = new Mock<ICertificateStore>();

                var hasConnected = _shell.Ads.OnCommand("connect", "node", "node1");
                hasConnected.Should().BeTrue();
            }
        }

        [Fact]
        public void Cli_Can_Request_Node_Config()
        {
            var hasConnected = _shell.Ads.ParseCommand("connect", "-n", "node1");
            hasConnected.Should().BeTrue();

            var node1 = _shell.Ads.GetConnectedNode("node1");
            node1.Should().NotBeNull("we've just connected it");

            var result = _shell.Ads.ParseCommand("get", "-i", "node1");
            result.Should().BeTrue();
        }


        [Fact]
        public void Cli_Can_Request_Node_Version()
        {
            var hasConnected = _shell.Ads.ParseCommand("connect", "-n", "node1");
            hasConnected.Should().BeTrue();

            var node1 = _shell.Ads.GetConnectedNode("node1");
            node1.Should().NotBeNull("we've just connected it");

            var result = _shell.Ads.ParseCommand("get", "-v", "node1");
            result.Should().BeTrue();
        }
<<<<<<< HEAD
        
        [Fact(Skip = "Not ready yet.")]
        public void CanGetVersion()
=======

        [Fact]
        public void Cli_Can_Request_Node_Mempool()
>>>>>>> 1b1691cf
        {
            var hasConnected = _shell.Ads.ParseCommand("connect", "-n", "node1");
            hasConnected.Should().BeTrue();

            var node1 = _shell.Ads.GetConnectedNode("node1");
            node1.Should().NotBeNull("we've just connected it");
<<<<<<< HEAD
            
            var result = _shell.Ads.OnCommand("get", "version", "node1");
=======

            var result = _shell.Ads.ParseCommand("get", "-m", "node1");
>>>>>>> 1b1691cf
            result.Should().BeTrue();
        }

        protected override void Dispose(bool disposing)
        {
            base.Dispose(disposing);
            _scope.Dispose();
        }
    }
}<|MERGE_RESOLUTION|>--- conflicted
+++ resolved
@@ -9,12 +9,12 @@
 * it under the terms of the GNU General Public License as published by
 * the Free Software Foundation, either version 2 of the License, or
 * (at your option) any later version.
-* 
+*
 * Catalyst.Node is distributed in the hope that it will be useful,
 * but WITHOUT ANY WARRANTY; without even the implied warranty of
 * MERCHANTABILITY or FITNESS FOR A PARTICULAR PURPOSE. See the
 * GNU General Public License for more details.
-* 
+*
 * You should have received a copy of the GNU General Public License
 * along with Catalyst.Node. If not, see <https://www.gnu.org/licenses/>.
 */
@@ -25,7 +25,6 @@
 using System.IO;
 using System.Reflection;
 using System.Threading.Tasks;
-
 using Catalyst.Node.Common.Interfaces;
 using Catalyst.Node.Common.Helpers.FileSystem;
 using Catalyst.Node.Common.Helpers.Config;
@@ -35,7 +34,6 @@
 using Moq;
 using NSubstitute;
 using FluentAssertions;
-
 using Microsoft.Extensions.Configuration;
 using Microsoft.Extensions.DependencyInjection;
 using Autofac;
@@ -43,7 +41,6 @@
 using DotNetty.Transport.Channels;
 using Serilog;
 using Serilog.Extensions.Logging;
-
 
 namespace Catalyst.Cli.UnitTests
 {
@@ -68,7 +65,6 @@
             channel.Active.Returns(true);
             var tcpClient = Substitute.For<ISocketClient>();
             tcpClient.Channel.Returns(channel);
-
 
             var client = Substitute.For<IRpcClient>();
             client.GetClientSocketAsync(Arg.Any<IRpcNodeConfig>())
@@ -146,7 +142,6 @@
             result.Should().BeTrue();
         }
 
-
         [Fact]
         public void Cli_Can_Request_Node_Version()
         {
@@ -159,28 +154,17 @@
             var result = _shell.Ads.ParseCommand("get", "-v", "node1");
             result.Should().BeTrue();
         }
-<<<<<<< HEAD
-        
-        [Fact(Skip = "Not ready yet.")]
-        public void CanGetVersion()
-=======
 
         [Fact]
         public void Cli_Can_Request_Node_Mempool()
->>>>>>> 1b1691cf
         {
             var hasConnected = _shell.Ads.ParseCommand("connect", "-n", "node1");
             hasConnected.Should().BeTrue();
 
             var node1 = _shell.Ads.GetConnectedNode("node1");
             node1.Should().NotBeNull("we've just connected it");
-<<<<<<< HEAD
-            
-            var result = _shell.Ads.OnCommand("get", "version", "node1");
-=======
 
             var result = _shell.Ads.ParseCommand("get", "-m", "node1");
->>>>>>> 1b1691cf
             result.Should().BeTrue();
         }
 
