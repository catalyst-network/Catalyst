--- conflicted
+++ resolved
@@ -39,11 +39,7 @@
         [Test]
         public void Can_Add_Swagger() {
             var serviceCollection = new ServiceCollection();
-<<<<<<< HEAD
-            var apiModule = new ApiModule(null, new List<string>(), "cert.pfx", true);
-=======
             var apiModule = new ApiModule(new HttpOptions(new IPEndPoint(IPAddress.Any, 5005)), new List<string>(), true);
->>>>>>> b328fb17
             apiModule.ConfigureServices(serviceCollection);
             serviceCollection.Any(service => service.ServiceType == typeof(ISwaggerProvider)).Should().Be(true);
         }
@@ -51,11 +47,7 @@
         [Test]
         public void Can_Not_Add_Swagger() {
             var serviceCollection = new ServiceCollection();
-<<<<<<< HEAD
-            var apiModule = new ApiModule(null, new List<string>(), "cert.pfx", false);
-=======
             var apiModule = new ApiModule(new HttpOptions(new IPEndPoint(IPAddress.Any, 5005)), new List<string>(), false);
->>>>>>> b328fb17
             apiModule.ConfigureServices(serviceCollection);
             serviceCollection.Any(service => service.ServiceType == typeof(ISwaggerProvider)).Should().Be(false);
         }
@@ -69,11 +61,7 @@
             };
 
             var serviceCollection = new ServiceCollection();
-<<<<<<< HEAD
-            var apiModule = new ApiModule(null, new List<string>(), "cert.pfx", true);
-=======
             var apiModule = new ApiModule(new HttpOptions(new IPEndPoint(IPAddress.Any, 5005)), new List<string>(), true);
->>>>>>> b328fb17
             apiModule.ConfigureServices(serviceCollection);
 
             foreach (var serviceType in serviceTypes)
