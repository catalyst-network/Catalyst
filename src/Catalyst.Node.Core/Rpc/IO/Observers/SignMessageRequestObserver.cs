--- conflicted
+++ resolved
@@ -21,6 +21,7 @@
 
 #endregion
 
+using System;
 using System.Text;
 using Catalyst.Common.Interfaces.IO.Messaging.Correlation;
 using Catalyst.Common.Interfaces.IO.Observers;
@@ -68,29 +69,20 @@
             Guard.Argument(senderPeerIdentifier, nameof(senderPeerIdentifier)).NotNull();
             Logger.Debug("received message of type SignMessageRequest");
 
-<<<<<<< HEAD
             try
             {
                 var decodedMessage = RLP.Decode(signMessageRequest.Message.ToByteArray()).RLPData;
 
                 var signature = _keySigner.Sign(decodedMessage);
-=======
-            var decodedMessage = signMessageRequest.Message.ToString(Encoding.UTF8);
 
-            var privateKey = _keySigner.CryptoContext.GeneratePrivateKey(); //@TODO We shouldn't be generating a key here
+                var publicKey = _keySigner.CryptoContext.ImportPublicKey(signature.PublicKeyBytes.RawBytes);
+    
+                Guard.Argument(signature).NotNull("Failed to sign message. The signature cannot be null.");
+    
+                Guard.Argument(publicKey).NotNull("Failed to get the public key.  Public key cannot be null.");
+    
+                Logger.Debug("message content is {0}", signMessageRequest.Message);
 
-            var signature = _keySigner.CryptoContext.Sign(privateKey, Encoding.UTF8.GetBytes(decodedMessage));
->>>>>>> 631e2b06
-
-            var publicKey = _keySigner.CryptoContext.ImportPublicKey(signature.PublicKeyBytes.RawBytes);
-
-            Guard.Argument(signature).NotNull("Failed to sign message. The signature cannot be null.");
-
-            Guard.Argument(publicKey).NotNull("Failed to get the public key.  Public key cannot be null.");
-
-            Logger.Debug("message content is {0}", signMessageRequest.Message);
-
-<<<<<<< HEAD
                 return new SignMessageResponse
                 {
                     OriginalMessage = RLP.EncodeElement(decodedMessage).ToByteString(),
@@ -99,14 +91,11 @@
                 };
             }
             catch (Exception ex)
-=======
-            return new SignMessageResponse
->>>>>>> 631e2b06
             {
-                OriginalMessage = signMessageRequest.Message,
-                PublicKey = publicKey.Bytes.RawBytes.ToByteString(),
-                Signature = signature.SignatureBytes.RawBytes.ToByteString()
-            };
+                Logger.Error(ex,
+                    "Failed to handle SignMessageRequest after receiving message {0}", signMessageRequest);
+                throw;
+            }
         }
     }
 }