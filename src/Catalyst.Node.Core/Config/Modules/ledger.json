--- conflicted
+++ resolved
@@ -2,20 +2,6 @@
   "defaultAssembly": "Catalyst.Node.Core",
     "components": [
         {
-<<<<<<< HEAD
-            "type": "SharpRepository.InMemoryRepository.InMemoryRepository`1[[Catalyst.Node.Core.Modules.Ledger.Account, Catalyst.Node.Core]], SharpRepository.InMemoryRepository",
-            "services": [
-                {
-                    "type": "SharpRepository.Repository.IRepository`1[[Catalyst.Node.Core.Modules.Ledger.Account, Catalyst.Node.Core]], SharpRepository.Repository"
-                }
-            ]
-        },
-        {
-            "type": "Catalyst.Node.Core.Modules.Ledger.Ledger",
-            "services": [
-                {
-                    "type": "Catalyst.Common.Interfaces.Modules.Ledger.ILedger, Catalyst.Common"
-=======
             "type": "Catalyst.Node.Core.Modules.Ledger.Ledger",
             "services": [
                 {
@@ -28,7 +14,6 @@
             "services": [
                 {
                     "type": "SharpRepository.Repository.IRepository`1[[Catalyst.Node.Core.Modules.Ledger.Account, Catalyst.Node.Core]], SharpRepository.Repository"
->>>>>>> e5f1abfb
                 }
             ]
         },
