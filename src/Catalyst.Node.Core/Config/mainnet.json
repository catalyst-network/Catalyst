{
  "CatalystNodeConfiguration": {
<<<<<<< HEAD
=======
    "Ledger": {
      "Persistence": "Catalyst.Helpers.CouchDB"
    },
>>>>>>> 3b4480b1
    "Consensus": {
      "nDepth": 100
    },
    "Contract": {
      "StorageType": "Catalyst.Helpers.Ipfs"
    },
    "Dfs": {
      "StorageType": "Catalyst.Helpers.Ipfs",
      "ConnectRetries": 10,
      "IpfsVersionApi": "api/v0/"
    },
    "Mempool": {
      "Type" : "redis",
      "Host" : "127.0.0.1",
      "Port" : "6379"
    },
    "Peer": {
      "Network": "devnet",
      "MutualAuthentication": false,
      "AcceptInvalidCerts": false,
      "PfxFileName": "mycert.pfx",
      "SslCertPassword": "test",
      "BindAddress": "127.0.0.1",
      "Port": 42069,
      "MaxConnections": 10,
      "AddressVersion": 23,
      "Magic": 4206942,
      "Announce": true,
      "AnnounceServer": "127.0.0.1:21420",
      "SeedServers": [
        "seed1.network.atlascity.io",
        "seed2.network.atlascity.io",
        "seed3.network.atlascity.io",
        "seed4.network.atlascity.io",
        "seed5.network.atlascity.io"
      ]
    },
    "Rpc": {
      "BindAddress": "127.0.0.1",
      "Port": 42042
    },
    "Persistence": {
      "sharpRepository": {
        "repositories": {
          "default": "inMemoryNoCaching",
          "inMemory": {
            "factory": "SharpRepository.InMemoryRepository.InMemoryConfigRepositoryFactory, SharpRepository.InMemoryRepository"
          },
          "mongoDb": {
            "factory": "SharpRepository.MongoDbRepository.MongoDbConfigRepositoryFactory, SharpRepository.MongoDbRepository",
            "connectionString": "mongodb:://127.0.0.1"
          },
          "inMemoryNoCaching": {
            "factory": "SharpRepository.InMemoryRepository.InMemoryConfigRepositoryFactory, SharpRepository.InMemoryRepository",
            "cachingStrategy": "none",
            "cachingProvider": "noCachingProvider"
          }
        },
        "cachingProviders": {
          "default": "inMemoryProvider",
          "inMemoryProvider": {
            "factory": "SharpRepository.Repository.Caching.InMemoryConfigCachingProviderFactory, SharpRepository.Repository"
          },
          "noCachingProvider": {
            "factory": "SharpRepository.Repository.Caching.NoCachingConfigCachingProviderFactory, SharpRepository.Repository"
          }
        },
        "cachingStrategies": {
          "default": "standard",
          "standard": {
            "factory": "SharpRepository.Repository.Caching.StandardConfigCachingStrategyFactory, SharpRepository.Repository",
            "generational": "true",
            "writeThrough": "false"
          },
          "redisProvider": {
            "factory": "SharpRepository.Caching.Redis.RedisConfigCachingProviderFactory, SharpRepository.Caching.Redis",
            "host": "127.0.0.1",
            "port": "6379",
            "ssl": false,
            "password": "",
            "defaultDatabase": "0"
          },
          "timeout": {
            "factory": "SharpRepository.Repository.Caching.TimeoutConfigCachingStrategyFactory, SharpRepository.Repository",
            "timeout": "200"
          },
          "none": {
            "factory": "SharpRepository.Repository.Caching.NoCachingConfigCachingStrategyFactory, SharpRepository.Repository"
          }
        }
      }
    }
  }
}<|MERGE_RESOLUTION|>--- conflicted
+++ resolved
@@ -1,11 +1,5 @@
 {
   "CatalystNodeConfiguration": {
-<<<<<<< HEAD
-=======
-    "Ledger": {
-      "Persistence": "Catalyst.Helpers.CouchDB"
-    },
->>>>>>> 3b4480b1
     "Consensus": {
       "nDepth": 100
     },
@@ -23,6 +17,7 @@
       "Port" : "6379"
     },
     "Peer": {
+      "DnsServer": "127.0.0.1:5053",
       "Network": "devnet",
       "MutualAuthentication": false,
       "AcceptInvalidCerts": false,
@@ -36,65 +31,63 @@
       "Announce": true,
       "AnnounceServer": "127.0.0.1:21420",
       "SeedServers": [
-        "seed1.network.atlascity.io",
-        "seed2.network.atlascity.io",
-        "seed3.network.atlascity.io",
-        "seed4.network.atlascity.io",
-        "seed5.network.atlascity.io"
+        "seed1.network.devdns.local",
+        "seed2.network.devdns.local",
+        "seed3.network.devdns.local",
+        "seed4.network.devdns.local",
+        "seed5.network.devdns.local"
       ]
     },
     "Rpc": {
       "BindAddress": "127.0.0.1",
       "Port": 42042
     },
-    "Persistence": {
-      "sharpRepository": {
-        "repositories": {
-          "default": "inMemoryNoCaching",
-          "inMemory": {
-            "factory": "SharpRepository.InMemoryRepository.InMemoryConfigRepositoryFactory, SharpRepository.InMemoryRepository"
-          },
-          "mongoDb": {
-            "factory": "SharpRepository.MongoDbRepository.MongoDbConfigRepositoryFactory, SharpRepository.MongoDbRepository",
-            "connectionString": "mongodb:://127.0.0.1"
-          },
-          "inMemoryNoCaching": {
-            "factory": "SharpRepository.InMemoryRepository.InMemoryConfigRepositoryFactory, SharpRepository.InMemoryRepository",
-            "cachingStrategy": "none",
-            "cachingProvider": "noCachingProvider"
-          }
+    "PersistenceConfiguration": {
+      "repositories": {
+        "default": "inMemoryNoCaching",
+        "inMemory": {
+          "factory": "SharpRepository.InMemoryRepository.InMemoryConfigRepositoryFactory, SharpRepository.InMemoryRepository"
         },
-        "cachingProviders": {
-          "default": "inMemoryProvider",
-          "inMemoryProvider": {
-            "factory": "SharpRepository.Repository.Caching.InMemoryConfigCachingProviderFactory, SharpRepository.Repository"
-          },
-          "noCachingProvider": {
-            "factory": "SharpRepository.Repository.Caching.NoCachingConfigCachingProviderFactory, SharpRepository.Repository"
-          }
+        "mongoDb": {
+          "factory": "SharpRepository.MongoDbRepository.MongoDbConfigRepositoryFactory, SharpRepository.MongoDbRepository",
+          "connectionString": "mongodb:://127.0.0.1"
         },
-        "cachingStrategies": {
-          "default": "standard",
-          "standard": {
-            "factory": "SharpRepository.Repository.Caching.StandardConfigCachingStrategyFactory, SharpRepository.Repository",
-            "generational": "true",
-            "writeThrough": "false"
-          },
-          "redisProvider": {
-            "factory": "SharpRepository.Caching.Redis.RedisConfigCachingProviderFactory, SharpRepository.Caching.Redis",
-            "host": "127.0.0.1",
-            "port": "6379",
-            "ssl": false,
-            "password": "",
-            "defaultDatabase": "0"
-          },
-          "timeout": {
-            "factory": "SharpRepository.Repository.Caching.TimeoutConfigCachingStrategyFactory, SharpRepository.Repository",
-            "timeout": "200"
-          },
-          "none": {
-            "factory": "SharpRepository.Repository.Caching.NoCachingConfigCachingStrategyFactory, SharpRepository.Repository"
-          }
+        "inMemoryNoCaching": {
+          "factory": "SharpRepository.InMemoryRepository.InMemoryConfigRepositoryFactory, SharpRepository.InMemoryRepository",
+          "cachingStrategy": "none",
+          "cachingProvider": "noCachingProvider"
+        }
+      },
+      "cachingProviders": {
+        "default": "inMemoryProvider",
+        "inMemoryProvider": {
+          "factory": "SharpRepository.Repository.Caching.InMemoryConfigCachingProviderFactory, SharpRepository.Repository"
+        },
+        "noCachingProvider": {
+          "factory": "SharpRepository.Repository.Caching.NoCachingConfigCachingProviderFactory, SharpRepository.Repository"
+        }
+      },
+      "cachingStrategies": {
+        "default": "standard",
+        "standard": {
+          "factory": "SharpRepository.Repository.Caching.StandardConfigCachingStrategyFactory, SharpRepository.Repository",
+          "generational": "true",
+          "writeThrough": "false"
+        },
+        "redisProvider": {
+          "factory": "SharpRepository.Caching.Redis.RedisConfigCachingProviderFactory, SharpRepository.Caching.Redis",
+          "host": "127.0.0.1",
+          "port": "6379",
+          "ssl": false,
+          "password": "",
+          "defaultDatabase": "0"
+        },
+        "timeout": {
+          "factory": "SharpRepository.Repository.Caching.TimeoutConfigCachingStrategyFactory, SharpRepository.Repository",
+          "timeout": "200"
+        },
+        "none": {
+          "factory": "SharpRepository.Repository.Caching.NoCachingConfigCachingStrategyFactory, SharpRepository.Repository"
         }
       }
     }
