--- conflicted
+++ resolved
@@ -51,7 +51,6 @@
             ]
         },
         {
-<<<<<<< HEAD
             "type": "Catalyst.Node.Core.RPC.Handlers.AddFileToDfsRequestHandler",
             "services": [
                 {
@@ -61,9 +60,14 @@
         },
         {
             "type": "Catalyst.Node.Core.RPC.Handlers.TransferFileBytesRequestHandler",
-=======
+            "services": [
+                {
+                    "type": "Catalyst.Common.Interfaces.IO.Messaging.IRpcRequestHandler, Catalyst.Common"
+                }
+            ]
+        },
+        {
             "type": "Catalyst.Node.Core.RPC.Handlers.PeerCountRequestHandler",
->>>>>>> b1612f4e
             "services": [
                 {
                     "type": "Catalyst.Common.Interfaces.IO.Messaging.IRpcRequestHandler, Catalyst.Common"
