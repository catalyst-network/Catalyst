--- conflicted
+++ resolved
@@ -1,117 +1,113 @@
 {
     "defaultAssembly": "Catalyst.Node.Core",
-  "components": [
-    //Rpc request handlers
-    {
-      "type": "Catalyst.Node.Core.RPC.Handlers.GetInfoRequestHandler",
-      "services": [
+    "components": [
+        //Rpc request handlers
         {
-          "type": "Catalyst.Common.Interfaces.IO.Messaging.IRpcRequestHandler, Catalyst.Common"
-        }
-      ]
-    },
-    {
-      "type": "Catalyst.Node.Core.RPC.Handlers.GetMempoolRequestHandler",
-      "services": [
+            "type": "Catalyst.Node.Core.RPC.Handlers.GetInfoRequestHandler",
+            "services": [
+                {
+                    "type": "Catalyst.Common.Interfaces.IO.Messaging.IRpcRequestHandler, Catalyst.Common"
+                }
+            ]
+        },
         {
-          "type": "Catalyst.Common.Interfaces.IO.Messaging.IRpcRequestHandler, Catalyst.Common"
-        }
-      ]
-    },
-    {
-      "type": "Catalyst.Node.Core.RPC.Handlers.GetVersionRequestHandler",
-      "services": [
+            "type": "Catalyst.Node.Core.RPC.Handlers.GetMempoolRequestHandler",
+            "services": [
+                {
+                    "type": "Catalyst.Common.Interfaces.IO.Messaging.IRpcRequestHandler, Catalyst.Common"
+                }
+            ]
+        },
         {
-          "type": "Catalyst.Common.Interfaces.IO.Messaging.IRpcRequestHandler, Catalyst.Common"
-        }
-      ]
-    },
-    {
-      "type": "Catalyst.Node.Core.RPC.Handlers.SignMessageRequestHandler",
-      "services": [
+            "type": "Catalyst.Node.Core.RPC.Handlers.GetVersionRequestHandler",
+            "services": [
+                {
+                    "type": "Catalyst.Common.Interfaces.IO.Messaging.IRpcRequestHandler, Catalyst.Common"
+                }
+            ]
+        },
         {
-          "type": "Catalyst.Common.Interfaces.IO.Messaging.IRpcRequestHandler, Catalyst.Common"
-        }
-      ]
-    },
-    {
-      "type": "Catalyst.Node.Core.RPC.Handlers.VerifyMessageRequestHandler",
-      "services": [
+            "type": "Catalyst.Node.Core.RPC.Handlers.SignMessageRequestHandler",
+            "services": [
+                {
+                    "type": "Catalyst.Common.Interfaces.IO.Messaging.IRpcRequestHandler, Catalyst.Common"
+                }
+            ]
+        },
         {
-          "type": "Catalyst.Common.Interfaces.IO.Messaging.IRpcRequestHandler, Catalyst.Common"
-        }
-      ]
-    },
-    {
-      "type": "Catalyst.Node.Core.RPC.Handlers.PeerListRequestHandler",
-      "services": [
+            "type": "Catalyst.Node.Core.RPC.Handlers.VerifyMessageRequestHandler",
+            "services": [
+                {
+                    "type": "Catalyst.Common.Interfaces.IO.Messaging.IRpcRequestHandler, Catalyst.Common"
+                }
+            ]
+        },
         {
-          "type": "Catalyst.Common.Interfaces.IO.Messaging.IRpcRequestHandler, Catalyst.Common"
-        }
-      ]
-    },
-    {
-      "type": "Catalyst.Node.Core.RPC.Handlers.AddFileToDfsRequestHandler",
-      "services": [
+            "type": "Catalyst.Node.Core.RPC.Handlers.PeerListRequestHandler",
+            "services": [
+                {
+                    "type": "Catalyst.Common.Interfaces.IO.Messaging.IRpcRequestHandler, Catalyst.Common"
+                }
+            ]
+        },
         {
-          "type": "Catalyst.Common.Interfaces.IO.Messaging.IRpcRequestHandler, Catalyst.Common"
-        }
-      ]
-    },
-    {
-      "type": "Catalyst.Node.Core.RPC.Handlers.TransferFileBytesRequestHandler",
-      "services": [
+            "type": "Catalyst.Node.Core.RPC.Handlers.AddFileToDfsRequestHandler",
+            "services": [
+                {
+                    "type": "Catalyst.Common.Interfaces.IO.Messaging.IRpcRequestHandler, Catalyst.Common"
+                }
+            ]
+        },
         {
-          "type": "Catalyst.Common.Interfaces.IO.Messaging.IRpcRequestHandler, Catalyst.Common"
-        }
-      ]
-    },
-    {
-      "type": "Catalyst.Node.Core.RPC.Handlers.PeerCountRequestHandler",
-      "services": [
+            "type": "Catalyst.Node.Core.RPC.Handlers.TransferFileBytesRequestHandler",
+            "services": [
+                {
+                    "type": "Catalyst.Common.Interfaces.IO.Messaging.IRpcRequestHandler, Catalyst.Common"
+                }
+            ]
+        },
         {
-          "type": "Catalyst.Common.Interfaces.IO.Messaging.IRpcRequestHandler, Catalyst.Common"
-        }
-      ]
-    },
-    {
-      "type": "Catalyst.Node.Core.RPC.Handlers.RemovePeerRequestHandler",
-      "services": [
+            "type": "Catalyst.Node.Core.RPC.Handlers.PeerCountRequestHandler",
+            "services": [
+                {
+                    "type": "Catalyst.Common.Interfaces.IO.Messaging.IRpcRequestHandler, Catalyst.Common"
+                }
+            ]
+        },
         {
-          "type": "Catalyst.Common.Interfaces.IO.Messaging.IRpcRequestHandler, Catalyst.Common"
-        }
-      ]
-    },
-    {
-      "type": "Catalyst.Node.Core.RPC.Handlers.PeerReputationRequestHandler",
-      "services": [
+            "type": "Catalyst.Node.Core.RPC.Handlers.RemovePeerRequestHandler",
+            "services": [
+                {
+                    "type": "Catalyst.Common.Interfaces.IO.Messaging.IRpcRequestHandler, Catalyst.Common"
+                }
+            ]
+        },
         {
-          "type": "Catalyst.Common.Interfaces.IO.Messaging.IRpcRequestHandler, Catalyst.Common"
-        }
-      ]
-    },
-    //P2P request handlers
-    {
-      "type": "Catalyst.Node.Core.P2P.Messaging.Handlers.PingRequestHandler",
-      "services": [
+            "type": "Catalyst.Node.Core.RPC.Handlers.PeerReputationRequestHandler",
+            "services": [
+                {
+                    "type": "Catalyst.Common.Interfaces.IO.Messaging.IRpcRequestHandler, Catalyst.Common"
+                }
+            ]
+        },
+        //P2P request handlers
         {
-          "type": "Catalyst.Common.Interfaces.IO.Messaging.IP2PMessageHandler, Catalyst.Common"
-        }
-      ]
-    },
-    {
-      "type": "Catalyst.Node.Core.P2P.Messaging.Handlers.PingResponseHandler",
-      "services": [
+            "type": "Catalyst.Node.Core.P2P.Messaging.Handlers.PingRequestHandler",
+            "services": [
+                {
+                    "type": "Catalyst.Common.Interfaces.IO.Messaging.IP2PMessageHandler, Catalyst.Common"
+                }
+            ]
+        },
         {
-          "type": "Catalyst.Common.Interfaces.IO.Messaging.IP2PMessageHandler, Catalyst.Common"
-        }
-      ]
-    },
-    {
-      "type": "Catalyst.Node.Core.P2P.Messaging.Handlers.TransactionRequestHandler",
-      "services": [
+            "type": "Catalyst.Node.Core.P2P.Messaging.Handlers.PingResponseHandler",
+            "services": [
+                {
+                    "type": "Catalyst.Common.Interfaces.IO.Messaging.IP2PMessageHandler, Catalyst.Common"
+                }
+            ]
+        },
         {
-<<<<<<< HEAD
             "type": "Catalyst.Node.Core.P2P.Messaging.Handlers.GetNeighbourRequestHandler",
             "services": [
                 {
@@ -134,11 +130,6 @@
                     "type": "Catalyst.Common.Interfaces.IO.Messaging.IP2PMessageHandler, Catalyst.Common"
                 }
             ]
-=======
-          "type": "Catalyst.Common.Interfaces.IO.Messaging.IP2PMessageHandler, Catalyst.Common"
->>>>>>> 42fc0fb5
         }
-      ]
-    }
-  ]
+    ]
 }