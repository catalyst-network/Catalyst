{
    "defaultAssembly": "Catalyst.Node.Core",
    "components": [
        //Rpc request handlers
        {
            "type": "Catalyst.Node.Core.RPC.Handlers.GetInfoRequestHandler",
            "services": [
                {
                    "type": "Catalyst.Common.Interfaces.IO.Messaging.IRpcRequestHandler, Catalyst.Common"
                }
            ]
        },
        {
            "type": "Catalyst.Node.Core.RPC.Handlers.GetMempoolRequestHandler",
            "services": [
                {
                    "type": "Catalyst.Common.Interfaces.IO.Messaging.IRpcRequestHandler, Catalyst.Common"
                }
            ]
        },
        {
            "type": "Catalyst.Node.Core.RPC.Handlers.GetVersionRequestHandler",
            "services": [
                {
                    "type": "Catalyst.Common.Interfaces.IO.Messaging.IRpcRequestHandler, Catalyst.Common"
                }
            ]
        },
        {
            "type": "Catalyst.Node.Core.RPC.Handlers.SignMessageRequestHandler",
            "services": [
                {
                    "type": "Catalyst.Common.Interfaces.IO.Messaging.IRpcRequestHandler, Catalyst.Common"
                }
            ]
        },
        {
            "type": "Catalyst.Node.Core.RPC.Handlers.VerifyMessageRequestHandler",
            "services": [
                {
                    "type": "Catalyst.Common.Interfaces.IO.Messaging.IRpcRequestHandler, Catalyst.Common"
                }
            ]
        },
        {
            "type": "Catalyst.Node.Core.RPC.Handlers.PeerListRequestHandler",
            "services": [
                {
                    "type": "Catalyst.Common.Interfaces.IO.Messaging.IRpcRequestHandler, Catalyst.Common"
                }
            ]
        },
        {
<<<<<<< HEAD
            "type": "Catalyst.Node.Core.RPC.Handlers.RemovePeerRequestHandler",
=======
            "type": "Catalyst.Node.Core.RPC.Handlers.PeerCountRequestHandler",
>>>>>>> b1612f4e
            "services": [
                {
                    "type": "Catalyst.Common.Interfaces.IO.Messaging.IRpcRequestHandler, Catalyst.Common"
                }
            ]
        },
        //P2P request handlers
        {
            "type": "Catalyst.Node.Core.P2P.Messaging.Handlers.PingRequestHandler",
            "services": [
                {
                    "type": "Catalyst.Common.Interfaces.IO.Messaging.IP2PMessageHandler, Catalyst.Common"
                }
            ]
        },
        {
            "type": "Catalyst.Node.Core.P2P.Messaging.Handlers.PingResponseHandler",
            "services": [
                {
                    "type": "Catalyst.Common.Interfaces.IO.Messaging.IP2PMessageHandler, Catalyst.Common"
                }
            ]
        },
        {
            "type": "Catalyst.Node.Core.P2P.Messaging.Handlers.TransactionRequestHandler",
            "services": [
                {
                    "type": "Catalyst.Common.Interfaces.IO.Messaging.IP2PMessageHandler, Catalyst.Common"
                }
            ]
        }
    ]
}<|MERGE_RESOLUTION|>--- conflicted
+++ resolved
@@ -51,11 +51,15 @@
             ]
         },
         {
-<<<<<<< HEAD
+            "type": "Catalyst.Node.Core.RPC.Handlers.PeerCountRequestHandler",
+            "services": [
+                {
+                    "type": "Catalyst.Common.Interfaces.IO.Messaging.IRpcRequestHandler, Catalyst.Common"
+                }
+            ]
+        },
+        {
             "type": "Catalyst.Node.Core.RPC.Handlers.RemovePeerRequestHandler",
-=======
-            "type": "Catalyst.Node.Core.RPC.Handlers.PeerCountRequestHandler",
->>>>>>> b1612f4e
             "services": [
                 {
                     "type": "Catalyst.Common.Interfaces.IO.Messaging.IRpcRequestHandler, Catalyst.Common"
