{
    "defaultAssembly": "Catalyst.Node.Core",
    "components": [
        //Rpc request handlers
        {
            "type": "Catalyst.Node.Core.Rpc.IO.Observers.GetInfoRequestObserver",
            "services": [
                {
                    "type": "Catalyst.Common.Interfaces.IO.Observers.IRpcRequestObserver, Catalyst.Common"
                }
            ]
        },
        {
<<<<<<< HEAD
            "type": "Catalyst.Node.Core.RPC.IO.Observers.GetPeerInfoRequestObserver",
            "services": [
                {
                    "type": "Catalyst.Common.Interfaces.IO.Observers.IRpcRequestObserver, Catalyst.Common"
                }
            ]
        },
        {
            "type": "Catalyst.Node.Core.RPC.IO.Observers.GetMempoolRequestObserver",
=======
            "type": "Catalyst.Node.Core.Rpc.IO.Observers.GetMempoolRequestObserver",
>>>>>>> 96ee8384
            "services": [
                {
                    "type": "Catalyst.Common.Interfaces.IO.Observers.IRpcRequestObserver, Catalyst.Common"
                }
            ]
        },
        {
            "type": "Catalyst.Node.Core.Rpc.IO.Observers.GetVersionRequestObserver",
            "services": [
                {
                    "type": "Catalyst.Common.Interfaces.IO.Observers.IRpcRequestObserver, Catalyst.Common"
                }
            ]
        },
        {
            "type": "Catalyst.Node.Core.Rpc.IO.Observers.SignMessageRequestObserver",
            "services": [
                {
                    "type": "Catalyst.Common.Interfaces.IO.Observers.IRpcRequestObserver, Catalyst.Common"
                }
            ]
        },
        {
            "type": "Catalyst.Node.Core.Rpc.IO.Observers.VerifyMessageRequestObserver",
            "services": [
                {
                    "type": "Catalyst.Common.Interfaces.IO.Observers.IRpcRequestObserver, Catalyst.Common"
                }
            ]
        },
        {
            "type": "Catalyst.Node.Core.Rpc.IO.Observers.PeerListRequestObserver",
            "services": [
                {
                    "type": "Catalyst.Common.Interfaces.IO.Observers.IRpcRequestObserver, Catalyst.Common"
                }
            ]
        },
        {
            "type": "Catalyst.Node.Core.Rpc.IO.Observers.AddFileToDfsRequestObserver",
            "services": [
                {
                    "type": "Catalyst.Common.Interfaces.IO.Observers.IRpcRequestObserver, Catalyst.Common"
                }
            ]
        },
        {
            "type": "Catalyst.Node.Core.Rpc.IO.Observers.GetFileFromDfsRequestObserver",
            "services": [
                {
                    "type": "Catalyst.Common.Interfaces.IO.Observers.IRpcRequestObserver, Catalyst.Common"
                }
            ]
        },
        {
            "type": "Catalyst.Common.Rpc.IO.Observers.TransferFileBytesRequestObserver, Catalyst.Common",
            "services": [
                {
                    "type": "Catalyst.Common.Interfaces.IO.Observers.IRpcRequestObserver, Catalyst.Common"
                }
            ]
        },
        {
            "type": "Catalyst.Node.Core.Rpc.IO.Observers.PeerCountRequestObserver",
            "services": [
                {
                    "type": "Catalyst.Common.Interfaces.IO.Observers.IRpcRequestObserver, Catalyst.Common"
                }
            ]
        },
        {
            "type": "Catalyst.Node.Core.Rpc.IO.Observers.RemovePeerRequestObserver",
            "services": [
                {
                    "type": "Catalyst.Common.Interfaces.IO.Observers.IRpcRequestObserver, Catalyst.Common"
                }
            ]
        },
        {
            "type": "Catalyst.Node.Core.Rpc.IO.Observers.PeerReputationRequestObserver",
            "services": [
                {
                    "type": "Catalyst.Common.Interfaces.IO.Observers.IRpcRequestObserver, Catalyst.Common"
                }
            ]
        },
        {
            "type": "Catalyst.Node.Core.Rpc.IO.Observers.PeerBlackListingRequestObserver",
            "services": [
                {
                    "type": "Catalyst.Common.Interfaces.IO.Observers.IRpcRequestObserver, Catalyst.Common"
                }
            ]
        },
        //P2P request handlers
        {
            "type": "Catalyst.Node.Core.P2P.IO.Observers.PingRequestObserver",
            "services": [
                {
                    "type": "Catalyst.Common.Interfaces.IO.Observers.IP2PMessageObserver, Catalyst.Common"
                }
            ]
        },
        {
            "type": "Catalyst.Node.Core.P2P.IO.Observers.PingResponseObserver",
            "services": [
                {
                    "type": "Catalyst.Common.Interfaces.IO.Observers.IP2PMessageObserver, Catalyst.Common"
                }
            ]
        },
        {
            "type": "Catalyst.Node.Core.P2P.IO.Observers.GetNeighbourRequestObserver",
            "services": [
                {
                    "type": "Catalyst.Common.Interfaces.IO.Observers.IP2PMessageObserver, Catalyst.Common"
                }
            ]
        },
        {
            "type": "Catalyst.Node.Core.P2P.IO.Observers.GetNeighbourResponseObserver",
            "services": [
                {
                    "type": "Catalyst.Common.Interfaces.IO.Observers.IP2PMessageObserver, Catalyst.Common"
                }
            ]
        },
        {
            "type": "Catalyst.Node.Core.P2P.IO.Observers.TransactionBroadcastObserver",
            "services": [
                {
                    "type": "Catalyst.Common.Interfaces.IO.Observers.IP2PMessageObserver, Catalyst.Common"
                }
            ]
        }
    ]
}<|MERGE_RESOLUTION|>--- conflicted
+++ resolved
@@ -11,7 +11,6 @@
             ]
         },
         {
-<<<<<<< HEAD
             "type": "Catalyst.Node.Core.RPC.IO.Observers.GetPeerInfoRequestObserver",
             "services": [
                 {
@@ -21,9 +20,6 @@
         },
         {
             "type": "Catalyst.Node.Core.RPC.IO.Observers.GetMempoolRequestObserver",
-=======
-            "type": "Catalyst.Node.Core.Rpc.IO.Observers.GetMempoolRequestObserver",
->>>>>>> 96ee8384
             "services": [
                 {
                     "type": "Catalyst.Common.Interfaces.IO.Observers.IRpcRequestObserver, Catalyst.Common"
