--- conflicted
+++ resolved
@@ -217,11 +217,7 @@
             "type": "Catalyst.Node.Core.P2P.Discovery.HastingsDiscovery",
             "services": [
                 {
-<<<<<<< HEAD
-                    "type": "Catalyst.Common.Interfaces.P2P.Discovery.IHastingsDiscovery, Catalyst.Common"
-=======
                     "type": "Catalyst.Common.Interfaces.P2P.Discovery.IPeerDiscovery, Catalyst.Common"
->>>>>>> 44bd350e
                 }
             ]
         },
