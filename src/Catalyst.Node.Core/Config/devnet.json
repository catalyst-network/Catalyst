{
  "CatalystNodeConfiguration": {
    "Consensus": {
      "nDepth": 100
    },
    "Contract": {
      "StorageType": "Catalyst.Helpers.Ipfs"
    },
    "Peer": {
      "Network": "devnet",
      "MutualAuthentication": false,
      "AcceptInvalidCerts": false,
      "PfxFileName": "test_certificate_01.p12",
      "SslCertPassword": "test",
      "BindAddress": "127.0.0.1",
      "Port": 42070,
      "PublicKey": "302a300506032b65700321001783421742816abf",
      "MaxConnections": 10,
      "AddressVersion": 23,
      "Magic": 4206942,
      "Announce": true,
      "AnnounceServer": "127.0.0.1:21420",
      "SeedServers": [
        "seed1.network.devdns.local",
        "seed2.network.devdns.local",
        "seed3.network.devdns.local",
        "seed4.network.devdns.local",
        "seed5.network.devdns.local"
      ]
    },
    "Rpc": {
      "BindAddress": "127.0.0.1",
      "Port": 42042,
      "MutualAuthentication": false,
      "AcceptInvalidCerts": false,
<<<<<<< HEAD
      "PfxFileName": "test_certificate_01.p12"
=======
      "PfxFileName": "mycert.pfx"
>>>>>>> d4c2883b
    },
    "PersistenceConfiguration": {
      "repositories": {
        "default": "inMemoryNoCaching",
        "inMemory": {
          "factory": "SharpRepository.InMemoryRepository.InMemoryConfigRepositoryFactory, SharpRepository.InMemoryRepository"
        },
        //"mongoDb": {
        //  "factory": "SharpRepository.MongoDbRepository.MongoDbConfigRepositoryFactory, SharpRepository.MongoDbRepository",
        //  "connectionString": "mongodb:://127.0.0.1"
        //},
        "inMemoryNoCaching": {
          "factory": "SharpRepository.InMemoryRepository.InMemoryConfigRepositoryFactory, SharpRepository.InMemoryRepository",
          "cachingStrategy": "none",
          "cachingProvider": "noCachingProvider"
        }
      },
      "cachingProviders": {
        "default": "inMemoryProvider",
        "inMemoryProvider": {
          "factory": "SharpRepository.Repository.Caching.InMemoryConfigCachingProviderFactory, SharpRepository.Repository"
        },
        "noCachingProvider": {
          "factory": "SharpRepository.Repository.Caching.NoCachingConfigCachingProviderFactory, SharpRepository.Repository"
        }
      },
      "cachingStrategies": {
        "default": "standard",
        "standard": {
          "factory": "SharpRepository.Repository.Caching.StandardConfigCachingStrategyFactory, SharpRepository.Repository",
          "generational": "true",
          "writeThrough": "false"
        },
        //"redisProvider": {
        //  "factory": "SharpRepository.Caching.Redis.RedisConfigCachingProviderFactory, SharpRepository.Caching.Redis",
        //  "host": "127.0.0.1",
        //  "port": "6379",
        //  "ssl": false,
        //  "password": "",
        //  "defaultDatabase": "0"
        //},
        "timeout": {
          "factory": "SharpRepository.Repository.Caching.TimeoutConfigCachingStrategyFactory, SharpRepository.Repository",
          "timeout": "200"
        },
        "none": {
          "factory": "SharpRepository.Repository.Caching.NoCachingConfigCachingStrategyFactory, SharpRepository.Repository"
        }
      }
    }
  }
}<|MERGE_RESOLUTION|>--- conflicted
+++ resolved
@@ -10,10 +10,10 @@
       "Network": "devnet",
       "MutualAuthentication": false,
       "AcceptInvalidCerts": false,
-      "PfxFileName": "test_certificate_01.p12",
+      "PfxFileName": "mycert.pfx",
       "SslCertPassword": "test",
       "BindAddress": "127.0.0.1",
-      "Port": 42070,
+      "Port": 42069,
       "PublicKey": "302a300506032b65700321001783421742816abf",
       "MaxConnections": 10,
       "AddressVersion": 23,
@@ -33,11 +33,7 @@
       "Port": 42042,
       "MutualAuthentication": false,
       "AcceptInvalidCerts": false,
-<<<<<<< HEAD
-      "PfxFileName": "test_certificate_01.p12"
-=======
       "PfxFileName": "mycert.pfx"
->>>>>>> d4c2883b
     },
     "PersistenceConfiguration": {
       "repositories": {
