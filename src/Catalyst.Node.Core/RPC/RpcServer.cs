--- conflicted
+++ resolved
@@ -1,4 +1,5 @@
 #region LICENSE
+
 /**
 * Copyright (c) 2019 Catalyst Network
 *
@@ -8,15 +9,16 @@
 * it under the terms of the GNU General Public License as published by
 * the Free Software Foundation, either version 2 of the License, or
 * (at your option) any later version.
-* 
+*
 * Catalyst.Node is distributed in the hope that it will be useful,
 * but WITHOUT ANY WARRANTY; without even the implied warranty of
 * MERCHANTABILITY or FITNESS FOR A PARTICULAR PURPOSE. See the
 * GNU General Public License for more details.
-* 
+*
 * You should have received a copy of the GNU General Public License
 * along with Catalyst.Node. If not, see <https://www.gnu.org/licenses/>.
 */
+
 #endregion
 
 using System;
@@ -28,19 +30,15 @@
 using DotNetty.Transport.Channels;
 using DotNetty.Transport.Channels.Sockets;
 using Catalyst.Node.Common.Interfaces;
-<<<<<<< HEAD
 using Catalyst.Protocol.Common;
-=======
 using Catalyst.Node.Common.Interfaces.Modules.Mempool;
 using Catalyst.Node.Core.RPC.Handlers;
->>>>>>> 1b1691cf
 using DotNetty.Codecs.Protobuf;
-using Google.Protobuf.WellKnownTypes;
 using Serilog;
 
 namespace Catalyst.Node.Core.RPC
 {
-    public class RpcServer : IRpcServer, IDisposable
+    public class RpcServer : IRpcServer
     {
         private readonly ILogger _logger;
         private readonly CancellationTokenSource _cancellationSource;
@@ -55,7 +53,7 @@
         public IObservable<IChanneledMessage<AnySigned>> MessageStream { get; }
 
         public RpcServer(IRpcServerSettings settings,
-            ILogger logger, 
+            ILogger logger,
             ICertificateStore certificateStore,
             IMempool mempool)
         {
@@ -66,7 +64,7 @@
 
             _anyTypeServerHandler = new AnyTypeServerHandler();
             MessageStream = _anyTypeServerHandler.MessageStream;
-            var longRunningTasks = new [] {StartServerAsync()};
+            var longRunningTasks = new[] {StartServerAsync()};
 
             _infoRequestHandler = new GetInfoRequestHandler(MessageStream, Settings, logger);
             _versionRequestHandler = new GetVersionRequestHandler(MessageStream, logger);
@@ -76,7 +74,7 @@
         }
 
         /// <summary>
-        /// 
+        ///
         /// </summary>
         /// <returns></returns>
         public async Task StartServerAsync()
@@ -99,7 +97,7 @@
                         channel => { },
                         handlers,
                         certificate: _certificate)
-                   ).StartServer(Settings.BindAddress, Settings.Port);
+                    ).StartServer(Settings.BindAddress, Settings.Port);
             }
             catch (Exception e)
             {
@@ -110,7 +108,7 @@
         }
 
         /// <summary>
-        /// 
+        ///
         /// </summary>
         /// <param name="disposing"></param>
         protected virtual void Dispose(bool disposing)
@@ -119,7 +117,7 @@
             {
                 _rpcSocketServer?.Shutdown();
                 _cancellationSource?.Dispose();
-                _certificate?.Dispose(); 
+                _certificate?.Dispose();
                 _infoRequestHandler?.Dispose();
                 _versionRequestHandler.Dispose();
                 _mempoolRequestHandler.Dispose();
