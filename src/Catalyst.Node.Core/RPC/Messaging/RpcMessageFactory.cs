--- conflicted
+++ resolved
@@ -49,101 +49,7 @@
             IPeerIdentifier recipient,
             IPeerIdentifier sender)
         {
-<<<<<<< HEAD
-            if (RpcMessages.GetInfoRequest.Equals(dto.Type))
-            {
-                return BuildAskMessage(dto);
-            }
-
-            if (RpcMessages.GetInfoResponse.Equals(dto.Type))
-            {
-                return BuildTellMessage(dto);
-            }
-
-            if (RpcMessages.GetMempoolRequest.Equals(dto.Type))
-            {
-                return BuildAskMessage(dto);
-            }
-
-            if (RpcMessages.GetMempoolResponse.Equals(dto.Type))
-            {
-                return BuildTellMessage(dto);
-            }
-
-            if (RpcMessages.GetVersionRequest.Equals(dto.Type))
-            {
-                return BuildAskMessage(dto);
-            }
-
-            if (RpcMessages.GetVersionResponse.Equals(dto.Type))
-            {
-                return BuildTellMessage(dto);
-            }
-
-            if (RpcMessages.SignMessageRequest.Equals(dto.Type))
-            {
-                return BuildAskMessage(dto);
-            }
-
-            if (RpcMessages.SignMessageResponse.Equals(dto.Type))
-            {
-                return BuildTellMessage(dto);
-            }
-
-            if (RpcMessages.GetPeerListRequest.Equals(dto.Type))
-            {
-                return BuildAskMessage(dto);
-            }
-
-            if (RpcMessages.GetPeerListResponse.Equals(dto.Type))
-            {
-                return BuildTellMessage(dto);
-            }
-
-            if (RpcMessages.PeerListCountRequest.Equals(dto.Type))
-            {
-                return BuildAskMessage(dto);
-            }
-
-            if (RpcMessages.PeerListCountResponse.Equals(dto.Type))
-            {
-                return BuildTellMessage(dto);
-            }
-
-            if (RpcMessages.RemovePeerRequest.Equals(dto.Type))
-            {
-                return BuildAskMessage(dto);
-            }
-
-            if (RpcMessages.RemovePeerResponse.Equals(dto.Type))
-            {
-                return BuildTellMessage(dto);
-            }
-            
-            if (RpcMessages.VerifyMessageRequest.Equals(dto.Type))
-            {
-                return BuildTellMessage(dto);
-            }
-            
-            if (RpcMessages.VerifyMessageResponse.Equals(dto.Type))
-            {
-                return BuildTellMessage(dto);
-            }
-
-            if (RpcMessages.GetPeerReputationRequest.Equals(dto.Type))
-            {
-                return BuildAskMessage(dto);
-            }
-
-            if (RpcMessages.GetPeerReputationResponse.Equals(dto.Type))
-            {
-                return BuildTellMessage(dto);
-            }
-
-            throw new ArgumentException("unknown message type");
-=======
             return new MessageDto<TMessage>(message, recipient, sender);
->>>>>>> fb91043e
         }
     }
 }