--- conflicted
+++ resolved
@@ -50,17 +50,12 @@
             Logger.Debug("received message of type GetInfoRequest");
             try
             {
-<<<<<<< HEAD
-                Query = String.Format("Node config:\nNode Name: {0}\nIP Address: {1}\nPort: {2} ", _config.NodeId,_config.BindAddress.ToString(), _config.Port.ToString())
-            };
-=======
                 var deserialised = message.Payload.FromAny<GetInfoRequest>();
                 Logger.Debug("message content is {0}", deserialised);
                 var response = new GetInfoResponse
                 {
-                    Query = "replying to you with a config"
+                    Query = String.Format("Node config:\nNode Name: {0}\nIP Address: {1}\nPort: {2} ", _config.NodeId,_config.BindAddress.ToString(), _config.Port.ToString())
                 };
->>>>>>> 64d76428
 
                 message.Context.Channel.WriteAndFlushAsync(response.ToAny()).GetAwaiter().GetResult();
             }
