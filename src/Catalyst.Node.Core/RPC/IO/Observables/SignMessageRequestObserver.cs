#region LICENSE

/**
* Copyright (c) 2019 Catalyst Network
*
* This file is part of Catalyst.Node <https://github.com/catalyst-network/Catalyst.Node>
*
* Catalyst.Node is free software: you can redistribute it and/or modify
* it under the terms of the GNU General Public License as published by
* the Free Software Foundation, either version 2 of the License, or
* (at your option) any later version.
*
* Catalyst.Node is distributed in the hope that it will be useful,
* but WITHOUT ANY WARRANTY; without even the implied warranty of
* MERCHANTABILITY or FITNESS FOR A PARTICULAR PURPOSE. See the
* GNU General Public License for more details.
*
* You should have received a copy of the GNU General Public License
* along with Catalyst.Node. If not, see <https://www.gnu.org/licenses/>.
*/

#endregion

using System;
using System.Text;
using Catalyst.Common.Interfaces.IO.Observables;
using Catalyst.Common.Interfaces.Modules.KeySigner;
using Catalyst.Common.Interfaces.P2P;
using Catalyst.Common.IO.Observables;
using Catalyst.Common.Util;
using Catalyst.Protocol.Rpc.Node;
using Dawn;
using DotNetty.Transport.Channels;
using ILogger = Serilog.ILogger;

namespace Catalyst.Node.Core.RPC.IO.Observables
{
    public sealed class SignMessageRequestObserver
        : RequestObserverBase<SignMessageRequest, SignMessageResponse>,
            IRpcRequestObserver
    {
        private readonly IKeySigner _keySigner;

        public SignMessageRequestObserver(IPeerIdentifier peerIdentifier,
            ILogger logger,
            IKeySigner keySigner)
            : base(logger, peerIdentifier)
        {
            _keySigner = keySigner;
        }

        /// <summary>
        /// 
        /// </summary>
        /// <param name="signMessageRequest"></param>
        /// <param name="channelHandlerContext"></param>
        /// <param name="senderPeerIdentifier"></param>
        /// <param name="correlationId"></param>
        /// <returns></returns>
        protected override SignMessageResponse HandleRequest(SignMessageRequest signMessageRequest,
            IChannelHandlerContext channelHandlerContext,
            IPeerIdentifier senderPeerIdentifier,
            Guid correlationId)
        {
            Guard.Argument(signMessageRequest, nameof(signMessageRequest)).NotNull();
            Guard.Argument(channelHandlerContext, nameof(channelHandlerContext)).NotNull();
            Guard.Argument(senderPeerIdentifier, nameof(senderPeerIdentifier)).NotNull();
            Logger.Debug("received message of type SignMessageRequest");

            try
            {
<<<<<<< HEAD
                var deserialised = messageDto.Payload.FromProtocolMessage<SignMessageRequest>();

                Guard.Argument(messageDto).NotNull("The request cannot be null");

                string decodedMessage = deserialised.Message.ToString(Encoding.UTF8);
=======
                var decodedMessage = signMessageRequest.Message.ToString(Encoding.UTF8);
>>>>>>> 56a3e797

                var signaturePublicKeyPair = _keySigner.SignAndGetPublicKey(Encoding.UTF8.GetBytes(decodedMessage));
                
                var publicKey = signaturePublicKeyPair.Key;
                var signature = signaturePublicKeyPair.Value;

                Guard.Argument(signature).NotNull("Failed to sign message. The signature cannot be null.");

                Guard.Argument(publicKey).NotNull("Failed to get the public key.  Public key cannot be null.");

                Logger.Debug("message content is {0}", signMessageRequest.Message);

                return new SignMessageResponse
                {
                    OriginalMessage = signMessageRequest.Message,
                    PublicKey = publicKey.Bytes.RawBytes.ToByteString(),
                    Signature = signature.Bytes.RawBytes.ToByteString()
                };
            }
            catch (Exception ex)
            {
                Logger.Error(ex,
                    "Failed to handle SignMessageRequest after receiving message {0}", signMessageRequest);
                throw;
            }
        }
    }
}<|MERGE_RESOLUTION|>--- conflicted
+++ resolved
@@ -69,15 +69,7 @@
 
             try
             {
-<<<<<<< HEAD
-                var deserialised = messageDto.Payload.FromProtocolMessage<SignMessageRequest>();
-
-                Guard.Argument(messageDto).NotNull("The request cannot be null");
-
-                string decodedMessage = deserialised.Message.ToString(Encoding.UTF8);
-=======
                 var decodedMessage = signMessageRequest.Message.ToString(Encoding.UTF8);
->>>>>>> 56a3e797
 
                 var signaturePublicKeyPair = _keySigner.SignAndGetPublicKey(Encoding.UTF8.GetBytes(decodedMessage));
                 
