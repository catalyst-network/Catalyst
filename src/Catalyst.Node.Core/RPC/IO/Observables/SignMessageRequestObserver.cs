--- conflicted
+++ resolved
@@ -74,33 +74,21 @@
             {
                 var decodedMessage = RLP.Decode(signMessageRequest.Message.ToByteArray()).RLPData;
 
-                var signaturePublicKeyPair = _keySigner.SignAndGetPublicKey(decodedMessage);
-                
-                var publicKey = signaturePublicKeyPair.Key;
-                var signature = signaturePublicKeyPair.Value;
+                var signature = _keySigner.Sign(decodedMessage);
 
                 var publicKey = _keySigner.CryptoContext.ImportPublicKey(signature.PublicKeyBytes.RawBytes);
 
-<<<<<<< HEAD
-=======
                 Guard.Argument(signature).NotNull("Failed to sign message. The signature cannot be null.");
 
->>>>>>> 2a6c6d0f
                 Guard.Argument(publicKey).NotNull("Failed to get the public key.  Public key cannot be null.");
 
                 Logger.Debug("message content is {0}", signMessageRequest.Message);
 
                 return new SignMessageResponse
                 {
-<<<<<<< HEAD
                     OriginalMessage = RLP.EncodeElement(decodedMessage).ToByteString(),
                     PublicKey = RLP.EncodeElement(publicKey.Bytes.RawBytes).ToByteString(),
-                    Signature = RLP.EncodeElement(signature.Bytes.RawBytes).ToByteString()
-=======
-                    OriginalMessage = signMessageRequest.Message,
-                    PublicKey = publicKey.Bytes.RawBytes.ToByteString(),
-                    Signature = signature.SignatureBytes.RawBytes.ToByteString()
->>>>>>> 2a6c6d0f
+                    Signature = RLP.EncodeElement(signature.SignatureBytes.RawBytes).ToByteString()
                 };
             }
             catch (Exception ex)
