--- conflicted
+++ resolved
@@ -27,17 +27,10 @@
 using Catalyst.Common.Interfaces.P2P;
 using Catalyst.Common.IO.Observables;
 using Catalyst.Cryptography.BulletProofs.Wrapper.Types;
-<<<<<<< HEAD
 using Catalyst.Cryptography.BulletProofs.Wrapper.Interfaces;
-using Catalyst.Protocol.Common;
-using Catalyst.Protocol.Rpc.Node;
-using Dawn;
-=======
 using Catalyst.Protocol.Rpc.Node;
 using Dawn;
 using DotNetty.Transport.Channels;
-using Multiformats.Base;
->>>>>>> 1b6e2030
 using Nethereum.RLP;
 using ILogger = Serilog.ILogger;
 
@@ -59,10 +52,7 @@
         {
             _keySigner = keySigner;
         }
-
-        /// <summary>
-        /// 
-        /// </summary>
+        
         /// <param name="verifyMessageRequest"></param>
         /// <param name="channelHandlerContext"></param>
         /// <param name="senderPeerIdentifier"></param>
@@ -77,20 +67,10 @@
             Guard.Argument(channelHandlerContext, nameof(channelHandlerContext)).NotNull();
             Guard.Argument(senderPeerIdentifier, nameof(senderPeerIdentifier)).NotNull();
             Logger.Debug("received message of type VerifyMessageRequest");
-<<<<<<< HEAD
 
-            var deserialised = messageDto.Payload.FromProtocolMessage<VerifyMessageRequest>();
-            Guard.Argument(deserialised).NotNull("The verify message request cannot be null");
-
-            var decodedMessage = RLP.Decode(deserialised.Message.ToByteArray()).RLPData;
-            var decodedPublicKey = RLP.Decode(deserialised.PublicKey.ToByteArray()).RLPData;
-            var decodedSignature = RLP.Decode(deserialised.Signature.ToByteArray()).RLPData;
-=======
-
-            var decodedMessage = RLP.Decode(verifyMessageRequest.Message.ToByteArray()).RLPData.ToStringFromRLPDecoded();
-            var publicKey = verifyMessageRequest.PublicKey;
-            var signature = verifyMessageRequest.Signature;
->>>>>>> 1b6e2030
+            var decodedMessage = RLP.Decode(verifyMessageRequest.Message.ToByteArray()).RLPData;
+            var decodedPublicKey = RLP.Decode(verifyMessageRequest.PublicKey.ToByteArray()).RLPData;
+            var decodedSignature = RLP.Decode(verifyMessageRequest.Signature.ToByteArray()).RLPData;
 
             IPublicKey publicKey = null;
             try
@@ -101,7 +81,7 @@
             }
             catch (Exception ex)
             {
-                Logger.Error(ex, "{0} {1}", PublicKeyInvalid, messageDto);
+                Logger.Error(ex, "{0} {1}", PublicKeyInvalid, verifyMessageRequest);
             }
 
             ISignature signature = null;
@@ -112,7 +92,7 @@
             }
             catch (Exception ex)
             {
-                Logger.Error(ex, "{0} {1}", SignatureInvalid, messageDto);
+                Logger.Error(ex, "{0} {1}", SignatureInvalid, verifyMessageRequest);
             }
 
             try
@@ -125,11 +105,7 @@
             }
             catch (Exception ex)
             {
-<<<<<<< HEAD
-                Logger.Error(ex, "{0} {1}", FailedToHandleMessage, messageDto);
-=======
-                Logger.Error(ex, $"{FailedToHandleMessage} {verifyMessageRequest}");
->>>>>>> 1b6e2030
+                Logger.Error(ex, "{0} {1}", FailedToHandleMessage, verifyMessageRequest);
                 throw;
             } 
         }
