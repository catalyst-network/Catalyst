#region LICENSE

/**
* Copyright (c) 2019 Catalyst Network
*
* This file is part of Catalyst.Node <https://github.com/catalyst-network/Catalyst.Node>
*
* Catalyst.Node is free software: you can redistribute it and/or modify
* it under the terms of the GNU General Public License as published by
* the Free Software Foundation, either version 2 of the License, or
* (at your option) any later version.
*
* Catalyst.Node is distributed in the hope that it will be useful,
* but WITHOUT ANY WARRANTY; without even the implied warranty of
* MERCHANTABILITY or FITNESS FOR A PARTICULAR PURPOSE. See the
* GNU General Public License for more details.
*
* You should have received a copy of the GNU General Public License
* along with Catalyst.Node. If not, see <https://www.gnu.org/licenses/>.
*/

#endregion

using System.Collections.Generic;
using System.Net;
using System.Reactive.Linq;
using System.Security.Cryptography.X509Certificates;
using Catalyst.Common.Interfaces.IO.EventLoop;
using Catalyst.Common.Interfaces.IO.Handlers;
using Catalyst.Common.Interfaces.IO.Messaging;
using Catalyst.Common.Interfaces.IO.Messaging.Dto;
using Catalyst.Common.Interfaces.IO.Transport.Channels;
using Catalyst.Common.Interfaces.Modules.KeySigner;
using Catalyst.Common.Interfaces.P2P;
using Catalyst.Common.Interfaces.Rpc.Authentication;
using Catalyst.Common.IO.Handlers;
using Catalyst.Common.IO.Transport.Channels;
using Catalyst.Protocol.Common;
using DotNetty.Codecs.Protobuf;
using DotNetty.Transport.Channels;
using Serilog;

namespace Catalyst.Node.Core.RPC.IO.Transport.Channels
{
    public class NodeRpcServerChannelFactory : TcpServerChannelFactory
    {
        private readonly IMessageCorrelationManager _correlationManger;
        private readonly IAuthenticationStrategy _authenticationStrategy;
        private readonly ILogger _logger;
        private readonly IKeySigner _keySigner;
        private readonly IPeerIdValidator _peerIdValidator;

        protected override List<IChannelHandler> Handlers =>
            new List<IChannelHandler>
            {
                new ProtobufVarint32FrameDecoder(),
                new ProtobufDecoder(ProtocolMessageSigned.Parser),
                new ProtobufVarint32LengthFieldPrepender(),
                new ProtobufEncoder(),
<<<<<<< HEAD
                new AuthenticationHandler(_authenticationStrategy),
=======
                new AuthenticationHandler(_authenticationStrategy, _logger),
                new PeerIdValidationHandler(_peerIdValidator),
>>>>>>> 974838fd
                new CombinedChannelDuplexHandler<IChannelHandler, IChannelHandler>(
                    new ProtocolMessageVerifyHandler(_keySigner), new ProtocolMessageSignHandler(_keySigner)
                ),
                new CombinedChannelDuplexHandler<IChannelHandler, IChannelHandler>(
                    new CorrelationHandler(_correlationManger), new CorrelationHandler(_correlationManger)
                ),
                new ObservableServiceHandler()
            };

        /// <summary>
        /// 
        /// </summary>
        /// <param name="correlationManger"></param>
        /// <param name="keySigner"></param>
        /// <param name="authenticationStrategy"></param>
        /// <param name="peerIdValidator"></param>
        /// <param name="logger"></param>
        public NodeRpcServerChannelFactory(IMessageCorrelationManager correlationManger,
            IKeySigner keySigner,
            IAuthenticationStrategy authenticationStrategy,
            IPeerIdValidator peerIdValidator,
            ILogger logger)
        {
            _correlationManger = correlationManger;
            _authenticationStrategy = authenticationStrategy;
            _logger = logger;
            _keySigner = keySigner;
            _peerIdValidator = peerIdValidator;
        }

        /// <param name="handlerEventLoopGroupFactory"></param>
        /// <param name="targetPort"></param>
        /// <param name="certificate">Local TLS certificate</param>
        /// <param name="targetAddress"></param>
        public override IObservableChannel BuildChannel(IEventLoopGroupFactory handlerEventLoopGroupFactory,
            IPAddress targetAddress,
            int targetPort,
            X509Certificate2 certificate = null)
        {
            var channel = Bootstrap(handlerEventLoopGroupFactory, targetAddress, targetPort, certificate);
            
            var messageStream = channel.Pipeline.Get<IObservableServiceHandler>()?.MessageStream;

            return new ObservableChannel(messageStream
             ?? Observable.Never<IObserverDto<ProtocolMessage>>(), channel);
        }
    }
}<|MERGE_RESOLUTION|>--- conflicted
+++ resolved
@@ -46,7 +46,6 @@
     {
         private readonly IMessageCorrelationManager _correlationManger;
         private readonly IAuthenticationStrategy _authenticationStrategy;
-        private readonly ILogger _logger;
         private readonly IKeySigner _keySigner;
         private readonly IPeerIdValidator _peerIdValidator;
 
@@ -57,12 +56,8 @@
                 new ProtobufDecoder(ProtocolMessageSigned.Parser),
                 new ProtobufVarint32LengthFieldPrepender(),
                 new ProtobufEncoder(),
-<<<<<<< HEAD
                 new AuthenticationHandler(_authenticationStrategy),
-=======
-                new AuthenticationHandler(_authenticationStrategy, _logger),
                 new PeerIdValidationHandler(_peerIdValidator),
->>>>>>> 974838fd
                 new CombinedChannelDuplexHandler<IChannelHandler, IChannelHandler>(
                     new ProtocolMessageVerifyHandler(_keySigner), new ProtocolMessageSignHandler(_keySigner)
                 ),
@@ -83,12 +78,10 @@
         public NodeRpcServerChannelFactory(IMessageCorrelationManager correlationManger,
             IKeySigner keySigner,
             IAuthenticationStrategy authenticationStrategy,
-            IPeerIdValidator peerIdValidator,
-            ILogger logger)
+            IPeerIdValidator peerIdValidator)
         {
             _correlationManger = correlationManger;
             _authenticationStrategy = authenticationStrategy;
-            _logger = logger;
             _keySigner = keySigner;
             _peerIdValidator = peerIdValidator;
         }
