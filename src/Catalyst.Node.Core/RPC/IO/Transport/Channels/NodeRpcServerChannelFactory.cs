#region LICENSE

/**
* Copyright (c) 2019 Catalyst Network
*
* This file is part of Catalyst.Node <https://github.com/catalyst-network/Catalyst.Node>
*
* Catalyst.Node is free software: you can redistribute it and/or modify
* it under the terms of the GNU General Public License as published by
* the Free Software Foundation, either version 2 of the License, or
* (at your option) any later version.
*
* Catalyst.Node is distributed in the hope that it will be useful,
* but WITHOUT ANY WARRANTY; without even the implied warranty of
* MERCHANTABILITY or FITNESS FOR A PARTICULAR PURPOSE. See the
* GNU General Public License for more details.
*
* You should have received a copy of the GNU General Public License
* along with Catalyst.Node. If not, see <https://www.gnu.org/licenses/>.
*/

#endregion

using System.Collections.Generic;
using System.Net;
using System.Reactive.Linq;
using System.Security.Cryptography.X509Certificates;
using Catalyst.Common.Interfaces.IO.EventLoop;
using Catalyst.Common.Interfaces.IO.Handlers;
using Catalyst.Common.Interfaces.IO.Messaging;
using Catalyst.Common.Interfaces.IO.Messaging.Dto;
using Catalyst.Common.Interfaces.IO.Transport.Channels;
using Catalyst.Common.Interfaces.Modules.KeySigner;
using Catalyst.Common.Interfaces.P2P;
using Catalyst.Common.Interfaces.Rpc.Authentication;
using Catalyst.Common.IO.Handlers;
using Catalyst.Common.IO.Transport.Channels;
using Catalyst.Protocol.Common;
using DotNetty.Codecs.Protobuf;
using DotNetty.Transport.Channels;
using Serilog;

namespace Catalyst.Node.Core.RPC.IO.Transport.Channels
{
    public class NodeRpcServerChannelFactory : TcpServerChannelFactory
    {
        private readonly IMessageCorrelationManager _correlationManger;
        private readonly IAuthenticationStrategy _authenticationStrategy;
        private readonly ILogger _logger;
        private readonly IKeySigner _keySigner;
        private readonly IPeerIdValidator _peerIdValidator;

        protected override List<IChannelHandler> Handlers =>
            new List<IChannelHandler>
            {
                new ProtobufVarint32FrameDecoder(),
                new ProtobufDecoder(ProtocolMessageSigned.Parser),
                new ProtobufVarint32LengthFieldPrepender(),
                new ProtobufEncoder(),
<<<<<<< HEAD
                new AuthenticationHandler(_authenticationStrategy),
                new PeerIdValidationHandler(_peerIdValidator),
                new CombinedChannelDuplexHandler<IChannelHandler, IChannelHandler>(new ProtocolMessageVerifyHandler(_keySigner), new ProtocolMessageSignHandler(_keySigner)),
                new CombinedChannelDuplexHandler<IChannelHandler, IChannelHandler>(new CorrelationHandler(_correlationManger), new CorrelationHandler(_correlationManger)),
                new ObservableServiceHandler()
            };

        public NodeRpcServerChannelFactory(IMessageCorrelationManager correlationManger,
            IKeySigner keySigner,
            IAuthenticationStrategy authenticationStrategy,
            IPeerIdValidator peerIdValidator)
=======
                new AuthenticationHandler(_authenticationStrategy, _logger),
                new CombinedChannelDuplexHandler<IChannelHandler, IChannelHandler>(
                    new ProtocolMessageVerifyHandler(_keySigner, _logger), new ProtocolMessageSignHandler(_keySigner, _logger)
                ),
                new CombinedChannelDuplexHandler<IChannelHandler, IChannelHandler>(
                    new CorrelationHandler(_correlationManger, _logger), new CorrelationHandler(_correlationManger, _logger)
                ),
                new ObservableServiceHandler(_logger)
            };

        /// <summary>
        /// 
        /// </summary>
        /// <param name="correlationManger"></param>
        /// <param name="keySigner"></param>
        /// <param name="authenticationStrategy"></param>
        /// <param name="logger"></param>
        public NodeRpcServerChannelFactory(IMessageCorrelationManager correlationManger,
            IKeySigner keySigner,
            IAuthenticationStrategy authenticationStrategy,
            ILogger logger)
>>>>>>> 56a3e797
        {
            _correlationManger = correlationManger;
            _authenticationStrategy = authenticationStrategy;
            _logger = logger;
            _keySigner = keySigner;
            _peerIdValidator = peerIdValidator;
        }

        /// <param name="handlerEventLoopGroupFactory"></param>
        /// <param name="targetPort"></param>
        /// <param name="certificate">Local TLS certificate</param>
        /// <param name="targetAddress"></param>
        public override IObservableChannel BuildChannel(IEventLoopGroupFactory handlerEventLoopGroupFactory,
            IPAddress targetAddress,
            int targetPort,
            X509Certificate2 certificate = null)
        {
            var channel = Bootstrap(handlerEventLoopGroupFactory, targetAddress, targetPort, certificate);
            
            var messageStream = channel.Pipeline.Get<IObservableServiceHandler>()?.MessageStream;

            return new ObservableChannel(messageStream
             ?? Observable.Never<IObserverDto<ProtocolMessage>>(), channel);
        }
    }
}<|MERGE_RESOLUTION|>--- conflicted
+++ resolved
@@ -57,20 +57,8 @@
                 new ProtobufDecoder(ProtocolMessageSigned.Parser),
                 new ProtobufVarint32LengthFieldPrepender(),
                 new ProtobufEncoder(),
-<<<<<<< HEAD
-                new AuthenticationHandler(_authenticationStrategy),
+                new AuthenticationHandler(_authenticationStrategy, _logger),
                 new PeerIdValidationHandler(_peerIdValidator),
-                new CombinedChannelDuplexHandler<IChannelHandler, IChannelHandler>(new ProtocolMessageVerifyHandler(_keySigner), new ProtocolMessageSignHandler(_keySigner)),
-                new CombinedChannelDuplexHandler<IChannelHandler, IChannelHandler>(new CorrelationHandler(_correlationManger), new CorrelationHandler(_correlationManger)),
-                new ObservableServiceHandler()
-            };
-
-        public NodeRpcServerChannelFactory(IMessageCorrelationManager correlationManger,
-            IKeySigner keySigner,
-            IAuthenticationStrategy authenticationStrategy,
-            IPeerIdValidator peerIdValidator)
-=======
-                new AuthenticationHandler(_authenticationStrategy, _logger),
                 new CombinedChannelDuplexHandler<IChannelHandler, IChannelHandler>(
                     new ProtocolMessageVerifyHandler(_keySigner, _logger), new ProtocolMessageSignHandler(_keySigner, _logger)
                 ),
@@ -86,12 +74,13 @@
         /// <param name="correlationManger"></param>
         /// <param name="keySigner"></param>
         /// <param name="authenticationStrategy"></param>
+        /// <param name="peerIdValidator"></param>
         /// <param name="logger"></param>
         public NodeRpcServerChannelFactory(IMessageCorrelationManager correlationManger,
             IKeySigner keySigner,
             IAuthenticationStrategy authenticationStrategy,
+            IPeerIdValidator peerIdValidator,
             ILogger logger)
->>>>>>> 56a3e797
         {
             _correlationManger = correlationManger;
             _authenticationStrategy = authenticationStrategy;
