--- conflicted
+++ resolved
@@ -64,49 +64,28 @@
         protected override void Handler(IChanneledMessage<AnySigned> message)
         {
             Guard.Argument(message).NotNull();
-<<<<<<< HEAD
-
-            Logger.Debug("GetMempoolRequestHandler starting ...");
-
-=======
             
             Logger.Debug("GetMempoolRequestHandler starting ...");
             
->>>>>>> 6982afab
             try
             {
                 var deserialised = message.Payload.FromAnySigned<GetMempoolRequest>();
 
                 Guard.Argument(deserialised).NotNull("The shell GetMempoolRequest cannot be null.");
-<<<<<<< HEAD
-
-                Logger.Debug("Received GetMempoolRequest message with content {0}", deserialised);
-
-=======
                 
                 Logger.Debug("Received GetMempoolRequest message with content {0}", deserialised);
                 
->>>>>>> 6982afab
                 var response = new RpcMessageFactory<GetMempoolResponse, RpcMessages>().GetMessage(
                     new MessageDto<GetMempoolResponse, RpcMessages>(
                         RpcMessages.GetMempoolRequest,
                         new GetMempoolResponse
                         {
-<<<<<<< HEAD
-                            Mempool = { GetMempoolContent() }
-                        },
-                        new PeerIdentifier(message.Payload.PeerId),
-                        _peerIdentifier)
-                );
-
-=======
                             Mempool = {GetMempoolContent()}
                         },
                         new PeerIdentifier(message.Payload.PeerId), 
                         _peerIdentifier)
                 );
                 
->>>>>>> 6982afab
                 message.Context.Channel.WriteAndFlushAsync(response).GetAwaiter().GetResult();
             }
             catch (Exception ex)
