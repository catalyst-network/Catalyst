--- conflicted
+++ resolved
@@ -35,17 +35,11 @@
 
 namespace Catalyst.Node.Core.RPC.Handlers
 {
-    public class GetMempoolRequestHandler : MessageHandlerBase<GetMempoolRequest>
+    public sealed class GetMempoolRequestHandler : MessageHandlerBase<GetMempoolRequest>
     {
         private readonly IMempool _mempool;
 
-<<<<<<< HEAD
         public GetMempoolRequestHandler(IObservable<IChanneledMessage<AnySigned>> messageStream,
-=======
-
-        public GetMempoolRequestHandler(
-            IObservable<IChanneledMessage<Any>> messageStream,
->>>>>>> 07829d0e
             ILogger logger,
             IMempool mempool)
             : base(messageStream, logger)
@@ -78,11 +72,7 @@
             catch (Exception ex)
             {
                 Logger.Error(ex,
-<<<<<<< HEAD
                     "Failed to handle GetInfoRequest after receiving message {0}", message);
-=======
-                    "Failed to handle GetMempoolRequest after receiving message {0}", message);
->>>>>>> 07829d0e
                 throw;
             }
         }
@@ -102,15 +92,8 @@
 
                 sb.Append("}");
 
-<<<<<<< HEAD
                 memPoolMap.Add(i.ToString(), sb.ToString());
             }
-=======
-               sb.Append("}");
-
-               memPoolMap.Add(i.ToString(), sb.ToString());
-           }
->>>>>>> 07829d0e
 
             return memPoolMap;
         }
