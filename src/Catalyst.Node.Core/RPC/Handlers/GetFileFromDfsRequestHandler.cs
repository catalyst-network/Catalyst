#region LICENSE

/**
* Copyright (c) 2019 Catalyst Network
*
* This file is part of Catalyst.Node <https://github.com/catalyst-network/Catalyst.Node>
*
* Catalyst.Node is free software: you can redistribute it and/or modify
* it under the terms of the GNU General Public License as published by
* the Free Software Foundation, either version 2 of the License, or
* (at your option) any later version.
*
* Catalyst.Node is distributed in the hope that it will be useful,
* but WITHOUT ANY WARRANTY; without even the implied warranty of
* MERCHANTABILITY or FITNESS FOR A PARTICULAR PURPOSE. See the
* GNU General Public License for more details.
*
* You should have received a copy of the GNU General Public License
* along with Catalyst.Node. If not, see <https://www.gnu.org/licenses/>.
*/

#endregion

using Catalyst.Common.Interfaces.IO.Inbound;
using Catalyst.Common.Interfaces.IO.Messaging;
using Catalyst.Common.IO.Messaging.Handlers;
using Catalyst.Protocol.Common;
using Catalyst.Protocol.Rpc.Node;
using Dawn;
using Serilog;
using Catalyst.Common.Extensions;
using System;
using System.IO;
using System.Threading;
using Catalyst.Common.Config;
using Catalyst.Common.Interfaces.Modules.Dfs;
using Catalyst.Common.Interfaces.P2P;
using Google.Protobuf;
using Catalyst.Common.FileTransfer;
using Catalyst.Common.Interfaces.FileTransfer;
using Catalyst.Common.Interfaces.Rpc;
using Catalyst.Common.IO.Messaging;
using Catalyst.Common.P2P;
using Catalyst.Common.Rpc;
using DotNetty.Transport.Channels;

namespace Catalyst.Node.Core.RPC.Handlers
{
    /// <summary>
    /// The request handler to get a file from the DFS
    /// </summary>
    /// <seealso cref="CorrelatableMessageHandlerBase{GetFileFromDfsRequest, IMessageCorrelationCache}" />
    /// <seealso cref="IRpcRequestHandler" />
    public sealed class GetFileFromDfsRequestHandler : CorrelatableMessageHandlerBase<GetFileFromDfsRequest, IMessageCorrelationCache>,
        IRpcRequestHandler
    {
        /// <summary>The RPC message factory</summary>
        private readonly IRpcMessageFactory _rpcMessageFactory;

        /// <summary>The upload file transfer factory</summary>
        private readonly IUploadFileTransferFactory _fileTransferFactory;

        /// <summary>The peer identifier</summary>
        private readonly IPeerIdentifier _peerIdentifier;

        /// <summary>The DFS</summary>
        private readonly IDfs _dfs;

        private readonly IMessageCorrelationCache _correlationCache;

        /// <summary>Initializes a new instance of the <see cref="AddFileToDfsRequestHandler"/> class.</summary>
        /// <param name="dfs">The DFS.</param>
        /// <param name="peerIdentifier">The peer identifier.</param>
        /// <param name="fileTransferFactory">The upload file transfer factory.</param>
        /// <param name="correlationCache">The correlation cache.</param>
        /// <param name="logger">The logger.</param>
        public GetFileFromDfsRequestHandler(IDfs dfs,
            IPeerIdentifier peerIdentifier,
            IUploadFileTransferFactory fileTransferFactory,
            IMessageCorrelationCache correlationCache,
            IRpcMessageFactory rpcMessageFactory,
            ILogger logger) : base(correlationCache, logger)
        {
<<<<<<< HEAD
            _correlationCache = correlationCache;
            _rpcMessageFactory = new RpcMessageFactory<GetFileFromDfsResponse>(_correlationCache);
=======
            _rpcMessageFactory = rpcMessageFactory;
>>>>>>> b915acd4
            _fileTransferFactory = fileTransferFactory;
            _dfs = dfs;
            _peerIdentifier = peerIdentifier;
        }

        /// <summary>Handles the specified message.</summary>
        /// <param name="message">The message.</param>
        protected override void Handler(IChanneledMessage<AnySigned> message)
        {
            var deserialised = message.Payload.FromAnySigned<GetFileFromDfsRequest>();

            Guard.Argument(deserialised).NotNull("Message cannot be null");

            var recipientPeerIdentifier = new PeerIdentifier(message.Payload.PeerId);
            var correlationGuid = message.Payload.CorrelationId.ToGuid();
            long fileLen = 0;
            FileTransferResponseCodes responseCode;
            MemoryStream ms = null;

            try
            {
                using (var stream = _dfs.ReadAsync(deserialised.DfsHash).GetAwaiter().GetResult())
                {
                    ms = new MemoryStream();
                    stream.CopyTo(ms);
                    fileLen = stream.Length;
                    
                    IUploadFileInformation fileTransferInformation = new UploadFileTransferInformation(
                        ms,
                        _peerIdentifier,
                        recipientPeerIdentifier,
                        message.Context.Channel,
                        correlationGuid,
<<<<<<< HEAD
                        new RpcMessageFactory<TransferFileBytesRequest>(_correlationCache)
=======
                        _rpcMessageFactory
>>>>>>> b915acd4
                    );
                    responseCode = _fileTransferFactory.RegisterTransfer(fileTransferInformation);
                }
            }
            catch (Exception e)
            {
                Logger.Error(e,
                    "Failed to handle GetFileFromDfsRequestHandler after receiving message {0}", message);
                responseCode = FileTransferResponseCodes.Error;
            }

            ReturnResponse(recipientPeerIdentifier, message.Context.Channel, responseCode, correlationGuid, fileLen);

            if (responseCode == FileTransferResponseCodes.Successful)
            {
                _fileTransferFactory.FileTransferAsync(correlationGuid, CancellationToken.None);
            }
            else
            {
                ms?.Dispose();
            }
        }

        /// <summary>Returns the response.</summary>
        /// <param name="recipientIdentifier">The recipient identifier.</param>
        /// <param name="recipientChannel">The recipient channel.</param>
        /// <param name="responseCode">The response code.</param>
        /// <param name="correlationGuid">The correlation unique identifier.</param>
        /// <param name="fileSize">Size of the file.</param>
        private void ReturnResponse(IPeerIdentifier recipientIdentifier, IChannel recipientChannel, FileTransferResponseCodes responseCode, Guid correlationGuid, long fileSize)
        {
            Logger.Information("File upload response code: " + responseCode);
            
            // Build Response
            var response = new GetFileFromDfsResponse
            {
                ResponseCode = ByteString.CopyFrom((byte) responseCode.Id),
                FileSize = (ulong) fileSize
            };

            // Send Response
            var responseMessage = _rpcMessageFactory.GetMessage(new MessageDto(
                    response,
                    MessageTypes.Tell,
                    recipientIdentifier,
                    _peerIdentifier
                ),
                correlationGuid
            );

            recipientChannel.WriteAndFlushAsync(responseMessage).GetAwaiter().GetResult();
        }
    }
}<|MERGE_RESOLUTION|>--- conflicted
+++ resolved
@@ -81,12 +81,7 @@
             IRpcMessageFactory rpcMessageFactory,
             ILogger logger) : base(correlationCache, logger)
         {
-<<<<<<< HEAD
-            _correlationCache = correlationCache;
-            _rpcMessageFactory = new RpcMessageFactory<GetFileFromDfsResponse>(_correlationCache);
-=======
             _rpcMessageFactory = rpcMessageFactory;
->>>>>>> b915acd4
             _fileTransferFactory = fileTransferFactory;
             _dfs = dfs;
             _peerIdentifier = peerIdentifier;
@@ -120,11 +115,7 @@
                         recipientPeerIdentifier,
                         message.Context.Channel,
                         correlationGuid,
-<<<<<<< HEAD
-                        new RpcMessageFactory<TransferFileBytesRequest>(_correlationCache)
-=======
                         _rpcMessageFactory
->>>>>>> b915acd4
                     );
                     responseCode = _fileTransferFactory.RegisterTransfer(fileTransferInformation);
                 }
