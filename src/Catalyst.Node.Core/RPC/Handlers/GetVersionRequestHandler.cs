#region LICENSE

/**
* Copyright (c) 2019 Catalyst Network
*
* This file is part of Catalyst.Node <https://github.com/catalyst-network/Catalyst.Node>
*
* Catalyst.Node is free software: you can redistribute it and/or modify
* it under the terms of the GNU General Public License as published by
* the Free Software Foundation, either version 2 of the License, or
* (at your option) any later version.
*
* Catalyst.Node is distributed in the hope that it will be useful,
* but WITHOUT ANY WARRANTY; without even the implied warranty of
* MERCHANTABILITY or FITNESS FOR A PARTICULAR PURPOSE. See the
* GNU General Public License for more details.
*
* You should have received a copy of the GNU General Public License
* along with Catalyst.Node. If not, see <https://www.gnu.org/licenses/>.
*/

#endregion

using System;
using Catalyst.Common.Config;
using Catalyst.Common.Extensions;
using Catalyst.Common.IO.Messaging.Handlers;
using Catalyst.Common.Util;
using Catalyst.Common.Interfaces.IO.Inbound;
using Catalyst.Common.Interfaces.IO.Messaging;
using Catalyst.Common.Interfaces.P2P;
using Catalyst.Common.Interfaces.Rpc;
using Catalyst.Common.IO.Messaging;
using Catalyst.Protocol.Common;
using Catalyst.Protocol.Rpc.Node;
using Dawn;
using ILogger = Serilog.ILogger;
using Catalyst.Common.P2P;
using Catalyst.Common.Rpc;

namespace Catalyst.Node.Core.RPC.Handlers
{
    public sealed class GetVersionRequestHandler
        : CorrelatableMessageHandlerBase<VersionRequest, IMessageCorrelationCache>,
            IRpcRequestHandler
    {
        private readonly IPeerIdentifier _peerIdentifier;
        private readonly IRpcMessageFactory _rpcMessageFactory;

        public GetVersionRequestHandler(IPeerIdentifier peerIdentifier,
            ILogger logger,
            IMessageCorrelationCache messageCorrelationCache,
            IRpcMessageFactory rpcMessageFactory)
            : base(messageCorrelationCache, logger)
        {
            _rpcMessageFactory = rpcMessageFactory;
            _peerIdentifier = peerIdentifier;
        }

        protected override void Handler(IChanneledMessage<AnySigned> message)
        {
            Guard.Argument(message).NotNull("Received message cannot be null");
            
            Logger.Debug("received message of type VersionRequest");
            
            try
            {
<<<<<<< HEAD
                var response = new RpcMessageFactory<VersionResponse>(CorrelationCache).GetMessage(
                    new VersionResponse
                    {
                        Version = NodeUtil.GetVersion()
                    },
                    new PeerIdentifier(message.Payload.PeerId),
                    _peerIdentifier,
                    MessageTypes.Tell,
=======
                var response = _rpcMessageFactory.GetMessage(new MessageDto(
                        new VersionResponse
                        {
                            Version = NodeUtil.GetVersion()
                        },
                        MessageTypes.Tell,
                        new PeerIdentifier(message.Payload.PeerId),
                        _peerIdentifier),
>>>>>>> b915acd4
                    message.Payload.CorrelationId.ToGuid());
                
                message.Context.Channel.WriteAndFlushAsync(response).GetAwaiter().GetResult();
            }
            catch (Exception ex)
            {
                Logger.Error(ex,
                    "Failed to handle GetVersionRequest after receiving message {0}", message);
                throw;
            }
        }
    }
}<|MERGE_RESOLUTION|>--- conflicted
+++ resolved
@@ -65,16 +65,6 @@
             
             try
             {
-<<<<<<< HEAD
-                var response = new RpcMessageFactory<VersionResponse>(CorrelationCache).GetMessage(
-                    new VersionResponse
-                    {
-                        Version = NodeUtil.GetVersion()
-                    },
-                    new PeerIdentifier(message.Payload.PeerId),
-                    _peerIdentifier,
-                    MessageTypes.Tell,
-=======
                 var response = _rpcMessageFactory.GetMessage(new MessageDto(
                         new VersionResponse
                         {
@@ -83,7 +73,6 @@
                         MessageTypes.Tell,
                         new PeerIdentifier(message.Payload.PeerId),
                         _peerIdentifier),
->>>>>>> b915acd4
                     message.Payload.CorrelationId.ToGuid());
                 
                 message.Context.Channel.WriteAndFlushAsync(response).GetAwaiter().GetResult();
