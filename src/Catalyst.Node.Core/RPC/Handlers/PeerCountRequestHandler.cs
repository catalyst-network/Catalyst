#region LICENSE

/**
* Copyright (c) 2019 Catalyst Network
*
* This file is part of Catalyst.Node <https://github.com/catalyst-network/Catalyst.Node>
*
* Catalyst.Node is free software: you can redistribute it and/or modify
* it under the terms of the GNU General Public License as published by
* the Free Software Foundation, either version 2 of the License, or
* (at your option) any later version.
*
* Catalyst.Node is distributed in the hope that it will be useful,
* but WITHOUT ANY WARRANTY; without even the implied warranty of
* MERCHANTABILITY or FITNESS FOR A PARTICULAR PURPOSE. See the
* GNU General Public License for more details.
*
* You should have received a copy of the GNU General Public License
* along with Catalyst.Node. If not, see <https://www.gnu.org/licenses/>.
*/

#endregion

using System.Linq;
using Catalyst.Common.Config;
using Catalyst.Common.Extensions;
using Catalyst.Common.Interfaces.IO.Inbound;
using Catalyst.Common.Interfaces.IO.Messaging;
using Catalyst.Common.Interfaces.P2P;
using Catalyst.Common.Interfaces.Rpc;
using Catalyst.Common.IO.Messaging;
using Catalyst.Common.IO.Messaging.Handlers;
using Catalyst.Common.P2P;
using Catalyst.Common.Rpc;
using Catalyst.Protocol.Common;
using Catalyst.Protocol.Rpc.Node;
using Serilog;

namespace Catalyst.Node.Core.RPC.Handlers
{
    /// <summary>
    /// Peer count request handler
    /// </summary>
    /// <seealso cref="CorrelatableMessageHandlerBase{GetPeerCountRequest, CatalystIMessageCorrelationCache}" />
    /// <seealso cref="IRpcRequestHandler" />
    public sealed class PeerCountRequestHandler
        : CorrelatableMessageHandlerBase<GetPeerCountRequest, IMessageCorrelationCache>,
            IRpcRequestHandler
    {
        /// <summary>The peer discovery</summary>
        private readonly IPeerDiscovery _peerDiscovery;

        /// <summary>The RPC message base</summary>
        private readonly IRpcMessageFactory _rpcMessageBase;

        /// <summary>The peer identifier</summary>
        private readonly IPeerIdentifier _peerIdentifier;

        /// <summary>Initializes a new instance of the <see cref="PeerCountRequestHandler"/> class.</summary>
        /// <param name="peerIdentifier">The peer identifier.</param>
        /// <param name="correlationCache">The correlation cache.</param>
        /// <param name="peerDiscovery">The peer discovery.</param>
        /// <param name="rpcMessageFactory"></param>
        /// <param name="logger">The logger.</param>
        public PeerCountRequestHandler(IPeerIdentifier peerIdentifier,
            IMessageCorrelationCache correlationCache,
            IPeerDiscovery peerDiscovery,
            IRpcMessageFactory rpcMessageFactory,
            ILogger logger) :
            base(correlationCache, logger)
        {
            _peerDiscovery = peerDiscovery;
<<<<<<< HEAD
            _rpcMessageBase = new RpcMessageFactory<GetPeerCountResponse>(CorrelationCache);
=======
            _rpcMessageBase = rpcMessageFactory;
>>>>>>> b915acd4
            _peerIdentifier = peerIdentifier;
        }

        /// <summary>Handles the specified message.</summary>
        /// <param name="message">The message.</param>
        protected override void Handler(IChanneledMessage<AnySigned> message)
        {
            var peerCount = _peerDiscovery.PeerRepository.GetAll().Count();

            var response = new GetPeerCountResponse
            {
                PeerCount = peerCount
            };

            var responseMessage = _rpcMessageBase.GetMessage(new MessageDto(
                    response,
                    MessageTypes.Tell,
                    new PeerIdentifier(message.Payload.PeerId),
                    _peerIdentifier),
                message.Payload.CorrelationId.ToGuid()
            );

            message.Context.Channel.WriteAndFlushAsync(responseMessage);
        }
    }
}<|MERGE_RESOLUTION|>--- conflicted
+++ resolved
@@ -70,11 +70,7 @@
             base(correlationCache, logger)
         {
             _peerDiscovery = peerDiscovery;
-<<<<<<< HEAD
-            _rpcMessageBase = new RpcMessageFactory<GetPeerCountResponse>(CorrelationCache);
-=======
             _rpcMessageBase = rpcMessageFactory;
->>>>>>> b915acd4
             _peerIdentifier = peerIdentifier;
         }
 
