#region LICENSE

/**
* Copyright (c) 2019 Catalyst Network
*
* This file is part of Catalyst.Node <https://github.com/catalyst-network/Catalyst.Node>
*
* Catalyst.Node is free software: you can redistribute it and/or modify
* it under the terms of the GNU General Public License as published by
* the Free Software Foundation, either version 2 of the License, or
* (at your option) any later version.
*
* Catalyst.Node is distributed in the hope that it will be useful,
* but WITHOUT ANY WARRANTY; without even the implied warranty of
* MERCHANTABILITY or FITNESS FOR A PARTICULAR PURPOSE. See the
* GNU General Public License for more details.
*
* You should have received a copy of the GNU General Public License
* along with Catalyst.Node. If not, see <https://www.gnu.org/licenses/>.
*/

#endregion

using System.Linq;
using Catalyst.Common.Config;
using Catalyst.Common.Extensions;
using Catalyst.Common.Interfaces.IO.Inbound;
using Catalyst.Common.Interfaces.IO.Messaging;
using Catalyst.Common.Interfaces.P2P;
using Catalyst.Common.Interfaces.Rpc;
using Catalyst.Common.IO.Messaging;
using Catalyst.Common.IO.Messaging.Handlers;
using Catalyst.Common.P2P;
using Catalyst.Protocol.Common;
using Catalyst.Protocol.Rpc.Node;
using Serilog;
using SharpRepository.Repository;

namespace Catalyst.Node.Core.RPC.Handlers
{
    /// <summary>
    /// Peer count request handler
    /// </summary>
    /// <seealso cref="CorrelatableMessageHandlerBase{GetPeerCountRequest, IRpcCorrelationCache}" />
    /// <seealso cref="IRpcRequestHandler" />
    public sealed class PeerCountRequestHandler
        : CorrelatableMessageHandlerBase<GetPeerCountRequest, IRpcCorrelationCache>,
            IRpcRequestHandler
    {
        /// <summary>The peer discovery</summary>
        private readonly IRepository<Peer> _peerRepository;

        /// <summary>The RPC message base</summary>
        private readonly IRpcMessageFactory _rpcMessageBase;

        /// <summary>The peer identifier</summary>
        private readonly IPeerIdentifier _peerIdentifier;

        /// <summary>Initializes a new instance of the <see cref="PeerCountRequestHandler"/> class.</summary>
        /// <param name="peerIdentifier">The peer identifier.</param>
        /// <param name="correlationCache">The correlation cache.</param>
        /// <param name="peerRepository">The peer discovery.</param>
        /// <param name="rpcMessageFactory"></param>
        /// <param name="logger">The logger.</param>
        public PeerCountRequestHandler(IPeerIdentifier peerIdentifier,
            IRpcCorrelationCache correlationCache,
<<<<<<< HEAD
            IPeerDiscovery peerDiscovery,
=======
            IRepository<Peer> peerRepository,
>>>>>>> 60b4e0c1
            IRpcMessageFactory rpcMessageFactory,
            ILogger logger) :
            base(correlationCache, logger)
        {
            _peerRepository = peerRepository;
            _rpcMessageBase = rpcMessageFactory;
            _peerIdentifier = peerIdentifier;
        }

        /// <summary>Handles the specified message.</summary>
        /// <param name="message">The message.</param>
        protected override void Handler(IChanneledMessage<AnySigned> message)
        {
            var peerCount = _peerRepository.GetAll().Count();

            var response = new GetPeerCountResponse
            {
                PeerCount = peerCount
            };

            var responseMessage = _rpcMessageBase.GetMessage(new MessageDto(
                    response,
                    MessageTypes.Tell,
                    new PeerIdentifier(message.Payload.PeerId),
                    _peerIdentifier),
                message.Payload.CorrelationId.ToGuid()
            );

            message.Context.Channel.WriteAndFlushAsync(responseMessage);
        }
    }
}<|MERGE_RESOLUTION|>--- conflicted
+++ resolved
@@ -64,11 +64,7 @@
         /// <param name="logger">The logger.</param>
         public PeerCountRequestHandler(IPeerIdentifier peerIdentifier,
             IRpcCorrelationCache correlationCache,
-<<<<<<< HEAD
-            IPeerDiscovery peerDiscovery,
-=======
             IRepository<Peer> peerRepository,
->>>>>>> 60b4e0c1
             IRpcMessageFactory rpcMessageFactory,
             ILogger logger) :
             base(correlationCache, logger)
