#region LICENSE

/**
* Copyright (c) 2019 Catalyst Network
*
* This file is part of Catalyst.Node <https://github.com/catalyst-network/Catalyst.Node>
*
* Catalyst.Node is free software: you can redistribute it and/or modify
* it under the terms of the GNU General Public License as published by
* the Free Software Foundation, either version 2 of the License, or
* (at your option) any later version.
*
* Catalyst.Node is distributed in the hope that it will be useful,
* but WITHOUT ANY WARRANTY; without even the implied warranty of
* MERCHANTABILITY or FITNESS FOR A PARTICULAR PURPOSE. See the
* GNU General Public License for more details.
*
* You should have received a copy of the GNU General Public License
* along with Catalyst.Node. If not, see <https://www.gnu.org/licenses/>.
*/

#endregion

using System.Linq;
using Catalyst.Common.Extensions;
using Catalyst.Common.IO.Messaging.Handlers;
using Catalyst.Common.Interfaces.IO.Inbound;
using Catalyst.Common.Interfaces.IO.Messaging;
using Catalyst.Common.Interfaces.P2P;
using Catalyst.Common.Interfaces.Rpc;
<<<<<<< HEAD
=======
using Catalyst.Common.P2P;
>>>>>>> 60b4e0c1
using Catalyst.Protocol.Common;
using Catalyst.Protocol.Rpc.Node;
using ILogger = Serilog.ILogger;
using Dawn;
using Nethereum.RLP;
using SharpRepository.Repository;

namespace Catalyst.Node.Core.RPC.Handlers
{
    public sealed class PeerReputationRequestHandler
        : CorrelatableMessageHandlerBase<GetPeerReputationRequest, IRpcCorrelationCache>,
            IRpcRequestHandler
    {
        /// <summary>
        /// The PeerReputationRequestHandler 
        /// </summary>
        private readonly IRepository<Peer> _peerRepository;

        private IChanneledMessage<AnySigned> _message;
        
        private readonly PeerId _peerId;

        public PeerReputationRequestHandler(IPeerIdentifier peerIdentifier,
            ILogger logger,
            IRpcCorrelationCache messageCorrelationCache,
<<<<<<< HEAD
            IPeerDiscovery peerDiscovery)
=======
            IRepository<Peer> peerRepository)
>>>>>>> 60b4e0c1
            : base(messageCorrelationCache, logger)
        {
            _peerId = peerIdentifier.PeerId;
            _peerRepository = peerRepository;
        }

        /// <summary>
        /// Handlers the specified message.
        /// </summary>
        /// <param name="message">The message.</param>
        protected override void Handler(IChanneledMessage<AnySigned> message)
        {
            Guard.Argument(message).NotNull("Received message cannot be null");

            _message = message;

            var deserialised = message.Payload.FromAnySigned<GetPeerReputationRequest>();
            var publicKey = deserialised.PublicKey.ToStringUtf8(); 
            var ip = deserialised.Ip.ToStringUtf8();

            ReturnResponse(_peerRepository.GetAll().Where(m => m.PeerIdentifier.Ip.ToString() == ip.ToString()
                 && m.PeerIdentifier.PublicKey.ToStringFromRLPDecoded() == publicKey)
               .Select(x => x.Reputation).DefaultIfEmpty(int.MinValue).First(), message);

            Logger.Debug("received message of type PeerReputationRequest");
        }

        /// <summary>
        /// Returns the response.
        /// </summary>
        /// <param name="reputation"></param>
        /// <param name="message"></param>
        private void ReturnResponse(int reputation, IChanneledMessage<AnySigned> message)
        {
            var response = new GetPeerReputationResponse
            {
                Reputation = reputation
            };

            var anySignedResponse = response.ToAnySigned(_peerId, _message.Payload.CorrelationId.ToGuid());

            message.Context.Channel.WriteAndFlushAsync(anySignedResponse).GetAwaiter().GetResult();
        }
    }
}

<|MERGE_RESOLUTION|>--- conflicted
+++ resolved
@@ -28,10 +28,7 @@
 using Catalyst.Common.Interfaces.IO.Messaging;
 using Catalyst.Common.Interfaces.P2P;
 using Catalyst.Common.Interfaces.Rpc;
-<<<<<<< HEAD
-=======
 using Catalyst.Common.P2P;
->>>>>>> 60b4e0c1
 using Catalyst.Protocol.Common;
 using Catalyst.Protocol.Rpc.Node;
 using ILogger = Serilog.ILogger;
@@ -57,11 +54,7 @@
         public PeerReputationRequestHandler(IPeerIdentifier peerIdentifier,
             ILogger logger,
             IRpcCorrelationCache messageCorrelationCache,
-<<<<<<< HEAD
-            IPeerDiscovery peerDiscovery)
-=======
             IRepository<Peer> peerRepository)
->>>>>>> 60b4e0c1
             : base(messageCorrelationCache, logger)
         {
             _peerId = peerIdentifier.PeerId;
