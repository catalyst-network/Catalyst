--- conflicted
+++ resolved
@@ -76,13 +76,8 @@
             IMessageCorrelationCache correlationCache,
             ILogger logger) : base(correlationCache, logger)
         {
-<<<<<<< HEAD
             _rpcMessageFactory = new RpcMessageFactory<AddFileToDfsResponse>(CorrelationCache);
-            _fileTransfer = fileTransfer;
-=======
-            _rpcMessageFactory = new RpcMessageFactory<AddFileToDfsResponse>();
             _fileTransferFactory = fileTransferFactory;
->>>>>>> d9830f7b
             _dfs = dfs;
             _peerIdentifier = peerIdentifier;
         }
