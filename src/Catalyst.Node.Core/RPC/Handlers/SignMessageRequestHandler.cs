#region LICENSE

/**
* Copyright (c) 2019 Catalyst Network
*
* This file is part of Catalyst.Node <https://github.com/catalyst-network/Catalyst.Node>
*
* Catalyst.Node is free software: you can redistribute it and/or modify
* it under the terms of the GNU General Public License as published by
* the Free Software Foundation, either version 2 of the License, or
* (at your option) any later version.
*
* Catalyst.Node is distributed in the hope that it will be useful,
* but WITHOUT ANY WARRANTY; without even the implied warranty of
* MERCHANTABILITY or FITNESS FOR A PARTICULAR PURPOSE. See the
* GNU General Public License for more details.
*
* You should have received a copy of the GNU General Public License
* along with Catalyst.Node. If not, see <https://www.gnu.org/licenses/>.
*/

#endregion

using System;
using System.Text;
using Catalyst.Common.Config;
using Catalyst.Common.Extensions;
using Catalyst.Common.IO.Messaging.Handlers;
using Catalyst.Common.Util;
using Catalyst.Common.Interfaces.IO.Inbound;
using Catalyst.Common.Interfaces.IO.Messaging;
using Catalyst.Common.Interfaces.Modules.KeySigner;
using Catalyst.Common.Interfaces.P2P;
using Catalyst.Common.P2P;
using Catalyst.Node.Core.Rpc.Messaging;
using Catalyst.Protocol.Common;
using Catalyst.Protocol.Rpc.Node;
using Dawn;
using ILogger = Serilog.ILogger;

namespace Catalyst.Node.Core.RPC.Handlers
{
    public sealed class SignMessageRequestHandler
        : CorrelatableMessageHandlerBase<SignMessageRequest, IMessageCorrelationCache>,
            IRpcRequestHandler
    {
        private readonly IKeySigner _keySigner;
        private readonly IPeerIdentifier _peerIdentifier;

        public SignMessageRequestHandler(IPeerIdentifier peerIdentifier,
            ILogger logger,
            IKeySigner keySigner,
            IMessageCorrelationCache messageCorrelationCache)
            : base(messageCorrelationCache, logger)
        {
            _keySigner = keySigner;
            _peerIdentifier = peerIdentifier;
        }

        protected override void Handler(IChanneledMessage<AnySigned> message)
        {
            Guard.Argument(message).NotNull();

            Logger.Debug("received message of type SignMessageRequest");

            try
            {
                var deserialised = message.Payload.FromAnySigned<SignMessageRequest>();

                Guard.Argument(message).NotNull("The request cannot be null");

                var decodedMessage = deserialised.Message.ToString(Encoding.UTF8);

                var privateKey = _keySigner.CryptoContext.GeneratePrivateKey();

                var signature = _keySigner.CryptoContext.Sign(privateKey, Encoding.UTF8.GetBytes(decodedMessage));

                Guard.Argument(signature).NotNull("Failed to sign message. The signature cannot be null.");

                var publicKey = _keySigner.CryptoContext.GetPublicKey(privateKey);

                Guard.Argument(publicKey).NotNull("Failed to get the public key.  Public key cannot be null.");

                Logger.Debug("message content is {0}", deserialised.Message);
<<<<<<< HEAD

                var response = new RpcMessageFactory<SignMessageResponse>(CorrelationCache).GetMessage(
=======
                
                var response = new RpcMessageFactory<SignMessageResponse>().GetMessage(
>>>>>>> a7cae285
                    new SignMessageResponse
                    {
                         OriginalMessage = deserialised.Message,
                            PublicKey = publicKey.Bytes.RawBytes.ToByteString(),
                            Signature = signature.Bytes.RawBytes.ToByteString()
                    },
                    new PeerIdentifier(message.Payload.PeerId),
                    _peerIdentifier,
                    MessageTypes.Tell,
                    message.Payload.CorrelationId.ToGuid());

                message.Context.Channel.WriteAndFlushAsync(response).GetAwaiter().GetResult();
            }
            catch (Exception ex)
            {
                Logger.Error(ex,
                    "Failed to handle SignMessageRequest after receiving message {0}", message);
                throw;
            }
        }
    }
}<|MERGE_RESOLUTION|>--- conflicted
+++ resolved
@@ -82,18 +82,13 @@
                 Guard.Argument(publicKey).NotNull("Failed to get the public key.  Public key cannot be null.");
 
                 Logger.Debug("message content is {0}", deserialised.Message);
-<<<<<<< HEAD
 
                 var response = new RpcMessageFactory<SignMessageResponse>(CorrelationCache).GetMessage(
-=======
-                
-                var response = new RpcMessageFactory<SignMessageResponse>().GetMessage(
->>>>>>> a7cae285
                     new SignMessageResponse
                     {
-                         OriginalMessage = deserialised.Message,
-                            PublicKey = publicKey.Bytes.RawBytes.ToByteString(),
-                            Signature = signature.Bytes.RawBytes.ToByteString()
+                        OriginalMessage = deserialised.Message,
+                        PublicKey = publicKey.Bytes.RawBytes.ToByteString(),
+                        Signature = signature.Bytes.RawBytes.ToByteString()
                     },
                     new PeerIdentifier(message.Payload.PeerId),
                     _peerIdentifier,
