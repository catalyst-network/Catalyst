#region LICENSE

/**
* Copyright (c) 2019 Catalyst Network
*
* This file is part of Catalyst.Node <https://github.com/catalyst-network/Catalyst.Node>
*
* Catalyst.Node is free software: you can redistribute it and/or modify
* it under the terms of the GNU General Public License as published by
* the Free Software Foundation, either version 2 of the License, or
* (at your option) any later version.
*
* Catalyst.Node is distributed in the hope that it will be useful,
* but WITHOUT ANY WARRANTY; without even the implied warranty of
* MERCHANTABILITY or FITNESS FOR A PARTICULAR PURPOSE. See the
* GNU General Public License for more details.
*
* You should have received a copy of the GNU General Public License
* along with Catalyst.Node. If not, see <https://www.gnu.org/licenses/>.
*/

#endregion

using System;
using System.Text;
using Catalyst.Common.Config;
using Catalyst.Common.Extensions;
using Catalyst.Common.IO.Messaging.Handlers;
using Catalyst.Common.Util;
using Catalyst.Common.Interfaces.IO.Inbound;
using Catalyst.Common.Interfaces.IO.Messaging;
using Catalyst.Common.Interfaces.Modules.KeySigner;
using Catalyst.Common.Interfaces.P2P;
using Catalyst.Common.IO.Messaging;
using Catalyst.Common.P2P;
using Catalyst.Node.Core.Rpc.Messaging;
using Catalyst.Protocol.Common;
using Catalyst.Protocol.Rpc.Node;
using Dawn;
using Nethereum.RLP;
using NSec.Cryptography;
using ILogger = Serilog.ILogger;

namespace Catalyst.Node.Core.RPC.Handlers
{
    public sealed class SignMessageRequestHandler
        : CorrelatableMessageHandlerBase<SignMessageRequest, IMessageCorrelationCache>,
            IRpcRequestHandler
    {
        private readonly IKeySigner _keySigner;
        private readonly IPeerIdentifier _peerIdentifier;

        public SignMessageRequestHandler(IPeerIdentifier peerIdentifier,
            ILogger logger,
            IKeySigner keySigner,
            IMessageCorrelationCache messageCorrelationCache)
            : base(messageCorrelationCache, logger)
        {
            _keySigner = keySigner;
            _peerIdentifier = peerIdentifier;
        }

        protected override void Handler(IChanneledMessage<AnySigned> message)
        {
            Guard.Argument(message).NotNull();
            
            Logger.Debug("received message of type SignMessageRequest");
            
            try
            {
                var deserialised = message.Payload.FromAnySigned<SignMessageRequest>();
                
                Guard.Argument(message).NotNull("The request cannot be null");

                var decodedMessage = deserialised.Message.ToString(Encoding.UTF8);

                var privateKey = _keySigner.CryptoContext.GeneratePrivateKey();
                
                var signature = _keySigner.CryptoContext.Sign(privateKey, Encoding.UTF8.GetBytes(decodedMessage));
                
                Guard.Argument(signature).NotNull("Failed to sign message. The signature cannot be null.");
                
                var publicKey = _keySigner.CryptoContext.GetPublicKey(privateKey);
                
                Guard.Argument(publicKey).NotNull("Failed to get the public key.  Public key cannot be null.");
                
                Logger.Debug("message content is {0}", deserialised.Message);
                
<<<<<<< HEAD
                var response = new SignMessageResponse
                {
                    OriginalMessage = deserialised.Message,
                    PublicKey = publicKey.Bytes.RawBytes.ToByteString(),
                    Signature = signature.Bytes.RawBytes.ToByteString()
                };

                var anySignedResponse = response.ToAnySigned(_peerId, message.Payload.CorrelationId.ToGuid());
=======
                var response = new RpcMessageFactory<SignMessageResponse, RpcMessages>().GetMessage(
                    new MessageDto<SignMessageResponse, RpcMessages>(
                        RpcMessages.SignMessageResponse,
                        new SignMessageResponse
                        {
                            OriginalMessage = deserialised.Message,
                            PublicKey = publicKey.GetNSecFormatPublicKey().Export(KeyBlobFormat.PkixPublicKey).ToByteString(),
                            Signature = signature.ToByteString()
                        },
                        new PeerIdentifier(message.Payload.PeerId), 
                        _peerIdentifier)
                );
>>>>>>> aefa9aff
                
                message.Context.Channel.WriteAndFlushAsync(response).GetAwaiter().GetResult();
            }
            catch (Exception ex)
            {
                Logger.Error(ex,
                    "Failed to handle SignMessageRequest after receiving message {0}", message);
                throw;
            }
        }
    }
}<|MERGE_RESOLUTION|>--- conflicted
+++ resolved
@@ -86,29 +86,18 @@
                 
                 Logger.Debug("message content is {0}", deserialised.Message);
                 
-<<<<<<< HEAD
-                var response = new SignMessageResponse
-                {
-                    OriginalMessage = deserialised.Message,
-                    PublicKey = publicKey.Bytes.RawBytes.ToByteString(),
-                    Signature = signature.Bytes.RawBytes.ToByteString()
-                };
-
-                var anySignedResponse = response.ToAnySigned(_peerId, message.Payload.CorrelationId.ToGuid());
-=======
                 var response = new RpcMessageFactory<SignMessageResponse, RpcMessages>().GetMessage(
                     new MessageDto<SignMessageResponse, RpcMessages>(
                         RpcMessages.SignMessageResponse,
                         new SignMessageResponse
                         {
                             OriginalMessage = deserialised.Message,
-                            PublicKey = publicKey.GetNSecFormatPublicKey().Export(KeyBlobFormat.PkixPublicKey).ToByteString(),
-                            Signature = signature.ToByteString()
+                            PublicKey = publicKey.Bytes.RawBytes.ToByteString(),
+                            Signature = signature.Bytes.RawBytes.ToByteString()
                         },
                         new PeerIdentifier(message.Payload.PeerId), 
                         _peerIdentifier)
                 );
->>>>>>> aefa9aff
                 
                 message.Context.Channel.WriteAndFlushAsync(response).GetAwaiter().GetResult();
             }
