#region LICENSE

/**
* Copyright (c) 2019 Catalyst Network
*
* This file is part of Catalyst.Node <https://github.com/catalyst-network/Catalyst.Node>
*
* Catalyst.Node is free software: you can redistribute it and/or modify
* it under the terms of the GNU General Public License as published by
* the Free Software Foundation, either version 2 of the License, or
* (at your option) any later version.
*
* Catalyst.Node is distributed in the hope that it will be useful,
* but WITHOUT ANY WARRANTY; without even the implied warranty of
* MERCHANTABILITY or FITNESS FOR A PARTICULAR PURPOSE. See the
* GNU General Public License for more details.
*
* You should have received a copy of the GNU General Public License
* along with Catalyst.Node. If not, see <https://www.gnu.org/licenses/>.
*/

#endregion

using System;
using Catalyst.Common.Config;
using Catalyst.Common.Extensions;
using Catalyst.Common.IO.Messaging.Handlers;
using Catalyst.Common.Interfaces.IO.Inbound;
using Catalyst.Common.Interfaces.IO.Messaging;
using Catalyst.Common.Interfaces.P2P;
using Catalyst.Common.Interfaces.Rpc;
using Catalyst.Common.IO.Messaging;
using Catalyst.Common.P2P;
using Catalyst.Common.Rpc;
using Catalyst.Protocol.Common;
using Catalyst.Protocol.Rpc.Node;
using Dawn;
using Microsoft.Extensions.Configuration;
using Newtonsoft.Json;
using ILogger = Serilog.ILogger;

namespace Catalyst.Node.Core.RPC.Handlers
{
    public sealed class GetInfoRequestHandler
        : CorrelatableMessageHandlerBase<GetInfoRequest, IMessageCorrelationCache>,
            IRpcRequestHandler
    {
        private readonly IPeerIdentifier _peerIdentifier;
        private readonly IRpcServerSettings _config;
        private readonly IRpcMessageFactory _rpcMessageFactory;

        public GetInfoRequestHandler(IPeerIdentifier peerIdentifier,
            IRpcServerSettings config,
            IMessageCorrelationCache messageCorrelationCache,
            IRpcMessageFactory rpcMessageFactory,
            ILogger logger) : base(messageCorrelationCache, logger)
        {
            _rpcMessageFactory = rpcMessageFactory;
            _peerIdentifier = peerIdentifier;
            _config = config;
        }

        protected override void Handler(IChanneledMessage<AnySigned> message)
        {
            Guard.Argument(message).NotNull();
            
            Logger.Debug("received message of type GetInfoRequest");
            try
            {
                var deserialised = message.Payload.FromAnySigned<GetInfoRequest>();
                
                Guard.Argument(deserialised).NotNull();
                
                Logger.Debug("message content is {0}", deserialised);

                var serializedList = JsonConvert.SerializeObject(
                    _config.NodeConfig.GetSection("CatalystNodeConfiguration").AsEnumerable(), 
                    Formatting.Indented);

<<<<<<< HEAD
                var response = new RpcMessageFactory<GetInfoResponse>(CorrelationCache).GetMessage(
                    new GetInfoResponse
                    {
                        Query = serializedList
                    },
                    new PeerIdentifier(message.Payload.PeerId), 
                    _peerIdentifier,
                    MessageTypes.Tell,
=======
                var response = _rpcMessageFactory.GetMessage(new MessageDto(
                        new GetInfoResponse
                        {
                            Query = serializedList
                        },
                        MessageTypes.Tell,
                        new PeerIdentifier(message.Payload.PeerId), 
                        _peerIdentifier
                    ),
>>>>>>> b915acd4
                    message.Payload.CorrelationId.ToGuid());
                
                message.Context.Channel.WriteAndFlushAsync(response).GetAwaiter().GetResult();
            }
            catch (Exception ex)
            {
                Logger.Error(ex,
                    "Failed to handle GetInfoRequest after receiving message {0}", message);
                throw;
            }
        }
    }
}<|MERGE_RESOLUTION|>--- conflicted
+++ resolved
@@ -77,16 +77,6 @@
                     _config.NodeConfig.GetSection("CatalystNodeConfiguration").AsEnumerable(), 
                     Formatting.Indented);
 
-<<<<<<< HEAD
-                var response = new RpcMessageFactory<GetInfoResponse>(CorrelationCache).GetMessage(
-                    new GetInfoResponse
-                    {
-                        Query = serializedList
-                    },
-                    new PeerIdentifier(message.Payload.PeerId), 
-                    _peerIdentifier,
-                    MessageTypes.Tell,
-=======
                 var response = _rpcMessageFactory.GetMessage(new MessageDto(
                         new GetInfoResponse
                         {
@@ -96,7 +86,6 @@
                         new PeerIdentifier(message.Payload.PeerId), 
                         _peerIdentifier
                     ),
->>>>>>> b915acd4
                     message.Payload.CorrelationId.ToGuid());
                 
                 message.Context.Channel.WriteAndFlushAsync(response).GetAwaiter().GetResult();
