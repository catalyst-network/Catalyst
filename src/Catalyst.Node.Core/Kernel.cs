--- conflicted
+++ resolved
@@ -1,14 +1,9 @@
 using System;
 using System.Collections.Generic;
+using Autofac;
 using System.IO;
 using System.Runtime.Loader;
-<<<<<<< HEAD
 using Autofac.Core.Registration;
-=======
-using Autofac;
-using Autofac.Configuration;
-using Autofac.Core.Lifetime;
->>>>>>> 236b866b
 using Catalyst.Node.Core.Helpers;
 using Catalyst.Node.Core.Helpers.Logger;
 using Catalyst.Node.Core.Helpers.Network;
@@ -22,52 +17,42 @@
 using Catalyst.Node.Core.Modules.P2P;
 using Dawn;
 using Microsoft.Extensions.Configuration;
-using IModuleRegistrar = Autofac.Core.Registration.IModuleRegistrar;
 
 namespace Catalyst.Node.Core
 {
     public sealed class KernelBuilder
     {
+        private readonly NodeOptions _nodeOptions;
         private readonly ContainerBuilder _containerBuilder;
         private readonly List<Action<Kernel>> _moduleLoader;
-        private readonly NodeOptions _nodeOptions;
-
-        /// <summary>
+        
+        /// <summary>
+        /// 
         /// </summary>
         public KernelBuilder(NodeOptions nodeOptions)
         {
             _nodeOptions = nodeOptions;
             _moduleLoader = new List<Action<Kernel>>();
-
+            
             // Set path to load assemblies from ** be-careful **
             AssemblyLoadContext.Default.Resolving += (context, assembly) =>
-                                                         context.LoadFromAssemblyPath(Path.Combine(
-                                                             Directory.GetCurrentDirectory(),
-                                                             $"{assembly.Name}.dll"));
-
+                context.LoadFromAssemblyPath(Path.Combine(Directory.GetCurrentDirectory(),
+                    $"{assembly.Name}.dll"));
+            
             // get builder
             _containerBuilder = new ContainerBuilder();
-
+            
             // register our options object
             _containerBuilder.RegisterType<NodeOptions>();
-
+                        
             // register components from config file
-<<<<<<< HEAD
             _containerBuilder.RegisterModule(new Autofac.Configuration.ConfigurationModule(new ConfigurationBuilder()
                 .AddJsonFile($"{nodeOptions.DataDir}/components.json")
                 .Build()));
-=======
-            _containerBuilder.RegisterModule(new ConfigurationModule(new ConfigurationBuilder()
-                                                                    .AddJsonFile(
-                                                                         $"{nodeOptions.DataDir}/components.json")
-                                                                    .Build()));
-
-            //            // return a built container
-            //            return builder.Build();   
->>>>>>> 236b866b
-        }
-
-        /// <summary>
+        }
+
+        /// <summary>
+        /// 
         /// </summary>
         /// <returns></returns>
         public KernelBuilder WithDfsModule()
@@ -75,8 +60,9 @@
             _moduleLoader.Add(n => n.DfsService = _containerBuilder.RegisterModule(new DfsModule()));
             return this;
         }
-
-        /// <summary>
+        
+        /// <summary>
+        /// 
         /// </summary>
         /// <returns></returns>
         public KernelBuilder WithPeerModule()
@@ -84,8 +70,9 @@
             _moduleLoader.Add(n => n.P2PService = _containerBuilder.RegisterModule(new PeerModule()));
             return this;
         }
-
-        /// <summary>
+        
+        /// <summary>
+        /// 
         /// </summary>
         /// <returns></returns>
         public KernelBuilder WithContractModule()
@@ -93,8 +80,9 @@
             _moduleLoader.Add(n => n.ContractService = _containerBuilder.RegisterModule(new ContractModule()));
             return this;
         }
-
-        /// <summary>
+        
+        /// <summary>
+        /// 
         /// </summary>
         /// <returns></returns>
         public KernelBuilder WithMempoolModule()
@@ -102,8 +90,9 @@
             _moduleLoader.Add(n => n.MempoolService = _containerBuilder.RegisterModule(new MempoolModule()));
             return this;
         }
-
-        /// <summary>
+        
+        /// <summary>
+        /// 
         /// </summary>
         /// <returns></returns>
         public KernelBuilder WithLedgerModule()
@@ -111,8 +100,9 @@
             _moduleLoader.Add(n => n.LedgerService = _containerBuilder.RegisterModule(new LedgerModule()));
             return this;
         }
-
-        /// <summary>
+        
+        /// <summary>
+        /// 
         /// </summary>
         /// <returns></returns>
         public KernelBuilder WithGossipModule()
@@ -120,8 +110,9 @@
             _moduleLoader.Add(n => n.GossipService = _containerBuilder.RegisterModule(new GossipModule()));
             return this;
         }
-
-        /// <summary>
+        
+        /// <summary>
+        /// 
         /// </summary>
         /// <returns></returns>
         public KernelBuilder WithConsensusModule()
@@ -129,20 +120,22 @@
             _moduleLoader.Add(n => n.ConsensusService = _containerBuilder.RegisterModule(new ConsensusModule()));
             return this;
         }
-
-        /// <summary>
+        
+        /// <summary>
+        /// 
         /// </summary>
         /// <returns></returns>
         public KernelBuilder WithWalletModule()
         {
             throw new NotImplementedException();
         }
-
-        /// <summary>
+        
+        /// <summary>
+        /// 
         /// </summary>
         /// <param name="condition"></param>
         /// <returns></returns>
-        public KernelBuilder When(Func<bool> condition)
+        public KernelBuilder When(Func<Boolean> condition)
         {
             var result = condition.Invoke();
 
@@ -154,8 +147,9 @@
 
             return this;
         }
-
-        /// <summary>
+        
+        /// <summary>
+        /// 
         /// </summary>
         /// <returns></returns>
         public Kernel Build()
@@ -166,19 +160,18 @@
             try
             {
                 kernel.NodeIdentity = PeerIdentifier.BuildPeerId(
-                        kernel.NodeOptions.PeerSettings.PublicKey.ToBytesForRlpEncoding(),
-                        EndpointBuilder.BuildNewEndPoint(
-                                kernel.NodeOptions.PeerSettings.BindAddress,
-                                kernel.NodeOptions.PeerSettings.Port
-                            )
-                    );
+                    kernel.NodeOptions.PeerSettings.PublicKey.ToBytesForRlpEncoding(),
+                    EndpointBuilder.BuildNewEndPoint(
+                        kernel.NodeOptions.PeerSettings.BindAddress,
+                        kernel.NodeOptions.PeerSettings.Port
+                    )
+                );
             }
             catch (ArgumentNullException e)
             {
                 LogException.Message("Catalyst.Helpers.Network GetInstance", e);
                 throw;
             }
-
             return kernel;
         }
     }
@@ -187,18 +180,7 @@
     {
         private static Kernel _instance;
         private static readonly object Mutex = new object();
-<<<<<<< HEAD
         public bool Disposed { get; set; }
-=======
-        public IModuleRegistrar ConsensusService;
-        public IModuleRegistrar ContractService;
-
-        public IModuleRegistrar DfsService;
-        public IModuleRegistrar GossipService;
-        public IModuleRegistrar LedgerService;
-        public IModuleRegistrar MempoolService;
-        public IModuleRegistrar P2PService;
->>>>>>> 236b866b
 
         /// <summary>
         ///     Private kernel constructor.
@@ -216,7 +198,6 @@
         public IContainer Container { get; set; }
         public NodeOptions NodeOptions { get; set; }
         public PeerIdentifier NodeIdentity { get; set; }
-<<<<<<< HEAD
         
         public IModuleRegistrar DfsService;
         public IModuleRegistrar P2PService;
@@ -225,15 +206,6 @@
         public IModuleRegistrar MempoolService;
         public IModuleRegistrar ContractService;
         public IModuleRegistrar ConsensusService;
-=======
-
-        /// <summary>
-        /// </summary>
-        public void Dispose()
-        {
-            Container?.Dispose();
-        }
->>>>>>> 236b866b
 
         /// <summary>
         ///     Get a thread safe kernel singleton.
@@ -244,7 +216,8 @@
             Guard.Argument(nodeOptions, nameof(nodeOptions)).NotNull();
             Guard.Argument(containerBuilder, nameof(containerBuilder)).NotNull();
             if (_instance == null)
-                lock (Mutex)
+            {
+             lock (Mutex)
                 {
                     if (_instance == null)
                     {
@@ -257,10 +230,10 @@
                             LogException.Message("RunConfigStartUp", e);
                             throw;
                         }
-
+                        
                         try
                         {
-                            _instance = new Kernel(nodeOptions, containerBuilder.Build());
+                            _instance = new Kernel(nodeOptions, containerBuilder.Build());   
                         }
                         catch (Exception e)
                         {
@@ -268,12 +241,13 @@
                             throw;
                         }
                     }
-                }
-
+                }   
+            }
             return _instance;
         }
 
         /// <summary>
+        /// 
         /// </summary>
         /// <param name="nodeOptions"></param>
         /// <returns></returns>
@@ -307,8 +281,7 @@
                 try
                 {
                     // make config with new system folder
-                    Fs.CopySkeletonConfigs(nodeOptions.DataDir,
-                        Enum.GetName(typeof(NodeOptions.Networks), nodeOptions.Network));
+                    Fs.CopySkeletonConfigs(nodeOptions.DataDir, Enum.GetName(typeof(NodeOptions.Networks), nodeOptions.Network));
                 }
                 catch (ArgumentNullException e)
                 {
@@ -329,13 +302,12 @@
             else
             {
                 // dir does exist, check config exits
-                if (!Fs.CheckConfigExists(nodeOptions.DataDir,
-                        Enum.GetName(typeof(NodeOptions.Networks), nodeOptions.Network)))
+                if (!Fs.CheckConfigExists(nodeOptions.DataDir, Enum.GetName(typeof(NodeOptions.Networks), nodeOptions.Network)))
+                {
                     try
                     {
                         // make config with new system folder
-                        Fs.CopySkeletonConfigs(nodeOptions.DataDir,
-                            Enum.GetName(typeof(NodeOptions.Networks), nodeOptions.Network));
+                        Fs.CopySkeletonConfigs(nodeOptions.DataDir, Enum.GetName(typeof(NodeOptions.Networks), nodeOptions.Network));
                     }
                     catch (ArgumentNullException e)
                     {
@@ -352,32 +324,18 @@
                         LogException.Message(e.Message, e);
                         throw;
                     }
-            }
-        }
-
-        /// <summary>
-        /// </summary>
-<<<<<<< HEAD
+                }
+            }            
+        }
+
+        /// <summary>
+        /// </summary>
         public void Dispose()
-=======
-        public void Shutdown()
-        {
-            throw new NotImplementedException();
-            // @TODO some clean up and disposing of everything in some nice way
-        }
-
-        /// <summary>
-        /// </summary>
-        /// <param name="sender"></param>
-        /// <param name="e"></param>
-        private void Dispose(object sender, LifetimeScopeEndingEventArgs e)
->>>>>>> 236b866b
         {
             Dispose(true);
             Log.Message("disposing catalyst kernel");
             GC.SuppressFinalize(this);
         }
-<<<<<<< HEAD
         
         /// <summary>
         /// 
@@ -395,7 +353,5 @@
             Disposed = true;
             Log.Message("Catalyst kernel disposed");
         }
-=======
->>>>>>> 236b866b
     }
 }