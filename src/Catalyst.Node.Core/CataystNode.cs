--- conflicted
+++ resolved
@@ -25,12 +25,6 @@
 using System.Net;
 using System.Threading;
 using System.Threading.Tasks;
-<<<<<<< HEAD
-=======
-using Catalyst.Node.Common.Helpers;
-using Catalyst.Node.Common.Helpers.Extensions;
-using Catalyst.Node.Common.Helpers.Util;
->>>>>>> e3eb9ecd
 using Catalyst.Node.Common.Interfaces;
 using Catalyst.Node.Common.Interfaces.Modules.Consensus;
 using Catalyst.Node.Common.Interfaces.Modules.Contract;
@@ -80,11 +74,6 @@
 
         public async Task RunAsync(CancellationToken ct)
         {
-<<<<<<< HEAD
-            await _dfs.StartAsync(ct);
-=======
-
->>>>>>> e3eb9ecd
             _logger.Information("Starting the Catalyst Node");
             bool exit = false;
             do
