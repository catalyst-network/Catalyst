using System;
using System.Net.Sockets;
using Catalyst.Node.Common.Helpers.Util;
using Catalyst.Node.Common.Interfaces;
using Catalyst.Node.Common.Modules.Consensus;
using Catalyst.Node.Common.Modules.Contract;
using Catalyst.Node.Common.Modules.Dfs;
using Catalyst.Node.Common.Modules.Gossip;
using Catalyst.Node.Common.Modules.Ledger;
using Catalyst.Node.Common.Modules.Mempool;
<<<<<<< HEAD
using Catalyst.Node.Common.Modules.Authentication;
using Catalyst.Node.Common.P2P;
=======
>>>>>>> 0a5925aa
using Catalyst.Node.Core.Events;
using Dawn;
using Serilog;

namespace Catalyst.Node.Core
{
    public class CatalystNode : IDisposable, ICatalystNode
    {
        private readonly IConsensus _consensus;
        private readonly IContract _contract;
        private readonly IDfs _dfs;
        private readonly IGossip _gossip;
        private readonly ILedger _ledger;
        private readonly ILogger _logger;
        private readonly IMempool _mempool;
<<<<<<< HEAD
        private readonly IContract _contract;
        private readonly IGossip _gossip;
        private readonly IAuthentication _authentication;
        
=======
        private readonly IP2P _p2p;

>>>>>>> 0a5925aa
        private bool _disposed;

        public CatalystNode(IP2P p2p,
            ICertificateStore certificateStore,
            IConsensus consensus,
            IDfs dfs,
            ILedger ledger,
            ILogger logger,
            IAuthentication authentication,
            IMempool mempool = null,
            IContract contract = null,
            IGossip gossip = null)
        {
            _p2p = p2p;
            _consensus = consensus;
            _dfs = dfs;
            _ledger = ledger;
            _logger = logger;
            _authentication = authentication;
            _mempool = mempool;
            _contract = contract;
            _gossip = gossip;
        }

        public void Dispose() { Dispose(true); }

        /// <summary>
        /// </summary>
        /// <returns></returns>
        public void Announce(object sender, AnnounceNodeEventArgs e)
        {
            Guard.Argument(sender, nameof(sender)).NotNull();
            Guard.Argument(e, nameof(e)).NotNull();
            var client = new TcpClient(_p2p.Settings.AnnounceServer.Address.ToString(),
                _p2p.Settings.AnnounceServer.Port);
            var nwStream = client.GetStream();
            var network = new byte[1];
            network[0] = 0x01;
            _logger.Debug(string.Join(" ", network));
            var announcePackage = ByteUtil.Merge(network, _p2p.Identifier.Id);
            _logger.Debug(string.Join(" ", announcePackage));
            nwStream.Write(announcePackage, 0, announcePackage.Length);
            client.Close();
        }

        protected virtual void Dispose(bool disposing)
        {
            if (disposing && !_disposed)
            {
                _logger.Verbose("Disposing of CatalystNode");
                _disposed = true;
                _logger.Verbose("CatalystNode disposed");
            }
        }
    }
}<|MERGE_RESOLUTION|>--- conflicted
+++ resolved
@@ -8,11 +8,7 @@
 using Catalyst.Node.Common.Modules.Gossip;
 using Catalyst.Node.Common.Modules.Ledger;
 using Catalyst.Node.Common.Modules.Mempool;
-<<<<<<< HEAD
 using Catalyst.Node.Common.Modules.Authentication;
-using Catalyst.Node.Common.P2P;
-=======
->>>>>>> 0a5925aa
 using Catalyst.Node.Core.Events;
 using Dawn;
 using Serilog;
@@ -28,15 +24,10 @@
         private readonly ILedger _ledger;
         private readonly ILogger _logger;
         private readonly IMempool _mempool;
-<<<<<<< HEAD
-        private readonly IContract _contract;
-        private readonly IGossip _gossip;
-        private readonly IAuthentication _authentication;
-        
-=======
         private readonly IP2P _p2p;
 
->>>>>>> 0a5925aa
+        private readonly IAuthentication _authentication;
+
         private bool _disposed;
 
         public CatalystNode(IP2P p2p,
