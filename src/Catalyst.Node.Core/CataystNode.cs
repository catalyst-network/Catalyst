--- conflicted
+++ resolved
@@ -85,36 +85,15 @@
             bool exit = false;
             do
             {
-<<<<<<< HEAD
-                _logger.Information("Creating a StTx message");
-                _logger.Information("Please type in a destination address");
-                var address = Console.ReadLine();
-                
-                _logger.Information("Please type in a transaction amount");
-                if (!uint.TryParse(Console.ReadLine(), out var amount))
-=======
                 _logger.Information("Creating a Transaction message");
                 _logger.Information("Please type in a pubkey for the transaction signature");
                 var pubkey = Console.ReadLine();
 
                 _logger.Information("Please type in a transaction version");
                 if (!uint.TryParse(Console.ReadLine(), out var version))
->>>>>>> 47bbf4e5
                 {
                     version = 1;
                 }
-<<<<<<< HEAD
-                var tx = new StTx {Amount = amount, AddressDest = address};
-                
-                await _p2P.Messaging.BroadcastMessageAsync(tx.ToAny());
-                await Task.Delay(300, ct); //just to get the next message at the bottom
-                
-                _logger.Information("Creating a Key message");
-                _logger.Information("Please type in a key hash");
-                var key = new Key {HashedSignature = Console.ReadLine() };
-                
-                await _p2P.Messaging.BroadcastMessageAsync(key.ToAny());
-=======
                 var tx = new Transaction { Version = version, Signature = new TransactionSignature {Signature = ByteString.CopyFromUtf8(pubkey)}};
 
                 await _p2P.Messaging.BroadcastMessageAsync(tx.ToAny());
@@ -125,7 +104,6 @@
                 var ping = new PeerProtocol.Types.PingRequest { Ping = Console.ReadLine() };
 
                 await _p2P.Messaging.BroadcastMessageAsync(ping.ToAny());
->>>>>>> 47bbf4e5
                 await Task.Delay(300, ct); //just to get the exit message at the bottom
                 
                 _logger.Information("Type 'exit' to exit, anything else to continue");
