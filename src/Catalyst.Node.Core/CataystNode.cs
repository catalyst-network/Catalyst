--- conflicted
+++ resolved
@@ -38,8 +38,7 @@
 namespace Catalyst.Node.Core
 {
     public class CatalystNode
-        : IDisposable,
-            ICatalystNode
+        : ICatalystNode
     {
         private readonly IConsensus _consensus;
         private readonly IContract _contract;
@@ -88,26 +87,5 @@
 
             _logger.Information("Stopping the Catalyst Node");
         }
-
-        public void Dispose()
-        {
-            Dispose(true);
-        }
-
-        protected virtual void Dispose(bool disposing)
-        {
-            if (!disposing || _disposed)
-            {
-                return;
-            }
-<<<<<<< HEAD
-
-=======
-            
->>>>>>> e38ae22e
-            _logger.Verbose("Disposing of CatalystNode");
-            _disposed = true;
-            _logger.Verbose("CatalystNode disposed");
-        }
     }
 }