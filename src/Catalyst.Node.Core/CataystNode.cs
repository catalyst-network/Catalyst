--- conflicted
+++ resolved
@@ -80,11 +80,8 @@
 
         public async Task RunAsync(CancellationToken ct)
         {
-<<<<<<< HEAD
-            await _rpcServer.RunServerAsync();
-=======
+
             await _dfs.StartAsync(ct);
->>>>>>> 7e27f4dc
             _logger.Information("Starting the Catalyst Node");
             bool exit = false;
             do
