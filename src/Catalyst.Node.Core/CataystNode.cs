using System;
using System.Collections.Generic;
using System.Linq;
using System.Net;
using System.Net.Sockets;
using System.Security.Cryptography.X509Certificates;
using System.Threading.Tasks;
using Catalyst.Node.Common;
using Catalyst.Node.Common.Modules;
using Catalyst.Node.Core.Events;
using Catalyst.Node.Core.Helpers;
using Catalyst.Node.Core.Helpers.Cryptography;
using Catalyst.Node.Core.Helpers.Logger;
using Catalyst.Node.Core.Helpers.Network;
using Catalyst.Node.Core.Helpers.Platform;
using Catalyst.Node.Core.Helpers.Util;
using Catalyst.Node.Core.Helpers.Workers;
using Catalyst.Node.Core.Modules.P2P.Messages;
using Catalyst.Node.Core.P2P;
using Dawn;
using DnsClient.Protocol;
using Serilog.Core;
using Dns = Catalyst.Node.Core.Helpers.Network.Dns;

namespace Catalyst.Node.Core
{
    public class CatalystNode : IDisposable, IP2P
    {
        private static readonly object Mutex = new object();

        public readonly Kernel Kernel;

        public Dns Dns;

        /// <summary>
        ///     Instantiates basic CatalystSystem.
        /// </summary>
        private CatalystNode(Kernel kernel)
        {
            Kernel = kernel;
<<<<<<< HEAD
            Dns = new Dns(kernel.NodeOptions.PeerSettings.DnsServer);
            ConnectionManager = new ConnectionManager(
                Ssl.LoadCert(Kernel.NodeOptions.PeerSettings.SslCertPassword, Kernel.NodeOptions.DataDir,
                    Kernel.NodeOptions.PeerSettings.PfxFileName),
=======
            SeedNodes = new List<IPEndPoint>();

            var certificateStore = new CertificateStore(new Fs(), new ConsolePasswordReader(), Logger.None);
            var foundCertificate = certificateStore
               .TryGet(Kernel.NodeOptions.PeerSettings.PfxFileName, out X509Certificate2 certificate);

            if (!foundCertificate) {
                if(Environment.OSVersion.Platform == PlatformID.Unix)
                    throw new UnsupportedPlatformException("Catalyst network currently doesn't support on the fly creation of self signed certificate. " +
                                                           $"Please create a password protected certificate at {Kernel.NodeOptions.PeerSettings.PfxFileName}." +
                                                           Environment.NewLine +
                                                           $"cf. `https://github.com/catalyst-network/Catalyst.Node/wiki/Creating-a-Self-Signed-Certificate` for instructions");
                certificateStore.CreateAndSaveSelfSignedCertificate(Kernel.NodeOptions.PeerSettings.PfxFileName);
            }
            
            PeerManager = new PeerManager(certificate,
>>>>>>> 05e22499
                new PeerList(new ClientWorker()),
                new MessageQueueManager(),
                Kernel.NodeIdentity
            );

            Task.Run(async () =>
<<<<<<< HEAD
                         await ConnectionManager.InboundConnectionListener(
                             new IPEndPoint(Kernel.NodeOptions.PeerSettings.BindAddress,
                                 Kernel.NodeOptions.PeerSettings.Port
                             )
                         )
=======
                 await PeerManager.InboundConnectionListener(
                     new IPEndPoint(Kernel.NodeOptions.PeerSettings.BindAddress,
                         Kernel.NodeOptions.PeerSettings.Port
                     )
                 )
>>>>>>> 05e22499
            );

            ConnectionManager.AnnounceNode += Announce;
        }

        private static CatalystNode Instance { get; set; }
        private ConnectionManager ConnectionManager { get; }
        private bool Disposed { get; set; }

        /// <summary>
        /// </summary>
        public void Dispose()
        {
            Dispose(true);
            Log.Message("disposing catalyst node");
            GC.SuppressFinalize(this);
        }

        /// <summary>
        ///     @TODO just to satisfy the DHT interface, need to implement
        /// </summary>
        /// <returns></returns>
        /// <exception cref="NotImplementedException"></exception>
        bool IP2P.Ping(IPeerIdentifier queryingNode)
        {
            throw new NotImplementedException();
        }

        /// <summary>
        ///     @TODO just to satisfy the DHT interface, need to implement
        /// </summary>
        /// <returns></returns>
        /// <exception cref="NotImplementedException"></exception>
        bool IP2P.Store(string k, byte[] v)
        {
            throw new NotImplementedException();
        }

        /// <summary>
        /// </summary>
        /// <param name="k"></param>
        /// <returns></returns>
        /// <exception cref="NotImplementedException"></exception>
        dynamic IP2P.FindValue(string k)
        {
            throw new NotImplementedException();
        }

        /// <summary>
        ///     If a corresponding value is present on the queried node, the associated data is returned.
        ///     Otherwise the return value is the return equivalent to FindNode()
        /// </summary>
        /// <param name="k"></param>
        /// <param name="queryingNode"></param>
        /// <param name="targetNode"></param>
        /// <returns></returns>
        List<IPeerIdentifier> IP2P.FindNode(IPeerIdentifier queryingNode, IPeerIdentifier targetNode)
        {
            // @TODO just to satisfy the DHT interface, need to implement
            throw new NotImplementedException();
        }

        /// <summary>
        /// </summary>
        /// <returns></returns>
        /// <exception cref="NotImplementedException"></exception>
        List<IPeerIdentifier> IP2P.GetPeers(IPeerIdentifier queryingNode)
        {
            throw new NotImplementedException();
        }

        /// <summary>
        /// </summary>
        /// <param name="queryingNode"></param>
        /// <returns></returns>
        /// <exception cref="NotImplementedException"></exception>
        List<IPeerIdentifier> IP2P.PeerExchange(IPeerIdentifier queryingNode)
        {
            throw new NotImplementedException();
        }

        /// <summary>
        /// </summary>
        /// <returns></returns>
        /// <exception cref="NotImplementedException"></exception>
        public void Announce(object sender, AnnounceNodeEventArgs e)
        {
            Guard.Argument(sender, nameof(sender)).NotNull();
            Guard.Argument(e, nameof(e)).NotNull();
            var client = new TcpClient(Kernel.NodeOptions.PeerSettings.AnnounceServer.Address.ToString(),
                Kernel.NodeOptions.PeerSettings.AnnounceServer.Port);
            var nwStream = client.GetStream();
            var network = new byte[1];
            network[0] = 0x01;
            Log.ByteArr(network);
            var announcePackage = ByteUtil.Merge(network, Kernel.NodeIdentity.Id);
            Log.ByteArr(announcePackage);
            nwStream.Write(announcePackage, 0, announcePackage.Length);
            client.Close();
        }

        /// <summary>
        ///     Get a thread safe CatalystSystem singleton.
        /// </summary>
        /// <param name="kernel"></param>
        /// <returns></returns>
        public static CatalystNode GetInstance(Kernel kernel)
        {
            Guard.Argument(kernel, nameof(kernel)).NotNull();
            if (Instance == null)
                lock (Mutex)
                {
                    if (Instance == null) Instance = new CatalystNode(kernel);
                }

            return Instance;
        }

        /// <summary>
        /// </summary>
        /// <param name="disposing"></param>
        private void Dispose(bool disposing)
        {
            if (Disposed) return;

            if (disposing) Kernel?.Dispose();

            Disposed = true;
            Log.Message("CatalystNode disposed");
        }
    }
}<|MERGE_RESOLUTION|>--- conflicted
+++ resolved
@@ -38,48 +38,20 @@
         private CatalystNode(Kernel kernel)
         {
             Kernel = kernel;
-<<<<<<< HEAD
             Dns = new Dns(kernel.NodeOptions.PeerSettings.DnsServer);
             ConnectionManager = new ConnectionManager(
-                Ssl.LoadCert(Kernel.NodeOptions.PeerSettings.SslCertPassword, Kernel.NodeOptions.DataDir,
-                    Kernel.NodeOptions.PeerSettings.PfxFileName),
-=======
-            SeedNodes = new List<IPEndPoint>();
-
-            var certificateStore = new CertificateStore(new Fs(), new ConsolePasswordReader(), Logger.None);
-            var foundCertificate = certificateStore
-               .TryGet(Kernel.NodeOptions.PeerSettings.PfxFileName, out X509Certificate2 certificate);
-
-            if (!foundCertificate) {
-                if(Environment.OSVersion.Platform == PlatformID.Unix)
-                    throw new UnsupportedPlatformException("Catalyst network currently doesn't support on the fly creation of self signed certificate. " +
-                                                           $"Please create a password protected certificate at {Kernel.NodeOptions.PeerSettings.PfxFileName}." +
-                                                           Environment.NewLine +
-                                                           $"cf. `https://github.com/catalyst-network/Catalyst.Node/wiki/Creating-a-Self-Signed-Certificate` for instructions");
-                certificateStore.CreateAndSaveSelfSignedCertificate(Kernel.NodeOptions.PeerSettings.PfxFileName);
-            }
-            
-            PeerManager = new PeerManager(certificate,
->>>>>>> 05e22499
+                GetCertificate(),
                 new PeerList(new ClientWorker()),
                 new MessageQueueManager(),
                 Kernel.NodeIdentity
             );
 
             Task.Run(async () =>
-<<<<<<< HEAD
                          await ConnectionManager.InboundConnectionListener(
                              new IPEndPoint(Kernel.NodeOptions.PeerSettings.BindAddress,
                                  Kernel.NodeOptions.PeerSettings.Port
                              )
                          )
-=======
-                 await PeerManager.InboundConnectionListener(
-                     new IPEndPoint(Kernel.NodeOptions.PeerSettings.BindAddress,
-                         Kernel.NodeOptions.PeerSettings.Port
-                     )
-                 )
->>>>>>> 05e22499
             );
 
             ConnectionManager.AnnounceNode += Announce;
@@ -96,6 +68,26 @@
             Dispose(true);
             Log.Message("disposing catalyst node");
             GC.SuppressFinalize(this);
+        }
+
+        private X509Certificate2 GetCertificate()
+        {
+            X509Certificate2 certificate;
+            var certificateStore = new CertificateStore(new Fs(), new ConsolePasswordReader(), Logger.None);
+            var foundCertificate = certificateStore
+               .TryGet(Kernel.NodeOptions.PeerSettings.PfxFileName, out certificate);
+
+            if (!foundCertificate)
+            {
+                if (Environment.OSVersion.Platform == PlatformID.Unix)
+                    throw new UnsupportedPlatformException("Catalyst network currently doesn't support on the fly creation of self signed certificate. " +
+                                                           $"Please create a password protected certificate at {Kernel.NodeOptions.PeerSettings.PfxFileName}." +
+                                                           Environment.NewLine +
+                                                           $"cf. `https://github.com/catalyst-network/Catalyst.Node/wiki/Creating-a-Self-Signed-Certificate` for instructions");
+                certificate = certificateStore.CreateAndSaveSelfSignedCertificate(Kernel.NodeOptions.PeerSettings.PfxFileName);
+            }
+
+            return certificate;
         }
 
         /// <summary>
