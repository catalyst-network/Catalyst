--- conflicted
+++ resolved
@@ -83,11 +83,7 @@
         public async Task RunAsync(CancellationToken ct)
         {
 
-<<<<<<< HEAD
-            //await _dfs.StartAsync(ct);
-=======
             await _dfs.StartAsync(ct);
->>>>>>> d212cc5e
             _logger.Information("Starting the Catalyst Node");
             bool exit = false;
             do
