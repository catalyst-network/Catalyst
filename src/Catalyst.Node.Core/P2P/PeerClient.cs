--- conflicted
+++ resolved
@@ -23,12 +23,8 @@
 
 using Catalyst.Common.Interfaces.IO.Inbound;
 using Catalyst.Common.Interfaces.P2P;
-<<<<<<< HEAD
-using Catalyst.Common.IO.Outbound;
-=======
 using Catalyst.Common.IO.Inbound;
 using Catalyst.Common.IO.Messaging.Handlers;
->>>>>>> 37dfb55c
 using Catalyst.Protocol.Common;
 using DotNetty.Buffers;
 using DotNetty.Transport.Channels;
@@ -49,7 +45,6 @@
         /// 
         /// </summary>
         /// <param name="ipEndPoint"></param>
-<<<<<<< HEAD
         public PeerClient(IPeerSettings peerSettings)
             : base(Log.Logger.ForContext(MethodBase.GetCurrentMethod().DeclaringType))
         {
@@ -58,16 +53,6 @@
 
             Bootstrap(new OutboundChannelInitializerBase<IChannel>(channel => { },
                 new List<IChannelHandler>(),
-=======
-        public PeerClient(IPEndPoint ipEndPoint)
-            : base(Log.Logger.ForContext(MethodBase.GetCurrentMethod().DeclaringType))
-        {
-            Bootstrap(new OutboundChannelInitializerBase<IChannel>(channel => { },
-                new List<IChannelHandler>
-                {
-                    new ProtoDatagramHandler()
-                },
->>>>>>> 37dfb55c
                 ipEndPoint.Address
             ), ipEndPoint);
         }
