--- conflicted
+++ resolved
@@ -34,10 +34,6 @@
 {
     public sealed class PeerClient : UdpClient, IPeerClient
     {
-<<<<<<< HEAD
-        public PeerClient()
-            : base(Log.Logger.ForContext(MethodBase.GetCurrentMethod().DeclaringType))
-=======
         public PeerClient(IUdpClientChannelFactory clientChannelFactory,
             IPeerIdentifier peerIdentifier) 
             : this(clientChannelFactory, peerIdentifier.IpEndPoint) { }
@@ -47,7 +43,6 @@
         /// the loopback IP Address, and port 0.</param>
         public PeerClient(IUdpClientChannelFactory clientChannelFactory, IPEndPoint ipEndPoint = null)
             : base(clientChannelFactory, Log.Logger.ForContext(MethodBase.GetCurrentMethod().DeclaringType))
->>>>>>> 4a621107
         {
             var bindingEndpoint = ipEndPoint ?? new IPEndPoint(IPAddress.Loopback, IPEndPoint.MinPort);
             Channel = ChannelFactory.BuildChannel(bindingEndpoint.Address, bindingEndpoint.Port).Channel;
