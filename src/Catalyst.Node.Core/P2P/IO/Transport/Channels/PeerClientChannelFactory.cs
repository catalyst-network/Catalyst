#region LICENSE

/**
* Copyright (c) 2019 Catalyst Network
*
* This file is part of Catalyst.Node <https://github.com/catalyst-network/Catalyst.Node>
*
* Catalyst.Node is free software: you can redistribute it and/or modify
* it under the terms of the GNU General Public License as published by
* the Free Software Foundation, either version 2 of the License, or
* (at your option) any later version.
*
* Catalyst.Node is distributed in the hope that it will be useful,
* but WITHOUT ANY WARRANTY; without even the implied warranty of
* MERCHANTABILITY or FITNESS FOR A PARTICULAR PURPOSE. See the
* GNU General Public License for more details.
*
* You should have received a copy of the GNU General Public License
* along with Catalyst.Node. If not, see <https://www.gnu.org/licenses/>.
*/

#endregion

using System.Collections.Generic;
using System.Net;
using System.Reactive.Linq;
using System.Security.Cryptography.X509Certificates;
using Catalyst.Common.Interfaces.IO.EventLoop;
using Catalyst.Common.Interfaces.IO.Messaging;
using Catalyst.Common.Interfaces.IO.Messaging.Dto;
using Catalyst.Common.Interfaces.IO.Transport.Channels;
using Catalyst.Common.Interfaces.Modules.KeySigner;
using Catalyst.Common.Interfaces.P2P;
using Catalyst.Common.IO.Handlers;
using Catalyst.Common.IO.Transport.Channels;
using Catalyst.Protocol.Common;
using DotNetty.Transport.Channels;
using Serilog;

namespace Catalyst.Node.Core.P2P.IO.Transport.Channels
{
    public class PeerClientChannelFactory : UdpClientChannelFactory
    {
        private readonly IKeySigner _keySigner;
        private readonly IMessageCorrelationManager _correlationManager;
<<<<<<< HEAD
        private readonly IPeerIdValidator _peerIdValidator;
=======
        private readonly ILogger _logger;
>>>>>>> 0abd0b20

        protected override List<IChannelHandler> Handlers =>
            new List<IChannelHandler>
            {
<<<<<<< HEAD
                new CombinedChannelDuplexHandler<IChannelHandler, IChannelHandler>(new ProtoDatagramDecoderHandler(), new ProtoDatagramEncoderHandler()),
                new PeerIdValidationHandler(_peerIdValidator),
                new CombinedChannelDuplexHandler<IChannelHandler, IChannelHandler>(new ProtocolMessageVerifyHandler(_keySigner), new ProtocolMessageSignHandler(_keySigner)),
                new CombinedChannelDuplexHandler<IChannelHandler, IChannelHandler>(new CorrelationHandler(_correlationManager), new CorrelationHandler(_correlationManager))
            };
        
        public PeerClientChannelFactory(IKeySigner keySigner, IMessageCorrelationManager correlationManager, IPeerIdValidator peerIdValidator)
        {
            _keySigner = keySigner;
            _correlationManager = correlationManager;
            _peerIdValidator = peerIdValidator;
=======
                new CombinedChannelDuplexHandler<IChannelHandler, IChannelHandler>(new ProtoDatagramDecoderHandler(_logger), new ProtoDatagramEncoderHandler(_logger)),
                new CombinedChannelDuplexHandler<IChannelHandler, IChannelHandler>(new ProtocolMessageVerifyHandler(_keySigner, _logger), new ProtocolMessageSignHandler(_keySigner, _logger)),
                new CombinedChannelDuplexHandler<IChannelHandler, IChannelHandler>(new CorrelationHandler(_correlationManager, _logger), new CorrelationHandler(_correlationManager, _logger))
            };
        
        /// <summary>
        /// 
        /// </summary>
        /// <param name="keySigner"></param>
        /// <param name="correlationManager"></param>
        /// <param name="logger"></param>
        public PeerClientChannelFactory(IKeySigner keySigner,
            IMessageCorrelationManager correlationManager,
            ILogger logger)
        {
            _keySigner = keySigner;
            _correlationManager = correlationManager;
            _logger = logger;
>>>>>>> 0abd0b20
        }
        
        /// <param name="handlerEventLoopGroupFactory"></param>
        /// <param name="targetAddress">Ignored</param>
        /// <param name="targetPort">Ignored</param>
        /// <param name="certificate">Local TLS certificate</param>
        public override IObservableChannel BuildChannel(IEventLoopGroupFactory handlerEventLoopGroupFactory,
            IPAddress targetAddress,
            int targetPort,
            X509Certificate2 certificate = null)
        {
            var channel = BootStrapChannel(handlerEventLoopGroupFactory, targetAddress, targetPort);

            return new ObservableChannel(Observable.Never<IObserverDto<ProtocolMessage>>(), channel);
        }
    }
}<|MERGE_RESOLUTION|>--- conflicted
+++ resolved
@@ -43,47 +43,34 @@
     {
         private readonly IKeySigner _keySigner;
         private readonly IMessageCorrelationManager _correlationManager;
-<<<<<<< HEAD
+        private readonly ILogger _logger;
         private readonly IPeerIdValidator _peerIdValidator;
-=======
-        private readonly ILogger _logger;
->>>>>>> 0abd0b20
 
         protected override List<IChannelHandler> Handlers =>
             new List<IChannelHandler>
             {
-<<<<<<< HEAD
-                new CombinedChannelDuplexHandler<IChannelHandler, IChannelHandler>(new ProtoDatagramDecoderHandler(), new ProtoDatagramEncoderHandler()),
+                new CombinedChannelDuplexHandler<IChannelHandler, IChannelHandler>(new ProtoDatagramDecoderHandler(_logger), new ProtoDatagramEncoderHandler(_logger)),
                 new PeerIdValidationHandler(_peerIdValidator),
-                new CombinedChannelDuplexHandler<IChannelHandler, IChannelHandler>(new ProtocolMessageVerifyHandler(_keySigner), new ProtocolMessageSignHandler(_keySigner)),
-                new CombinedChannelDuplexHandler<IChannelHandler, IChannelHandler>(new CorrelationHandler(_correlationManager), new CorrelationHandler(_correlationManager))
-            };
-        
-        public PeerClientChannelFactory(IKeySigner keySigner, IMessageCorrelationManager correlationManager, IPeerIdValidator peerIdValidator)
-        {
-            _keySigner = keySigner;
-            _correlationManager = correlationManager;
-            _peerIdValidator = peerIdValidator;
-=======
-                new CombinedChannelDuplexHandler<IChannelHandler, IChannelHandler>(new ProtoDatagramDecoderHandler(_logger), new ProtoDatagramEncoderHandler(_logger)),
                 new CombinedChannelDuplexHandler<IChannelHandler, IChannelHandler>(new ProtocolMessageVerifyHandler(_keySigner, _logger), new ProtocolMessageSignHandler(_keySigner, _logger)),
                 new CombinedChannelDuplexHandler<IChannelHandler, IChannelHandler>(new CorrelationHandler(_correlationManager, _logger), new CorrelationHandler(_correlationManager, _logger))
             };
-        
+
         /// <summary>
         /// 
         /// </summary>
         /// <param name="keySigner"></param>
         /// <param name="correlationManager"></param>
         /// <param name="logger"></param>
+        /// <param name="peerIdValidator"></param>
         public PeerClientChannelFactory(IKeySigner keySigner,
             IMessageCorrelationManager correlationManager,
-            ILogger logger)
+            ILogger logger,
+            IPeerIdValidator peerIdValidator)
         {
             _keySigner = keySigner;
             _correlationManager = correlationManager;
             _logger = logger;
->>>>>>> 0abd0b20
+            _peerIdValidator = peerIdValidator;
         }
         
         /// <param name="handlerEventLoopGroupFactory"></param>
