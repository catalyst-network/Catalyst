--- conflicted
+++ resolved
@@ -46,12 +46,8 @@
         private readonly IMessageCorrelationManager _messageCorrelationManager;
         private readonly IBroadcastManager _broadcastManager;
         private readonly IKeySigner _keySigner;
-<<<<<<< HEAD
+        private readonly ILogger _logger;
         private readonly IPeerIdValidator _peerIdValidator;
-
-        public PeerServerChannelFactory(IMessageCorrelationManager messageCorrelationManager, IBroadcastManager broadcastManager, IKeySigner keySigner, IPeerIdValidator peerIdValidator)
-=======
-        private readonly ILogger _logger;
 
         /// <summary>
         /// 
@@ -63,33 +59,23 @@
         public PeerServerChannelFactory(IMessageCorrelationManager messageCorrelationManager,
             IBroadcastManager broadcastManager,
             IKeySigner keySigner,
+            IPeerIdValidator peerIdValidator,
             ILogger logger)
->>>>>>> 0abd0b20
         {
             _messageCorrelationManager = messageCorrelationManager;
             _broadcastManager = broadcastManager;
             _keySigner = keySigner;
-<<<<<<< HEAD
             _peerIdValidator = peerIdValidator;
-=======
             _logger = logger;
->>>>>>> 0abd0b20
         }
 
         protected override List<IChannelHandler> Handlers => 
             new List<IChannelHandler>
             {
-<<<<<<< HEAD
-                new CombinedChannelDuplexHandler<IChannelHandler, IChannelHandler>(new ProtoDatagramDecoderHandler(), new ProtoDatagramEncoderHandler()),
-                new PeerIdValidationHandler(_peerIdValidator),
-                new CombinedChannelDuplexHandler<IChannelHandler, IChannelHandler>(new ProtocolMessageVerifyHandler(_keySigner), new ProtocolMessageSignHandler(_keySigner)),
-                new CombinedChannelDuplexHandler<IChannelHandler, IChannelHandler>(new CorrelationHandler(_messageCorrelationManager), new CorrelatableHandler(_messageCorrelationManager)),
-                new BroadcastHandler(_broadcastManager),
-                new ObservableServiceHandler()
-=======
                 new CombinedChannelDuplexHandler<IChannelHandler, IChannelHandler>(
                     new ProtoDatagramDecoderHandler(_logger), new ProtoDatagramEncoderHandler(_logger)
                 ),
+                new PeerIdValidationHandler(_peerIdValidator),
                 new CombinedChannelDuplexHandler<IChannelHandler, IChannelHandler>(
                     new ProtocolMessageVerifyHandler(_keySigner, _logger), new ProtocolMessageSignHandler(_keySigner, _logger)
                 ),
@@ -98,7 +84,6 @@
                 ),
                 new BroadcastHandler(_broadcastManager, _logger),
                 new ObservableServiceHandler(_logger)
->>>>>>> 0abd0b20
             };
 
         /// <param name="handlerEventLoopGroupFactory"></param>
