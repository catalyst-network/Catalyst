--- conflicted
+++ resolved
@@ -38,11 +38,7 @@
         public GetNeighbourResponseObserver(ILogger logger) : base(logger) { }
 
         /// <summary>
-<<<<<<< HEAD
-        /// 
-=======
         ///     Processes a GetNeighbourResponse item from stream.
->>>>>>> 507d9aa7
         /// </summary>
         /// <param name="messageDto"></param>
         /// <param name="channelHandlerContext"></param>
