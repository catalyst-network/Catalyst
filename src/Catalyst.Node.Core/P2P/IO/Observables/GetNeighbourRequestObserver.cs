#region LICENSE

/**
* Copyright (c) 2019 Catalyst Network
*
* This file is part of Catalyst.Node <https://github.com/catalyst-network/Catalyst.Node>
*
* Catalyst.Node is free software: you can redistribute it and/or modify
* it under the terms of the GNU General Public License as published by
* the Free Software Foundation, either version 2 of the License, or
* (at your option) any later version.
*
* Catalyst.Node is distributed in the hope that it will be useful,
* but WITHOUT ANY WARRANTY; without even the implied warranty of
* MERCHANTABILITY or FITNESS FOR A PARTICULAR PURPOSE. See the
* GNU General Public License for more details.
*
* You should have received a copy of the GNU General Public License
* along with Catalyst.Node. If not, see <https://www.gnu.org/licenses/>.
*/

#endregion

using System;
using System.Linq;
using Catalyst.Common.Config;
using Catalyst.Common.Extensions;
using Catalyst.Common.Interfaces.IO.Observables;
using Catalyst.Common.Interfaces.P2P;
using Catalyst.Common.IO.Observables;
using Catalyst.Common.P2P;
using Catalyst.Protocol.IPPN;
using Dawn;
using DotNetty.Transport.Channels;
using Serilog;
using SharpRepository.Repository;
using SharpRepository.Repository.Specifications;

namespace Catalyst.Node.Core.P2P.IO.Observables
{
    public sealed class GetNeighbourRequestObserver
        : RequestObserverBase<PeerNeighborsRequest, PeerNeighborsResponse>,
            IP2PMessageObserver
    {
        private readonly IRepository<Peer> _repository;

        public GetNeighbourRequestObserver(IPeerIdentifier peerIdentifier,
            IRepository<Peer> repository,
            ILogger logger)
            : base(logger, peerIdentifier)
        { 
            _repository = repository;
        }

        /// <summary>
<<<<<<< HEAD
        /// 
=======
        ///     Processes a GetNeighbourResponse item from stream.
>>>>>>> 507d9aa7
        /// </summary>
        /// <param name="peerNeighborsRequest"></param>
        /// <param name="channelHandlerContext"></param>
        /// <param name="senderPeerIdentifier"></param>
        /// <param name="correlationId"></param>
        /// <returns></returns>
        protected override PeerNeighborsResponse HandleRequest(PeerNeighborsRequest peerNeighborsRequest,
            IChannelHandlerContext channelHandlerContext,
            IPeerIdentifier senderPeerIdentifier,
            Guid correlationId)
        {
            Guard.Argument(peerNeighborsRequest, nameof(peerNeighborsRequest)).NotNull();
            Guard.Argument(channelHandlerContext, nameof(channelHandlerContext)).NotNull();
            Guard.Argument(senderPeerIdentifier, nameof(senderPeerIdentifier)).NotNull();
            
            Logger.Debug("PeerNeighborsRequest Message Received");

            var activePeersList = _repository.FindAll(new Specification<Peer>(p => !p.IsAwolPeer)).ToList();
            Guard.Argument(activePeersList).MinCount(1);

            var peerNeighborsResponseMessage = new PeerNeighborsResponse();
            
            for (var i = 0; i < Constants.NumberOfRandomPeers; i++)
            {
                peerNeighborsResponseMessage.Peers.Add(activePeersList.RandomElement().PeerIdentifier.PeerId);
            }

            return peerNeighborsResponseMessage;
        }
    }
}<|MERGE_RESOLUTION|>--- conflicted
+++ resolved
@@ -53,11 +53,7 @@
         }
 
         /// <summary>
-<<<<<<< HEAD
-        /// 
-=======
         ///     Processes a GetNeighbourResponse item from stream.
->>>>>>> 507d9aa7
         /// </summary>
         /// <param name="peerNeighborsRequest"></param>
         /// <param name="channelHandlerContext"></param>
