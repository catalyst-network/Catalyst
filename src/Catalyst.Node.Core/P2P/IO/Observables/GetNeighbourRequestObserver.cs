#region LICENSE

/**
* Copyright (c) 2019 Catalyst Network
*
* This file is part of Catalyst.Node <https://github.com/catalyst-network/Catalyst.Node>
*
* Catalyst.Node is free software: you can redistribute it and/or modify
* it under the terms of the GNU General Public License as published by
* the Free Software Foundation, either version 2 of the License, or
* (at your option) any later version.
*
* Catalyst.Node is distributed in the hope that it will be useful,
* but WITHOUT ANY WARRANTY; without even the implied warranty of
* MERCHANTABILITY or FITNESS FOR A PARTICULAR PURPOSE. See the
* GNU General Public License for more details.
*
* You should have received a copy of the GNU General Public License
* along with Catalyst.Node. If not, see <https://www.gnu.org/licenses/>.
*/

#endregion

using System;
using System.Linq;
using Catalyst.Common.Config;
using Catalyst.Common.Extensions;
using Catalyst.Common.Interfaces.IO.Observables;
using Catalyst.Common.Interfaces.P2P;
using Catalyst.Common.IO.Observables;
using Catalyst.Common.P2P;
using Catalyst.Protocol.IPPN;
using Dawn;
using DotNetty.Transport.Channels;
using Serilog;
using SharpRepository.Repository;
using SharpRepository.Repository.Specifications;

namespace Catalyst.Node.Core.P2P.IO.Observables
{
    public sealed class GetNeighbourRequestObserver
        : RequestObserverBase<PeerNeighborsRequest, PeerNeighborsResponse>,
            IP2PMessageObserver
    {
        private readonly IRepository<Peer> _repository;

        public GetNeighbourRequestObserver(IPeerIdentifier peerIdentifier,
            IRepository<Peer> repository,
            ILogger logger)
            : base(logger, peerIdentifier)
        { 
            _repository = repository;
        }

        /// <summary>
<<<<<<< HEAD
        /// 
=======
        ///     Processes a GetNeighbourResponse item from stream.
>>>>>>> 93b50699
        /// </summary>
        /// <param name="peerNeighborsRequest"></param>
        /// <param name="channelHandlerContext"></param>
        /// <param name="senderPeerIdentifier"></param>
        /// <param name="correlationId"></param>
        /// <returns></returns>
        protected override PeerNeighborsResponse HandleRequest(PeerNeighborsRequest peerNeighborsRequest,
            IChannelHandlerContext channelHandlerContext,
            IPeerIdentifier senderPeerIdentifier,
            Guid correlationId)
        {
            Guard.Argument(peerNeighborsRequest, nameof(peerNeighborsRequest)).NotNull();
            Guard.Argument(channelHandlerContext, nameof(channelHandlerContext)).NotNull();
            Guard.Argument(senderPeerIdentifier, nameof(senderPeerIdentifier)).NotNull();
            
            Logger.Debug("PeerNeighborsRequest Message Received");

            var activePeersList = _repository.FindAll(new Specification<Peer>(p => !p.IsAwolPeer)).ToList();
            Guard.Argument(activePeersList).MinCount(1);

            var peerNeighborsResponseMessage = new PeerNeighborsResponse();
            
            for (var i = 0; i < Constants.NumberOfRandomPeers; i++)
            {
                peerNeighborsResponseMessage.Peers.Add(activePeersList.RandomElement().PeerIdentifier.PeerId);
            }

            return peerNeighborsResponseMessage;
        }
    }
}<|MERGE_RESOLUTION|>--- conflicted
+++ resolved
@@ -53,11 +53,7 @@
         }
 
         /// <summary>
-<<<<<<< HEAD
-        /// 
-=======
         ///     Processes a GetNeighbourResponse item from stream.
->>>>>>> 93b50699
         /// </summary>
         /// <param name="peerNeighborsRequest"></param>
         /// <param name="channelHandlerContext"></param>
