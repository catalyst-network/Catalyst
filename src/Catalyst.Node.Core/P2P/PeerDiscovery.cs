--- conflicted
+++ resolved
@@ -168,11 +168,7 @@
         {
             if (disposing)
             {
-<<<<<<< HEAD
                 Logger.Debug($"Disposing {GetType().Name}");
-=======
-                Logger.Information($"Disposing {GetType().Name}");
->>>>>>> e13f50c7
                 _streamSubscription?.Dispose();
             }
         }
