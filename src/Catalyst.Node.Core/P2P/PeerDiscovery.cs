--- conflicted
+++ resolved
@@ -114,14 +114,10 @@
             _ownNode = new PeerIdentifier(_peerSettings.PublicKey.ToBytesForRLPEncoding(), _peerSettings.BindAddress,
                 _peerSettings.Port);
 
-<<<<<<< HEAD
             // Start observing for when messages are evicted.
             StartObservingEvictionEvents(_p2PCorrelationCache.PeerEviction);
-            
-            // Task.Run(async () => { await PeerCrawler(); });
-=======
+
             Task.Run(async () => { await PeerCrawler(); });
->>>>>>> a30a0a43
         }
 
         /// <inheritdoc />
