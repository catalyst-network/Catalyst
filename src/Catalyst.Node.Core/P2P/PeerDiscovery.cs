--- conflicted
+++ resolved
@@ -30,114 +30,6 @@
     public sealed class PeerDiscovery
         : IPeerDiscovery
     {
-<<<<<<< HEAD
-        //     public IDns Dns { get; }
-        //     public ILogger Logger { get; }
-        //     public IProducerConsumerCollection<IPeerIdentifier> Peers { get; }
-        //     public IRepository<Peer> PeerRepository { get; }
-        //     public IDisposable PingResponseMessageStream { get; private set; }
-        //     public IDisposable GetNeighbourResponseStream { get; private set; }
-        //
-        //     /// <summary>
-        //     /// </summary>
-        //     /// <param name="dns"></param>
-        //     /// <param name="repository"></param>
-        //     /// <param name="rootSection"></param>
-        //     /// <param name="logger"></param>
-        //     public PeerDiscovery(IDns dns,
-        //         IRepository<Peer> repository,
-        //         IConfigurationRoot rootSection,
-        //         ILogger logger)
-        //     {
-        //         Dns = dns;
-        //         Logger = logger;
-        //         PeerRepository = repository;
-        //         Peers = new ConcurrentQueue<IPeerIdentifier>();
-        //
-        //         Peers.TryAdd(Dns.GetSeedNodesFromDns(ParseDnsServersFromConfig(rootSection)).RandomElement());
-        //
-        //         var longRunningTasks = new[] {PeerCrawlerAsync()};
-        //         Task.WaitAll(longRunningTasks);
-        //     }
-        //
-        //     public IList<string> ParseDnsServersFromConfig(IConfigurationRoot rootSection)
-        //     {
-        //         var seedDnsUrls = new List<string>();
-        //         try
-        //         {
-        //             ConfigValueParser.GetStringArrValues(rootSection, "SeedServers").ToList().ForEach(seedUrl =>
-        //             {
-        //                 seedDnsUrls.Add(seedUrl); 
-        //             });
-        //         }
-        //         catch (Exception e)
-        //         {
-        //             Logger.Error(e.Message);
-        //             throw;
-        //         }
-        //
-        //         return seedDnsUrls;
-        //     }
-        //
-        //     public void StartObserving(IObservable<IObserverDto<ProtocolMessage>> observer)
-        //     {
-        //         PingResponseMessageStream = observer
-        //            .Where(m => m != null && m.Payload.TypeUrl == typeof(PingResponse)
-        //                .ShortenedProtoFullName()
-        //             ).Subscribe(PingSubscriptionHandler);
-        //         
-        //         GetNeighbourResponseStream = observer
-        //            .Where(m => m != null && m.Payload.TypeUrl == typeof(PeerNeighborsResponse)
-        //                .ShortenedProtoFullName()
-        //             ).Subscribe(PeerNeighbourSubscriptionHandler);
-        //     }
-        //
-        //     private void PingSubscriptionHandler(IObserverDto<ProtocolMessage> messageDto)
-        //     {
-        //         Logger.Information("processing ping message stream");
-        //         var pingResponse = messageDto.Payload.FromProtocolMessage<PingResponse>();
-        //         PeerRepository.Add(new Peer
-        //         {
-        //             LastSeen = DateTime.Now,
-        //             PeerIdentifier = new PeerIdentifier(messageDto.Payload.PeerId),
-        //             Reputation = 0
-        //         });
-        //
-        //         Logger.Information(messageDto.Payload.TypeUrl);
-        //     }
-        //     
-        //     public void PeerNeighbourSubscriptionHandler(IObserverDto<ProtocolMessage> messageDto)
-        //     {
-        //         Logger.Information("processing peer neighbour message stream");
-        //         var peerNeighborsResponse = messageDto.Payload.FromProtocolMessage<PeerNeighborsResponse>();
-        //     }
-        //
-        //     private async Task PeerCrawlerAsync()
-        //     {
-        //         if (Peers.Count != 0) return;
-        //         try { }
-        //         catch (Exception e)
-        //         {
-        //             Logger.Error(e.Message);
-        //             throw;
-        //         }
-        //
-        //         await Task.Delay(5000);
-        //     }
-        //     
-        //     public void Dispose()
-        //     {
-        //         Dispose(true);
-        //     }
-        //
-        //     private void Dispose(bool disposing)
-        //     {
-        //         if (!disposing) return;
-        //         Logger.Debug($"Disposing {GetType().Name}");
-        //         PingResponseMessageStream?.Dispose();
-        //     }
-=======
->>>>>>> 44bd350e
         public Task DiscoveryAsync() { throw new NotImplementedException(); }
     }
 }