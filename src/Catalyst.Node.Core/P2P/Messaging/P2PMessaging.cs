--- conflicted
+++ resolved
@@ -145,19 +145,6 @@
         }
 
         protected virtual void Dispose(bool disposing)
-<<<<<<< HEAD
-        {
-            if (disposing)
-            {
-                _socketServer?.Shutdown();
-                _cancellationSource?.Dispose();
-                _certificate?.Dispose();                
-            }
-        }
-        
-        public void Dispose()
-        {
-=======
         {
             if (!disposing) return;
             _socketServer?.Shutdown();
@@ -168,7 +155,6 @@
 
         public void Dispose()
         {
->>>>>>> cc7aa054
             Dispose(true);
         }
     }
