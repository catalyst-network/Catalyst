﻿/*
* Copyright(c) 2019 Catalyst Network
*
* This file is part of Catalyst.Node<https: //github.com/catalyst-network/Catalyst.Node>
*
* Catalyst.Node is free software: you can redistribute it and/or modify
* it under the terms of the GNU General Public License as published by
* the Free Software Foundation, either version 2 of the License, or
* (at your option) any later version.
*
* Catalyst.Node is distributed in the hope that it will be useful,
* but WITHOUT ANY WARRANTY; without even the implied warranty of
* MERCHANTABILITY or FITNESS FOR A PARTICULAR PURPOSE.See the
* GNU General Public License for more details.
* 
* You should have received a copy of the GNU General Public License
* along with Catalyst.Node.If not, see<https: //www.gnu.org/licenses/>.
*/

<<<<<<< HEAD
using System;
=======
>>>>>>> d4c2883b
using Catalyst.Node.Common.Helpers.IO.Inbound;
using Google.Protobuf.WellKnownTypes;

namespace Catalyst.Node.Core.P2P.Messaging.Handlers {
    public interface IMessageHandler
    {
<<<<<<< HEAD
        void HandleMessage(ContextAny message);
=======
        void HandleMessage(IChanneledMessage<Any> message);
>>>>>>> d4c2883b
    }
}<|MERGE_RESOLUTION|>--- conflicted
+++ resolved
@@ -17,20 +17,13 @@
 * along with Catalyst.Node.If not, see<https: //www.gnu.org/licenses/>.
 */
 
-<<<<<<< HEAD
 using System;
-=======
->>>>>>> d4c2883b
 using Catalyst.Node.Common.Helpers.IO.Inbound;
 using Google.Protobuf.WellKnownTypes;
 
 namespace Catalyst.Node.Core.P2P.Messaging.Handlers {
     public interface IMessageHandler
     {
-<<<<<<< HEAD
-        void HandleMessage(ContextAny message);
-=======
         void HandleMessage(IChanneledMessage<Any> message);
->>>>>>> d4c2883b
     }
 }