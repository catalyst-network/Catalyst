#region LICENSE

/**
* Copyright (c) 2019 Catalyst Network
*
* This file is part of Catalyst.Node <https://github.com/catalyst-network/Catalyst.Node>
*
* Catalyst.Node is free software: you can redistribute it and/or modify
* it under the terms of the GNU General Public License as published by
* the Free Software Foundation, either version 2 of the License, or
* (at your option) any later version.
*
* Catalyst.Node is distributed in the hope that it will be useful,
* but WITHOUT ANY WARRANTY; without even the implied warranty of
* MERCHANTABILITY or FITNESS FOR A PARTICULAR PURPOSE. See the
* GNU General Public License for more details.
*
* You should have received a copy of the GNU General Public License
* along with Catalyst.Node. If not, see <https://www.gnu.org/licenses/>.
*/

#endregion

using System;
using Catalyst.Common.Config;
using Catalyst.Common.Extensions;
using Catalyst.Common.Interfaces.IO.Inbound;
using Catalyst.Common.Interfaces.IO.Messaging;
using Catalyst.Common.Interfaces.P2P;
using Catalyst.Common.IO.Messaging;
using Catalyst.Common.P2P;
using Catalyst.Protocol.Common;
using Serilog;
using Catalyst.Protocol.IPPN;

namespace Catalyst.Node.Core.P2P.Messaging.Handlers
{
    public sealed class PingRequestHandler 
        : MessageHandlerBase<PingRequest>,
            IP2PMessageHandler
    {
        private IReputableCache _reputableCache;
        private readonly IPeerIdentifier _peerIdentifier;
        private readonly IReputableCache _reputableCache;

        public PingRequestHandler(IPeerIdentifier peerIdentifier,
            IReputableCache reputableCache,
            ILogger logger)
            : base(logger)
        {
            _reputableCache = reputableCache;
            _peerIdentifier = peerIdentifier;
        }

        protected override void Handler(IChanneledMessage<AnySigned> message)
        {
            Logger.Information("Ping Message Received");
            var deserialised = message.Payload.FromAnySigned<PingRequest>();
            Logger.Debug("message content is {0}", deserialised);

<<<<<<< HEAD
            var datagramEnvelope = new P2PMessageFactory<PingResponse>(_reputableCache).GetMessageInDatagramEnvelope(
                message: new PingResponse(),
                recipient: new PeerIdentifier(message.Payload.PeerId),
                sender: _peerIdentifier,
                messageType: MessageTypes.Tell,
=======
            var datagramEnvelope = new P2PMessageFactory(_reputableCache).GetMessageInDatagramEnvelope(new MessageDto(
                    new PingResponse(),
                    MessageTypes.Tell,
                    new PeerIdentifier(message.Payload.PeerId),
                    _peerIdentifier),
>>>>>>> b915acd4
                message.Payload.CorrelationId.ToGuid()
            );

            message.Context.Channel.WriteAndFlushAsync(datagramEnvelope);
        }
    }
}<|MERGE_RESOLUTION|>--- conflicted
+++ resolved
@@ -39,7 +39,6 @@
         : MessageHandlerBase<PingRequest>,
             IP2PMessageHandler
     {
-        private IReputableCache _reputableCache;
         private readonly IPeerIdentifier _peerIdentifier;
         private readonly IReputableCache _reputableCache;
 
@@ -58,19 +57,11 @@
             var deserialised = message.Payload.FromAnySigned<PingRequest>();
             Logger.Debug("message content is {0}", deserialised);
 
-<<<<<<< HEAD
-            var datagramEnvelope = new P2PMessageFactory<PingResponse>(_reputableCache).GetMessageInDatagramEnvelope(
-                message: new PingResponse(),
-                recipient: new PeerIdentifier(message.Payload.PeerId),
-                sender: _peerIdentifier,
-                messageType: MessageTypes.Tell,
-=======
             var datagramEnvelope = new P2PMessageFactory(_reputableCache).GetMessageInDatagramEnvelope(new MessageDto(
                     new PingResponse(),
                     MessageTypes.Tell,
                     new PeerIdentifier(message.Payload.PeerId),
                     _peerIdentifier),
->>>>>>> b915acd4
                 message.Payload.CorrelationId.ToGuid()
             );
 
