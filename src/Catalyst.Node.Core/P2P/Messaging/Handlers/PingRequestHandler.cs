--- conflicted
+++ resolved
@@ -28,15 +28,6 @@
 {
     public class PingRequestHandler : MessageHandlerBase<PingRequest>
     {
-<<<<<<< HEAD
-        public PingRequestHandler(IObservable<ContextAny> messageStream, ILogger logger)
-        : base(messageStream, logger) { }
-
-        public override void HandleMessage(ContextAny message)
-        {
-            Logger.Debug("received ping");
-            var deserialised = message.Message.FromAny<PingRequest>();
-=======
         public PingRequestHandler(IObservable<IChanneledMessage<Any>> messageStream, ILogger logger)
         : base(messageStream, logger) { }
 
@@ -44,7 +35,6 @@
         {
             Logger.Debug("received ping");
             var deserialised = message.Payload.FromAny<PingRequest>();
->>>>>>> d4c2883b
             Logger.Debug("ping content is {0}", deserialised.Ping);
         }
     }
