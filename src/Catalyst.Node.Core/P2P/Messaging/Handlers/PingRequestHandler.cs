--- conflicted
+++ resolved
@@ -50,14 +50,6 @@
             Logger.Information("Ping Message Received");
             var deserialised = message.Payload.FromAnySigned<PingRequest>();
             Logger.Debug("message content is {0}", deserialised);
-<<<<<<< HEAD
-
-            var pingResponse = new PingResponse().ToAnySigned(_peerIdentifier.PeerId, 
-                new Guid(message.Payload.CorrelationId.ToByteArray()));
-            
-            var senderIdentifier = new PeerIdentifier(message.Payload.PeerId);
-            var datagramEnvelope = DatagramFactory.Create(pingResponse, senderIdentifier.IpEndPoint);
-=======
             
             var datagramEnvelope = new P2PMessageFactory<PingResponse, P2PMessages>().GetMessageInDatagramEnvelope(
                 new P2PMessageDto<PingResponse, P2PMessages>(
@@ -67,7 +59,6 @@
                     _peerIdentifier
                 )
             );
->>>>>>> e13f50c7
 
             message.Context.Channel.WriteAndFlushAsync(datagramEnvelope);
         }
