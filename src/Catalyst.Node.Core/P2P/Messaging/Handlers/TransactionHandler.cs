﻿/*
* Copyright(c) 2019 Catalyst Network
*
* This file is part of Catalyst.Node<https: //github.com/catalyst-network/Catalyst.Node>
*
* Catalyst.Node is free software: you can redistribute it and/or modify
* it under the terms of the GNU General Public License as published by
* the Free Software Foundation, either version 2 of the License, or
* (at your option) any later version.
*
* Catalyst.Node is distributed in the hope that it will be useful,
* but WITHOUT ANY WARRANTY; without even the implied warranty of
* MERCHANTABILITY or FITNESS FOR A PARTICULAR PURPOSE.See the
* GNU General Public License for more details.
* 
* You should have received a copy of the GNU General Public License
* along with Catalyst.Node.If not, see<https: //www.gnu.org/licenses/>.
*/

using System;
using Catalyst.Node.Common.Helpers;
using Catalyst.Node.Common.Helpers.IO.Inbound;
using Catalyst.Protocol.Transaction;
using Google.Protobuf.WellKnownTypes;
using Serilog;

namespace Catalyst.Node.Core.P2P.Messaging.Handlers
{
    public class TransactionHandler : MessageHandlerBase<Transaction>
    {
<<<<<<< HEAD
        public TransactionHandler(IObservable<ContextAny> messageStream, ILogger logger)
        : base(messageStream, logger) { }

        public override void HandleMessage(ContextAny message)
        {
            Logger.Debug("received pong");
            var deserialised = message.Message.FromAny<Transaction>();
=======
        public TransactionHandler(IObservable<IChanneledMessage<Any>> messageStream, ILogger logger)
        : base(messageStream, logger) { }

        public override void HandleMessage(IChanneledMessage<Any> message)
        {
            Logger.Debug("received pong");
            var deserialised = message.Payload.FromAny<Transaction>();
>>>>>>> d4c2883b
            Logger.Debug("transaction pong is {0}", deserialised.Signature);
        }
    }
}<|MERGE_RESOLUTION|>--- conflicted
+++ resolved
@@ -28,15 +28,6 @@
 {
     public class TransactionHandler : MessageHandlerBase<Transaction>
     {
-<<<<<<< HEAD
-        public TransactionHandler(IObservable<ContextAny> messageStream, ILogger logger)
-        : base(messageStream, logger) { }
-
-        public override void HandleMessage(ContextAny message)
-        {
-            Logger.Debug("received pong");
-            var deserialised = message.Message.FromAny<Transaction>();
-=======
         public TransactionHandler(IObservable<IChanneledMessage<Any>> messageStream, ILogger logger)
         : base(messageStream, logger) { }
 
@@ -44,7 +35,6 @@
         {
             Logger.Debug("received pong");
             var deserialised = message.Payload.FromAny<Transaction>();
->>>>>>> d4c2883b
             Logger.Debug("transaction pong is {0}", deserialised.Signature);
         }
     }
