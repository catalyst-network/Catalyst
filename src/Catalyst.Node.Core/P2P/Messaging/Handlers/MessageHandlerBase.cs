--- conflicted
+++ resolved
@@ -32,28 +32,16 @@
         private readonly IDisposable _messageSubscription;
         protected readonly ILogger Logger;
 
-<<<<<<< HEAD
-        protected MessageHandlerBase(IObservable<ContextAny> messageStream, ILogger logger)
-=======
         protected MessageHandlerBase(IObservable<IChanneledMessage<Any>> messageStream, ILogger logger)
->>>>>>> d4c2883b
         {
             Logger = logger;
             var filterMessageType = typeof(T).ShortenedProtoFullName();
             _messageSubscription = messageStream
-<<<<<<< HEAD
-               //.Where(m => m !=null && m.Message.TypeUrl == filterMessageType)
-               .Subscribe(HandleMessage);
-        }
-
-        public abstract void HandleMessage(ContextAny message);
-=======
                .Where(m => m !=null && m.Payload.TypeUrl == filterMessageType)
                .Subscribe(HandleMessage);
         }
 
         public abstract void HandleMessage(IChanneledMessage<Any> message);
->>>>>>> d4c2883b
 
         protected virtual void Dispose(bool disposing)
         {
