--- conflicted
+++ resolved
@@ -23,28 +23,22 @@
 
 using System.Linq;
 using Catalyst.Common.Config;
-<<<<<<< HEAD
-using Catalyst.Common.IO.Messaging.Handlers;
-=======
 using Catalyst.Common.Extensions;
->>>>>>> 47cd0928
 using Catalyst.Common.Interfaces.IO.Inbound;
 using Catalyst.Common.Interfaces.IO.Messaging;
 using Catalyst.Common.Interfaces.P2P;
+using Catalyst.Common.IO.Messaging;
 using Catalyst.Common.P2P;
 using Catalyst.Protocol.Common;
 using Catalyst.Protocol.IPPN;
 using Dawn;
 using Serilog;
-<<<<<<< HEAD
-=======
 using SharpRepository.Repository;
->>>>>>> 47cd0928
 
 namespace Catalyst.Node.Core.P2P.Messaging.Handlers
 {
-    public class GetNeighbourRequestHandler
-        : ReputableAskRequestHandlerBase<PeerNeighborsRequest, IReputableCache>,
+    public sealed class GetNeighbourRequestHandler
+        : MessageHandlerBase<PeerNeighborsRequest>,
             IP2PMessageHandler
     {
         private const int NumberOfRandomPeers = 5;
@@ -53,13 +47,9 @@
         private readonly IRepository<Peer> _repository;
 
         public GetNeighbourRequestHandler(IPeerIdentifier peerIdentifier,
-<<<<<<< HEAD
-            IReputableCache reputableCache,
-=======
             IRepository<Peer> repository,
->>>>>>> 47cd0928
             ILogger logger)
-            : base(reputableCache, logger)
+            : base(logger)
         {
             _peerIdentifier = peerIdentifier;
             _repository = repository;
@@ -69,9 +59,6 @@
         {
             Logger.Debug("PeerNeighborsRequest Message Received");
 
-<<<<<<< HEAD
-            var datagramEnvelope = new P2PMessageFactoryBase<PeerNeighborsResponse, P2PMessages>().GetMessageInDatagramEnvelope(
-=======
             // @TODO can't mock FindAll return properly so just do GetAll and filter with link for now
             // var activePeersList = _repository.FindAll(new Specification<Peer>(p => p.IsAwolPeer == false));
             var activePeersList = _repository.GetAll().Where(p => p.IsAwolPeer == false).ToList();
@@ -85,7 +72,6 @@
             }
             
             var datagramEnvelope = new P2PMessageFactory<PeerNeighborsResponse, P2PMessages>().GetMessageInDatagramEnvelope(
->>>>>>> 47cd0928
                 new P2PMessageDto<PeerNeighborsResponse, P2PMessages>(
                     type: P2PMessages.GetNeighbourResponse,
                     message: peerNeighborsResponseMessage,
