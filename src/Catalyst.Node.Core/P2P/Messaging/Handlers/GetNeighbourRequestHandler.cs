--- conflicted
+++ resolved
@@ -23,15 +23,7 @@
 
 using System.Linq;
 using Catalyst.Common.Config;
-<<<<<<< HEAD
 using Catalyst.Common.Extensions;
-using System.Collections.Generic;
-using System.Linq;
-using Catalyst.Common.Config;
-using Catalyst.Common.Extensions;
-using Catalyst.Common.IO.Messaging.Handlers;
-=======
->>>>>>> 9951f280
 using Catalyst.Common.Interfaces.IO.Inbound;
 using Catalyst.Common.Interfaces.IO.Messaging;
 using Catalyst.Common.Interfaces.P2P;
@@ -41,11 +33,7 @@
 using Catalyst.Protocol.IPPN;
 using Dawn;
 using Serilog;
-<<<<<<< HEAD
 using SharpRepository.Repository;
-=======
-using Catalyst.Node.Core.P2P.Messaging;
->>>>>>> 9951f280
 
 namespace Catalyst.Node.Core.P2P.Messaging.Handlers
 {
@@ -59,10 +47,7 @@
         private readonly IRepository<Peer> _repository;
 
         public GetNeighbourRequestHandler(IPeerIdentifier peerIdentifier,
-<<<<<<< HEAD
             IRepository<Peer> repository,
-=======
->>>>>>> 9951f280
             ILogger logger)
             : base(logger)
         {
@@ -74,7 +59,6 @@
         {
             Logger.Debug("PeerNeighborsRequest Message Received");
 
-<<<<<<< HEAD
             // @TODO can't mock FindAll return properly so just do GetAll and filter with link for now
             // var activePeersList = _repository.FindAll(new Specification<Peer>(p => p.IsAwolPeer == false));
             var activePeersList = _repository.GetAll().Where(p => p.IsAwolPeer == false).ToList();
@@ -87,14 +71,11 @@
                 peerNeighborsResponseMessage.Peers.Add(activePeersList.RandomElement().PeerIdentifier.PeerId);
             }
             
-            var datagramEnvelope = new P2PMessageFactoryBase<PeerNeighborsResponse, P2PMessages>().GetMessageInDatagramEnvelope(
-=======
             var datagramEnvelope = new P2PMessageFactory<PeerNeighborsResponse, P2PMessages>().GetMessageInDatagramEnvelope(
->>>>>>> 9951f280
                 new P2PMessageDto<PeerNeighborsResponse, P2PMessages>(
                     type: P2PMessages.GetNeighbourResponse,
                     message: peerNeighborsResponseMessage,
-                    destination: new PeerIdentifier(message.Payload.PeerId).IpEndPoint,
+                    recipient: new PeerIdentifier(message.Payload.PeerId),
                     sender: _peerIdentifier
                 )
             );
