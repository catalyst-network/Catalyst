--- conflicted
+++ resolved
@@ -72,20 +72,12 @@
                 peerNeighborsResponseMessage.Peers.Add(activePeersList.RandomElement().PeerIdentifier.PeerId);
             }
 
-<<<<<<< HEAD
-            var datagramEnvelope = new P2PMessageFactory<PeerNeighborsResponse>(_reputableCache).GetMessageInDatagramEnvelope(
-                message: peerNeighborsResponseMessage,
-                recipient: new PeerIdentifier(message.Payload.PeerId),
-                sender: _peerIdentifier,
-                messageType: MessageTypes.Tell,
-=======
             var datagramEnvelope = new P2PMessageFactory(_reputableCache).GetMessageInDatagramEnvelope(new MessageDto(
                     peerNeighborsResponseMessage,
                     MessageTypes.Tell,
                     new PeerIdentifier(message.Payload.PeerId),
                     _peerIdentifier
                 ),
->>>>>>> b915acd4
                 message.Payload.CorrelationId.ToGuid()
             );
 
