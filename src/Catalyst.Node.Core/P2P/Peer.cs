--- conflicted
+++ resolved
@@ -33,12 +33,7 @@
         private int Reputation { get; set; }
         private DateTime LastSeen { get; set; }
         public IPEndPoint EndPoint { get; set; }
-<<<<<<< HEAD
-        private PeerIdentifier PeerIdentifier { get; }
-=======
         private IPeerIdentifier PeerIdentifier { get; }
-
->>>>>>> 05248173
         public bool IsAwolBot => InactiveFor > TimeSpan.FromMinutes(30);
         private TimeSpan InactiveFor => DateTimeUtil.UtcNow - LastSeen;
 
