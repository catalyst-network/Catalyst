--- conflicted
+++ resolved
@@ -127,13 +127,9 @@
         private static string PadVersionString(string unPaddedVersion)
         {
             Guard.Argument(unPaddedVersion, nameof(unPaddedVersion)).NotNull().NotEmpty().NotWhiteSpace();
-<<<<<<< HEAD
-            string version = "";
-            while (version.Length < 2)
-=======
+
             string version = null;
             while (unPaddedVersion.Length < 2)
->>>>>>> f822e6bf
             {
                 version = unPaddedVersion.PadLeft(2, '0');
             }
