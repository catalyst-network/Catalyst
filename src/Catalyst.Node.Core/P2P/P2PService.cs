--- conflicted
+++ resolved
@@ -61,11 +61,7 @@
 
             IList<IChannelHandler> channelHandlers = new List<IChannelHandler>
             {
-<<<<<<< HEAD
-                new CorrelationHandler(correlationManager),
-=======
                 protoDatagramChannelHandler,
->>>>>>> 1cc181a0
                 new CorrelationHandler(correlationManager),
                 new GossipHandler(gossipManager)
             };
