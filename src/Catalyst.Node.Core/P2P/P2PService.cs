--- conflicted
+++ resolved
@@ -47,13 +47,9 @@
 
         public P2PService(IPeerSettings settings,
             IPeerDiscovery peerDiscovery,
-<<<<<<< HEAD
             IEnumerable<IP2PMessageHandler> messageHandlers,
             ICorrelationManager correlationManager)
-=======
             IGossipManager gossipManager,
-            IEnumerable<IP2PMessageHandler> messageHandlers)
->>>>>>> 4c8d18f0
             : base(Log.Logger.ForContext(MethodBase.GetCurrentMethod().DeclaringType))
         {
             Discovery = peerDiscovery;
@@ -66,11 +62,8 @@
             IList<IChannelHandler> channelHandlers = new List<IChannelHandler>
             {
                 protoDatagramChannelHandler,
-<<<<<<< HEAD
                 new CorrelationHandler(correlationManager)
-=======
                 new GossipHandler(gossipManager)
->>>>>>> 4c8d18f0
             };
             
             Bootstrap(new InboundChannelInitializerBase<IChannel>(channel => { },
