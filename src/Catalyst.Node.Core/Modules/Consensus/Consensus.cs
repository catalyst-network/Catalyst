#region LICENSE

/**
* Copyright (c) 2019 Catalyst Network
*
* This file is part of Catalyst.Node <https://github.com/catalyst-network/Catalyst.Node>
*
* Catalyst.Node is free software: you can redistribute it and/or modify
* it under the terms of the GNU General Public License as published by
* the Free Software Foundation, either version 2 of the License, or
* (at your option) any later version.
*
* Catalyst.Node is distributed in the hope that it will be useful,
* but WITHOUT ANY WARRANTY; without even the implied warranty of
* MERCHANTABILITY or FITNESS FOR A PARTICULAR PURPOSE. See the
* GNU General Public License for more details.
*
* You should have received a copy of the GNU General Public License
* along with Catalyst.Node. If not, see <https://www.gnu.org/licenses/>.
*/

#endregion

using Catalyst.Common.Interfaces.Modules.Consensus;
using Catalyst.Common.Interfaces.Modules.Consensus.Delta;
using Serilog;

namespace Catalyst.Node.Core.Modules.Consensus
{
    public sealed class Consensus : IConsensus
    {
<<<<<<< HEAD
        private readonly ILogger _logger;

=======
>>>>>>> ac31f8c7
        public IDeltaBuilder DeltaBuilder { get; }
        public IDeltaHub DeltaHub { get; }

        public Consensus(IDeltaBuilder deltaBuilder,
            IDeltaHub deltaHub,
            ILogger logger)
        {
            DeltaBuilder = deltaBuilder;
            DeltaHub = deltaHub;
<<<<<<< HEAD
            _logger.Information("Consensus service initialised.");
=======
            logger.Information("Consensus service initialised.");
>>>>>>> ac31f8c7
        }
    }
}<|MERGE_RESOLUTION|>--- conflicted
+++ resolved
@@ -29,11 +29,8 @@
 {
     public sealed class Consensus : IConsensus
     {
-<<<<<<< HEAD
         private readonly ILogger _logger;
 
-=======
->>>>>>> ac31f8c7
         public IDeltaBuilder DeltaBuilder { get; }
         public IDeltaHub DeltaHub { get; }
 
@@ -43,11 +40,7 @@
         {
             DeltaBuilder = deltaBuilder;
             DeltaHub = deltaHub;
-<<<<<<< HEAD
             _logger.Information("Consensus service initialised.");
-=======
-            logger.Information("Consensus service initialised.");
->>>>>>> ac31f8c7
         }
     }
 }