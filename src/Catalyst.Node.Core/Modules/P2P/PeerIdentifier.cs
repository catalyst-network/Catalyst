--- conflicted
+++ resolved
@@ -234,14 +234,8 @@
         private void ValidateClientVersion(byte[] peerId)
         {
             if (!peerId.Slice(2, 4).ToHex()
-<<<<<<< HEAD
                 .IsTheSameHex(PadVersionString(Assembly.GetExecutingAssembly().GetName().Version.Major.ToString())
                     .ToHexUtf8())) throw new ArgumentException("clientVersion not valid");
-=======
-                       .IsTheSameHex(
-                            PadVersionString(Assembly.GetExecutingAssembly().GetName().Version.Major.ToString())
-                               .ToHexUTF8())) throw new ArgumentException("clientVersion not valid");
->>>>>>> 311236f4
         }
 
         /// <summary>
