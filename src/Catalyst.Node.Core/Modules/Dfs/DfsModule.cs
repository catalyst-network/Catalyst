--- conflicted
+++ resolved
@@ -10,12 +10,7 @@
         /// <summary>
         /// </summary>
         /// <param name="builder"></param>
-<<<<<<< HEAD
         protected override void Load (ContainerBuilder builder)
-=======
-        /// <param name="dfsSettings"></param>
-        protected override void Load(ContainerBuilder builder)
->>>>>>> 236b866b
         {
             Guard.Argument(builder, nameof(builder)).NotNull();
             builder.Register(c => new Dfs(c.Resolve<IIpfs>()))
