#region LICENSE
/**
* Copyright (c) 2019 Catalyst Network
*
* This file is part of Catalyst.Node <https://github.com/catalyst-network/Catalyst.Node>
*
* Catalyst.Node is free software: you can redistribute it and/or modify
* it under the terms of the GNU General Public License as published by
* the Free Software Foundation, either version 2 of the License, or
* (at your option) any later version.
* 
* Catalyst.Node is distributed in the hope that it will be useful,
* but WITHOUT ANY WARRANTY; without even the implied warranty of
* MERCHANTABILITY or FITNESS FOR A PARTICULAR PURPOSE. See the
* GNU General Public License for more details.
* 
* You should have received a copy of the GNU General Public License
* along with Catalyst.Node. If not, see <https://www.gnu.org/licenses/>.
*/
#endregion

using System;
using System.IO;
using System.Threading;
using System.Threading.Tasks;
using Catalyst.Node.Common.Interfaces.Modules.Dfs;
<<<<<<< HEAD
using Common.Logging.Serilog;
using Ipfs;
using Ipfs.CoreApi;
using Ipfs.Engine;
using PeerTalk;
=======
using Ipfs.CoreApi;
>>>>>>> 50216766
using Serilog;

namespace Catalyst.Node.Core.Modules.Dfs
{
    public class IpfsDfs : IDfs, IDisposable
    {
        public static readonly string HashAlgorithm = "blake2b-256";
        public static readonly AddFileOptions AddFileOptions = new AddFileOptions
        {
            Hash = HashAlgorithm,
            RawLeaves = true
        };

<<<<<<< HEAD
        static IpfsDfs() { global::Common.Logging.LogManager.Adapter = new SerilogFactoryAdapter(Log.Logger); }

        public IpfsDfs(
            IPasswordReader passwordReader,
            IPeerSettings peerSettings, ILogger logger)
        {
            global::Common.Logging.LogManager.Adapter = new SerilogFactoryAdapter(logger);

            var password = passwordReader.ReadSecurePassword("Please provide your IPFS password");
            _ipfsDfs = new IpfsEngine(password);
            _ipfsDfs.Options.KeyChain.DefaultKeyType = "ed25519";
            _ipfsDfs.Options.Repository.Folder = Path.Combine(
                new Common.Helpers.FileSystem.FileSystem().GetCatalystHomeDir().FullName, 
                "Ipfs");
            _ipfsDfs.Options.Discovery.BootstrapPeers = peerSettings
                .SeedServers
                .Select(s => $"/dns/{s}/tcp/4001")
                .Select(ma => new MultiAddress(ma))
                .ToArray();
        }
=======
        private readonly IIpfsEngine _ipfsEngine;
>>>>>>> 50216766

        private readonly ILogger _logger;

        public IpfsDfs(IIpfsEngine ipfsEngine, ILogger logger)
        {
            _ipfsEngine = ipfsEngine;
            _logger = logger;
        }

        /// <inheritdoc />
        public async Task<string> AddTextAsync(string utf8Content, CancellationToken cancellationToken = default)
        {
            var addedContent = await _ipfsEngine.FileSystem.AddTextAsync(
                utf8Content,
                options: AddFileOptions,
                cancel: cancellationToken);
            var id = addedContent.Id.Encode();
            _logger.Debug("Text added to IPFS with id {0}", id);
            return id;
        }

        /// <inheritdoc />
        public async Task<string> ReadTextAsync(string path,
            CancellationToken cancellationToken = default)
        {
            _logger.Debug("Reading content at path {0} from IPFS", path);
            return await _ipfsEngine.FileSystem.ReadAllTextAsync(path, cancellationToken);
        }

        /// <inheritdoc />
        public async Task<string> AddAsync(Stream content, string name = "",
            CancellationToken cancellationToken = default)
        {
            var addedContent = await _ipfsEngine.FileSystem
               .AddAsync(content, name, AddFileOptions, cancellationToken);
            var id = addedContent.Id.Encode();
            _logger.Debug("Content {1}added to IPFS with id {0}",
                id, name +  " ");
            return id;
        }

        /// <inheritdoc />
        public async Task<Stream> ReadAsync(string path,
            CancellationToken cancellationToken = default)
        {
            _logger.Debug("Reading content at path {0} from Ipfs", path);
            return await _ipfsEngine.FileSystem.ReadFileAsync(path, cancellationToken);
        }

        /// <inheritdoc />
        public void Dispose()
        {
            Dispose(true);
        }

        protected virtual void Dispose(bool disposing)
        {
            if (disposing)
            {
                _ipfsEngine.Dispose();
            }
        }
    }
}<|MERGE_RESOLUTION|>--- conflicted
+++ resolved
@@ -24,15 +24,7 @@
 using System.Threading;
 using System.Threading.Tasks;
 using Catalyst.Node.Common.Interfaces.Modules.Dfs;
-<<<<<<< HEAD
-using Common.Logging.Serilog;
-using Ipfs;
 using Ipfs.CoreApi;
-using Ipfs.Engine;
-using PeerTalk;
-=======
-using Ipfs.CoreApi;
->>>>>>> 50216766
 using Serilog;
 
 namespace Catalyst.Node.Core.Modules.Dfs
@@ -46,30 +38,7 @@
             RawLeaves = true
         };
 
-<<<<<<< HEAD
-        static IpfsDfs() { global::Common.Logging.LogManager.Adapter = new SerilogFactoryAdapter(Log.Logger); }
-
-        public IpfsDfs(
-            IPasswordReader passwordReader,
-            IPeerSettings peerSettings, ILogger logger)
-        {
-            global::Common.Logging.LogManager.Adapter = new SerilogFactoryAdapter(logger);
-
-            var password = passwordReader.ReadSecurePassword("Please provide your IPFS password");
-            _ipfsDfs = new IpfsEngine(password);
-            _ipfsDfs.Options.KeyChain.DefaultKeyType = "ed25519";
-            _ipfsDfs.Options.Repository.Folder = Path.Combine(
-                new Common.Helpers.FileSystem.FileSystem().GetCatalystHomeDir().FullName, 
-                "Ipfs");
-            _ipfsDfs.Options.Discovery.BootstrapPeers = peerSettings
-                .SeedServers
-                .Select(s => $"/dns/{s}/tcp/4001")
-                .Select(ma => new MultiAddress(ma))
-                .ToArray();
-        }
-=======
         private readonly IIpfsEngine _ipfsEngine;
->>>>>>> 50216766
 
         private readonly ILogger _logger;
 
