--- conflicted
+++ resolved
@@ -26,7 +26,6 @@
         <GenerateAssemblyProductAttribute>true</GenerateAssemblyProductAttribute>
     </PropertyGroup>
     <ItemGroup>
-        <PackageReference Include="Akka" Version="1.3.11" />
         <PackageReference Include="Autofac" Version="4.8.1" />
         <PackageReference Include="Autofac.Configuration" Version="4.1.0" />
         <PackageReference Include="BouncyCastle.NetCore" Version="1.8.3" />
@@ -58,28 +57,9 @@
       <ProjectReference Include="..\Catalyst.Node.Common\Catalyst.Node.Common.csproj" />
     </ItemGroup>
     
-    <ItemGroup>
-      <Compile Remove="Modules\MemPool\**" />
-      <Compile Include="Modules\Mempool\Mempool.cs" />
-      <Compile Include="Modules\Mempool\MempoolModule.cs" />
-    </ItemGroup>
-    
-    <ItemGroup>
-      <EmbeddedResource Remove="Modules\MemPool\**" />
-    </ItemGroup>
-    
-    <ItemGroup>
-      <None Remove="Modules\MemPool\**" />
-    </ItemGroup>
-<<<<<<< HEAD
-    <ItemGroup>
-      <Folder Include="Modules\P2P\Events" />
-    </ItemGroup>
-=======
     <PropertyGroup Condition="'$(Configuration)'=='Release'">
         <DebugType>none</DebugType>
         <DebugSymbols>False</DebugSymbols>
     </PropertyGroup>
     
->>>>>>> 099022c0
 </Project>