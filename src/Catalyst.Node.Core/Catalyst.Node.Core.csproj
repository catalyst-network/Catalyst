<<<<<<< HEAD
﻿<Project Sdk="Microsoft.NET.Sdk">
    <PropertyGroup>
        <Title>Catalyst Node</Title>
        <Authors>James Kirkby (james.kirby@atlascity.io)</Authors>
        <PackageDescription>Catalyst Node</PackageDescription>
        <Copyright>MIT</Copyright>
        <PackageRequireLicenseAcceptance>True</PackageRequireLicenseAcceptance>
        <PackageLicenseUrl>http://github.com/atlascity/catalyst-Node/LICENSE.md</PackageLicenseUrl>
        <PackageProjectUrl>http://github.com/atlascity/catalyst-Node/</PackageProjectUrl>
        <RepositoryUrl>http://github.com/atlascity/catalyst-Node/</RepositoryUrl>
        <RepositoryType>git</RepositoryType>
        <AssemblyCompanyAttribute>AtlasCity.io</AssemblyCompanyAttribute>
        <AssemblyCopyrightAttribute>Copyright © 2019 AtlasCity.io</AssemblyCopyrightAttribute>
        <OutputType>Exe</OutputType>
        <TargetFramework>netcoreapp2.1</TargetFramework>
        <PackageId>Catalyst.Node</PackageId>
        <Deterministic>true</Deterministic>
        <Optimize>true</Optimize>
        <PlatformTarget>AnyCPU</PlatformTarget>
        <RuntimeFrameworkVersion>2.1.1</RuntimeFrameworkVersion>
        <LangVersion>7.2</LangVersion>
        <TargetLatestRuntimePatch>true</TargetLatestRuntimePatch>
        <GenerateAssemblyAuthorAttribute>true</GenerateAssemblyAuthorAttribute>
        <GenerateAssemblyConfigurationAttribute>true</GenerateAssemblyConfigurationAttribute>
        <GenerateAssemblyCompanyAttribute>true</GenerateAssemblyCompanyAttribute>
        <GenerateAssemblyProductAttribute>true</GenerateAssemblyProductAttribute>
    </PropertyGroup>
    <ItemGroup>
        <PackageReference Include="Autofac" Version="4.8.1" />
        <PackageReference Include="Autofac.Configuration" Version="4.1.0" />
        <PackageReference Include="BouncyCastle.NetCore" Version="1.8.3" />
        <PackageReference Include="DnsClient" Version="1.2.0" />
        <PackageReference Include="Ipfs.Api" Version="0.23.6" />
        <PackageReference Include="Ipfs.Core" Version="0.40.0" />
        <PackageReference Include="McMaster.Extensions.CommandLineUtils" Version="2.2.5" />
        <PackageReference Include="Microsoft.Extensions.Configuration.Json" Version="2.1.1" />
        <PackageReference Include="Microsoft.Extensions.Configuration.FileExtensions" Version="2.1.1" />
        <PackageReference Include="Networker" Version="3.0.9-rc" />
        <PackageReference Include="Networker.Formatter.ProtobufNet" Version="3.0.9-rc" />
        <PackageReference Include="Serilog" Version="2.7.1" />
        <PackageReference Include="Serilog.Sinks.Console" Version="3.1.1" />
        <PackageReference Include="Serilog.Sinks.File" Version="4.0.1-dev-00801" />
        <PackageReference Include="Dawn.Guard" Version="1.7.0" />
        <PackageReference Include="StackExchange.Redis" Version="2.0.519" />
        <PackageReference Include="StackExchange.Redis.Extensions.Newtonsoft" Version="4.0.5" />
    </ItemGroup>
    
    <ItemGroup>
        <Content Include=".\Config\components.json;.\Config\devnet.json;.\Config\testnet.json;.\Config\mainnet.json;">
            <CopyToOutputDirectory>Always</CopyToOutputDirectory>
            <CopyToPublishDirectory>Always</CopyToPublishDirectory>
        </Content>
        <Content Include="Config\components.json" />
    </ItemGroup>
    
    <ItemGroup>
      <ProjectReference Include="..\Catalyst.Node.Common\Catalyst.Node.Common.csproj" />
    </ItemGroup>
    
    <PropertyGroup Condition="'$(Configuration)'=='Release'">
        <DebugType>none</DebugType>
        <DebugSymbols>False</DebugSymbols>
    </PropertyGroup>
    
=======
﻿<Project>
  <Import Project="../Common.Projects.props" />
  <PropertyGroup>
    <Title>Catalyst Node</Title>
    <Authors>James Kirkby (james.kirby@atlascity.io)</Authors>
    <PackageDescription>Catalyst Core Node</PackageDescription>
    <PackageRequireLicenseAcceptance>True</PackageRequireLicenseAcceptance>
    <OutputType>Exe</OutputType>
    <Deterministic>true</Deterministic>
    <Optimize>true</Optimize>
    <PlatformTarget>AnyCPU</PlatformTarget>
  </PropertyGroup>
  <ItemGroup>
    <PackageReference Include="Akka" Version="1.3.11" />
    <PackageReference Include="Autofac" Version="4.8.1" />
    <PackageReference Include="Autofac.Configuration" Version="4.1.0" />
    <PackageReference Include="BouncyCastle.NetCore" Version="1.8.3" />
    <PackageReference Include="DnsClient" Version="1.2.0" />
    <PackageReference Include="Ipfs.Api" Version="0.23.6" />
    <PackageReference Include="Ipfs.Core" Version="0.40.0" />
    <PackageReference Include="McMaster.Extensions.CommandLineUtils" Version="2.2.5" />
    <PackageReference Include="Microsoft.Extensions.Configuration.Json" Version="2.1.1" />
    <PackageReference Include="Microsoft.Extensions.Configuration.FileExtensions" Version="2.1.1" />
    <PackageReference Include="Networker" Version="3.0.9-rc" />
    <PackageReference Include="Networker.Formatter.ProtobufNet" Version="3.0.9-rc" />
    <PackageReference Include="Serilog" Version="2.7.1" />
    <PackageReference Include="Serilog.Sinks.Console" Version="3.1.1" />
    <PackageReference Include="Serilog.Sinks.File" Version="4.0.1-dev-00801" />
    <PackageReference Include="Dawn.Guard" Version="1.7.0" />
    <PackageReference Include="StackExchange.Redis" Version="2.0.519" />
    <PackageReference Include="StackExchange.Redis.Extensions.Newtonsoft" Version="4.0.5" />
  </ItemGroup>
  <ItemGroup>
    <Content Include=".\Config\components.json;.\Config\devnet.json;.\Config\testnet.json;.\Config\mainnet.json;">
      <CopyToOutputDirectory>Always</CopyToOutputDirectory>
      <CopyToPublishDirectory>Always</CopyToPublishDirectory>
    </Content>
    <Content Include="Config\components.json" />
  </ItemGroup>
  <ItemGroup>
    <ProjectReference Include="..\Catalyst.Node.Common\Catalyst.Node.Common.csproj" />
  </ItemGroup>
  <ItemGroup>
    <Compile Include="..\..\submodules\Nethereum\src\Nethereum.Hex\HexConvertors\Extensions\HexBigIntegerConvertorExtensions.cs" />
    <Compile Include="..\..\submodules\Nethereum\src\Nethereum.Hex\HexConvertors\Extensions\HexByteConvertorExtensions.cs" />
    <Compile Include="..\..\submodules\Nethereum\src\Nethereum.Hex\HexConvertors\Extensions\HexStringUTF8ConvertorExtensions.cs" />
    <Compile Include="..\..\submodules\Nethereum\src\Nethereum.Hex\HexConvertors\HexBigIntegerBigEndianConvertor.cs" />
    <Compile Include="..\..\submodules\Nethereum\src\Nethereum.Hex\HexConvertors\HexUTF8StringConvertor.cs" />
    <Compile Include="..\..\submodules\Nethereum\src\Nethereum.Hex\HexConvertors\IHexConvertor.cs" />
    <Compile Include="..\..\submodules\Nethereum\src\Nethereum.Hex\HexTypes\HexBigInteger.cs" />
    <Compile Include="..\..\submodules\Nethereum\src\Nethereum.Hex\HexTypes\HexType.cs" />
    <Compile Include="..\..\submodules\Nethereum\src\Nethereum.Hex\HexTypes\HexTypeFactory.cs" />
    <Compile Include="..\..\submodules\Nethereum\src\Nethereum.Hex\HexTypes\HexTypeJsonConverter.cs" />
    <Compile Include="..\..\submodules\Nethereum\src\Nethereum.Hex\HexTypes\HexUTF8String.cs" />
    <Compile Include="..\..\submodules\Nethereum\src\Nethereum.RLP\ConvertorForRLPEncodingExtensions.cs" />
    <Compile Include="..\..\submodules\Nethereum\src\Nethereum.RLP\IRLPElement.cs" />
    <Compile Include="..\..\submodules\Nethereum\src\Nethereum.RLP\RLP.cs" />
    <Compile Include="..\..\submodules\Nethereum\src\Nethereum.RLP\RLPCollection.cs" />
    <Compile Include="..\..\submodules\Nethereum\src\Nethereum.RLP\RLPItem.cs" />
    <Compile Include="..\..\submodules\Nethereum\src\Nethereum.RLP\RLPStringFormatter.cs" />
  </ItemGroup>
  <PropertyGroup Condition="'$(Configuration)'=='Release'">
    <DebugType>none</DebugType>
    <DebugSymbols>False</DebugSymbols>
  </PropertyGroup>
>>>>>>> 311236f4
</Project><|MERGE_RESOLUTION|>--- conflicted
+++ resolved
@@ -1,32 +1,17 @@
-<<<<<<< HEAD
-﻿<Project Sdk="Microsoft.NET.Sdk">
+﻿﻿<Project>
+    <Import Project="../Common.Projects.props" />
     <PropertyGroup>
         <Title>Catalyst Node</Title>
         <Authors>James Kirkby (james.kirby@atlascity.io)</Authors>
-        <PackageDescription>Catalyst Node</PackageDescription>
-        <Copyright>MIT</Copyright>
+        <PackageDescription>Catalyst Core Node</PackageDescription>
         <PackageRequireLicenseAcceptance>True</PackageRequireLicenseAcceptance>
-        <PackageLicenseUrl>http://github.com/atlascity/catalyst-Node/LICENSE.md</PackageLicenseUrl>
-        <PackageProjectUrl>http://github.com/atlascity/catalyst-Node/</PackageProjectUrl>
-        <RepositoryUrl>http://github.com/atlascity/catalyst-Node/</RepositoryUrl>
-        <RepositoryType>git</RepositoryType>
-        <AssemblyCompanyAttribute>AtlasCity.io</AssemblyCompanyAttribute>
-        <AssemblyCopyrightAttribute>Copyright © 2019 AtlasCity.io</AssemblyCopyrightAttribute>
         <OutputType>Exe</OutputType>
-        <TargetFramework>netcoreapp2.1</TargetFramework>
-        <PackageId>Catalyst.Node</PackageId>
         <Deterministic>true</Deterministic>
         <Optimize>true</Optimize>
         <PlatformTarget>AnyCPU</PlatformTarget>
-        <RuntimeFrameworkVersion>2.1.1</RuntimeFrameworkVersion>
-        <LangVersion>7.2</LangVersion>
-        <TargetLatestRuntimePatch>true</TargetLatestRuntimePatch>
-        <GenerateAssemblyAuthorAttribute>true</GenerateAssemblyAuthorAttribute>
-        <GenerateAssemblyConfigurationAttribute>true</GenerateAssemblyConfigurationAttribute>
-        <GenerateAssemblyCompanyAttribute>true</GenerateAssemblyCompanyAttribute>
-        <GenerateAssemblyProductAttribute>true</GenerateAssemblyProductAttribute>
     </PropertyGroup>
     <ItemGroup>
+        <PackageReference Include="Akka" Version="1.3.11" />
         <PackageReference Include="Autofac" Version="4.8.1" />
         <PackageReference Include="Autofac.Configuration" Version="4.1.0" />
         <PackageReference Include="BouncyCastle.NetCore" Version="1.8.3" />
@@ -45,7 +30,6 @@
         <PackageReference Include="StackExchange.Redis" Version="2.0.519" />
         <PackageReference Include="StackExchange.Redis.Extensions.Newtonsoft" Version="4.0.5" />
     </ItemGroup>
-    
     <ItemGroup>
         <Content Include=".\Config\components.json;.\Config\devnet.json;.\Config\testnet.json;.\Config\mainnet.json;">
             <CopyToOutputDirectory>Always</CopyToOutputDirectory>
@@ -53,81 +37,30 @@
         </Content>
         <Content Include="Config\components.json" />
     </ItemGroup>
-    
     <ItemGroup>
-      <ProjectReference Include="..\Catalyst.Node.Common\Catalyst.Node.Common.csproj" />
+        <ProjectReference Include="..\Catalyst.Node.Common\Catalyst.Node.Common.csproj" />
     </ItemGroup>
-    
+    <ItemGroup>
+        <Compile Include="..\..\submodules\Nethereum\src\Nethereum.Hex\HexConvertors\Extensions\HexBigIntegerConvertorExtensions.cs" />
+        <Compile Include="..\..\submodules\Nethereum\src\Nethereum.Hex\HexConvertors\Extensions\HexByteConvertorExtensions.cs" />
+        <Compile Include="..\..\submodules\Nethereum\src\Nethereum.Hex\HexConvertors\Extensions\HexStringUTF8ConvertorExtensions.cs" />
+        <Compile Include="..\..\submodules\Nethereum\src\Nethereum.Hex\HexConvertors\HexBigIntegerBigEndianConvertor.cs" />
+        <Compile Include="..\..\submodules\Nethereum\src\Nethereum.Hex\HexConvertors\HexUTF8StringConvertor.cs" />
+        <Compile Include="..\..\submodules\Nethereum\src\Nethereum.Hex\HexConvertors\IHexConvertor.cs" />
+        <Compile Include="..\..\submodules\Nethereum\src\Nethereum.Hex\HexTypes\HexBigInteger.cs" />
+        <Compile Include="..\..\submodules\Nethereum\src\Nethereum.Hex\HexTypes\HexType.cs" />
+        <Compile Include="..\..\submodules\Nethereum\src\Nethereum.Hex\HexTypes\HexTypeFactory.cs" />
+        <Compile Include="..\..\submodules\Nethereum\src\Nethereum.Hex\HexTypes\HexTypeJsonConverter.cs" />
+        <Compile Include="..\..\submodules\Nethereum\src\Nethereum.Hex\HexTypes\HexUTF8String.cs" />
+        <Compile Include="..\..\submodules\Nethereum\src\Nethereum.RLP\ConvertorForRLPEncodingExtensions.cs" />
+        <Compile Include="..\..\submodules\Nethereum\src\Nethereum.RLP\IRLPElement.cs" />
+        <Compile Include="..\..\submodules\Nethereum\src\Nethereum.RLP\RLP.cs" />
+        <Compile Include="..\..\submodules\Nethereum\src\Nethereum.RLP\RLPCollection.cs" />
+        <Compile Include="..\..\submodules\Nethereum\src\Nethereum.RLP\RLPItem.cs" />
+        <Compile Include="..\..\submodules\Nethereum\src\Nethereum.RLP\RLPStringFormatter.cs" />
+    </ItemGroup>
     <PropertyGroup Condition="'$(Configuration)'=='Release'">
         <DebugType>none</DebugType>
         <DebugSymbols>False</DebugSymbols>
     </PropertyGroup>
-    
-=======
-﻿<Project>
-  <Import Project="../Common.Projects.props" />
-  <PropertyGroup>
-    <Title>Catalyst Node</Title>
-    <Authors>James Kirkby (james.kirby@atlascity.io)</Authors>
-    <PackageDescription>Catalyst Core Node</PackageDescription>
-    <PackageRequireLicenseAcceptance>True</PackageRequireLicenseAcceptance>
-    <OutputType>Exe</OutputType>
-    <Deterministic>true</Deterministic>
-    <Optimize>true</Optimize>
-    <PlatformTarget>AnyCPU</PlatformTarget>
-  </PropertyGroup>
-  <ItemGroup>
-    <PackageReference Include="Akka" Version="1.3.11" />
-    <PackageReference Include="Autofac" Version="4.8.1" />
-    <PackageReference Include="Autofac.Configuration" Version="4.1.0" />
-    <PackageReference Include="BouncyCastle.NetCore" Version="1.8.3" />
-    <PackageReference Include="DnsClient" Version="1.2.0" />
-    <PackageReference Include="Ipfs.Api" Version="0.23.6" />
-    <PackageReference Include="Ipfs.Core" Version="0.40.0" />
-    <PackageReference Include="McMaster.Extensions.CommandLineUtils" Version="2.2.5" />
-    <PackageReference Include="Microsoft.Extensions.Configuration.Json" Version="2.1.1" />
-    <PackageReference Include="Microsoft.Extensions.Configuration.FileExtensions" Version="2.1.1" />
-    <PackageReference Include="Networker" Version="3.0.9-rc" />
-    <PackageReference Include="Networker.Formatter.ProtobufNet" Version="3.0.9-rc" />
-    <PackageReference Include="Serilog" Version="2.7.1" />
-    <PackageReference Include="Serilog.Sinks.Console" Version="3.1.1" />
-    <PackageReference Include="Serilog.Sinks.File" Version="4.0.1-dev-00801" />
-    <PackageReference Include="Dawn.Guard" Version="1.7.0" />
-    <PackageReference Include="StackExchange.Redis" Version="2.0.519" />
-    <PackageReference Include="StackExchange.Redis.Extensions.Newtonsoft" Version="4.0.5" />
-  </ItemGroup>
-  <ItemGroup>
-    <Content Include=".\Config\components.json;.\Config\devnet.json;.\Config\testnet.json;.\Config\mainnet.json;">
-      <CopyToOutputDirectory>Always</CopyToOutputDirectory>
-      <CopyToPublishDirectory>Always</CopyToPublishDirectory>
-    </Content>
-    <Content Include="Config\components.json" />
-  </ItemGroup>
-  <ItemGroup>
-    <ProjectReference Include="..\Catalyst.Node.Common\Catalyst.Node.Common.csproj" />
-  </ItemGroup>
-  <ItemGroup>
-    <Compile Include="..\..\submodules\Nethereum\src\Nethereum.Hex\HexConvertors\Extensions\HexBigIntegerConvertorExtensions.cs" />
-    <Compile Include="..\..\submodules\Nethereum\src\Nethereum.Hex\HexConvertors\Extensions\HexByteConvertorExtensions.cs" />
-    <Compile Include="..\..\submodules\Nethereum\src\Nethereum.Hex\HexConvertors\Extensions\HexStringUTF8ConvertorExtensions.cs" />
-    <Compile Include="..\..\submodules\Nethereum\src\Nethereum.Hex\HexConvertors\HexBigIntegerBigEndianConvertor.cs" />
-    <Compile Include="..\..\submodules\Nethereum\src\Nethereum.Hex\HexConvertors\HexUTF8StringConvertor.cs" />
-    <Compile Include="..\..\submodules\Nethereum\src\Nethereum.Hex\HexConvertors\IHexConvertor.cs" />
-    <Compile Include="..\..\submodules\Nethereum\src\Nethereum.Hex\HexTypes\HexBigInteger.cs" />
-    <Compile Include="..\..\submodules\Nethereum\src\Nethereum.Hex\HexTypes\HexType.cs" />
-    <Compile Include="..\..\submodules\Nethereum\src\Nethereum.Hex\HexTypes\HexTypeFactory.cs" />
-    <Compile Include="..\..\submodules\Nethereum\src\Nethereum.Hex\HexTypes\HexTypeJsonConverter.cs" />
-    <Compile Include="..\..\submodules\Nethereum\src\Nethereum.Hex\HexTypes\HexUTF8String.cs" />
-    <Compile Include="..\..\submodules\Nethereum\src\Nethereum.RLP\ConvertorForRLPEncodingExtensions.cs" />
-    <Compile Include="..\..\submodules\Nethereum\src\Nethereum.RLP\IRLPElement.cs" />
-    <Compile Include="..\..\submodules\Nethereum\src\Nethereum.RLP\RLP.cs" />
-    <Compile Include="..\..\submodules\Nethereum\src\Nethereum.RLP\RLPCollection.cs" />
-    <Compile Include="..\..\submodules\Nethereum\src\Nethereum.RLP\RLPItem.cs" />
-    <Compile Include="..\..\submodules\Nethereum\src\Nethereum.RLP\RLPStringFormatter.cs" />
-  </ItemGroup>
-  <PropertyGroup Condition="'$(Configuration)'=='Release'">
-    <DebugType>none</DebugType>
-    <DebugSymbols>False</DebugSymbols>
-  </PropertyGroup>
->>>>>>> 311236f4
 </Project>