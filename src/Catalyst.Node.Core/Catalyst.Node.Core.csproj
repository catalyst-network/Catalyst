--- conflicted
+++ resolved
@@ -18,14 +18,8 @@
     <PackageReference Include="DotNetty.Codecs.Protobuf" Version="0.6.0" />
     <PackageReference Include="DotNetty.Common" Version="0.6.0" />
     <PackageReference Include="DotNetty.Handlers" Version="0.6.0" />
-<<<<<<< HEAD
-    <PackageReference Include="Gstc.Collections.Observable" Version="0.1.1-alpha" />
-    <PackageReference Include="Ipfs.Core" Version="0.41.0" />
-    <PackageReference Include="Ipfs.Engine" Version="0.7.2" />
-=======
     <PackageReference Include="Ipfs.Core" Version="0.50.0" />
     <PackageReference Include="Ipfs.Engine" Version="0.8.0" />
->>>>>>> a7cae285
     <PackageReference Include="Microsoft.Extensions.Caching.Memory" Version="2.2.0" />
     <PackageReference Include="Microsoft.Extensions.Configuration.Json" Version="2.2.0" />
     <PackageReference Include="Microsoft.Extensions.Configuration.FileExtensions" Version="2.2.0" />
