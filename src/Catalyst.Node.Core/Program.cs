#region LICENSE

/**
* Copyright (c) 2019 Catalyst Network
*
* This file is part of Catalyst.Node <https://github.com/catalyst-network/Catalyst.Node>
*
* Catalyst.Node is free software: you can redistribute it and/or modify
* it under the terms of the GNU General Public License as published by
* the Free Software Foundation, either version 2 of the License, or
* (at your option) any later version.
*
* Catalyst.Node is distributed in the hope that it will be useful,
* but WITHOUT ANY WARRANTY; without even the implied warranty of
* MERCHANTABILITY or FITNESS FOR A PARTICULAR PURPOSE. See the
* GNU General Public License for more details.
*
* You should have received a copy of the GNU General Public License
* along with Catalyst.Node. If not, see <https://www.gnu.org/licenses/>.
*/

#endregion

using System;
using System.IO;
using System.Reflection;
using System.Runtime.Loader;
using System.Threading;
using Autofac;
using Autofac.Configuration;
using Autofac.Extensions.DependencyInjection;
using AutofacSerilogIntegration;
using Catalyst.Node.Common.Helpers.Config;
using Catalyst.Node.Common.Helpers.FileSystem;
using Catalyst.Node.Common.Helpers.Util;
using Catalyst.Node.Common.Interfaces;
using Microsoft.Extensions.Configuration;
using Microsoft.Extensions.DependencyInjection;
using Serilog;
using SharpRepository.Ioc.Autofac;
using SharpRepository.Repository;
using Constants = Catalyst.Node.Common.Helpers.Config.Constants;

namespace Catalyst.Node.Core
{
    public static class Program
    {
        private static ILogger _logger;
        private static readonly string LifetimeTag;
        private static readonly string ExecutionDirectory;
        private static readonly Type DeclaringType;
        private static readonly string LogFileName = "Catalyst.Node..log";

        private static CancellationTokenSource _cancellationSource;

        static Program()
        {
            DeclaringType = MethodBase.GetCurrentMethod().DeclaringType;
            _logger = ConsoleProgram.GetTempLogger(LogFileName, DeclaringType);

            AppDomain.CurrentDomain.UnhandledException +=
                (sender, args) => ConsoleProgram.LogUnhandledException(_logger, sender, args);

            LifetimeTag = DeclaringType.AssemblyQualifiedName;
            ExecutionDirectory = Path.GetDirectoryName(DeclaringType.Assembly.Location);
        }



        public static int Main(string[] args)
        {
            _logger.Information("Catalyst.Node.Core started with process id {0}",
                System.Diagnostics.Process.GetCurrentProcess().Id.ToString());

            _cancellationSource = new CancellationTokenSource();
            try
            {
                //Enable after checking safety implications, if plugins become important.
                // AssemblyLoadContext.Default.Resolving += TryLoadAssemblyFromExecutionDirectory;

                var targetConfigFolder = new FileSystem().GetCatalystHomeDir().FullName;
                var network = Network.Dev;

                new ConfigCopier().RunConfigStartUp(targetConfigFolder, network, overwrite: true);

                var config = new ConfigurationBuilder()
                   .AddJsonFile(Path.Combine(targetConfigFolder, Constants.NetworkConfigFile(network)))
                   .AddJsonFile(Path.Combine(targetConfigFolder, Constants.ComponentsJsonConfigFile))
                   .AddJsonFile(Path.Combine(targetConfigFolder, Constants.SerilogJsonConfigFile))
                   .Build();

                //.Net Core service collection
                var serviceCollection = new ServiceCollection();

                //Add .Net Core services (if any) first
                //serviceCollection.AddLogging().AddDistributedMemoryCache();

                // register components from config file
                var configurationModule = new ConfigurationModule(config);
                var containerBuilder = new ContainerBuilder();
                containerBuilder.RegisterModule(configurationModule);

                var loggerConfiguration =
                    new LoggerConfiguration().ReadFrom.Configuration(configurationModule.Configuration);
<<<<<<< HEAD
                Log.Logger = loggerConfiguration.WriteTo
                   .File(Path.Combine(targetConfigFolder, "Catalyst.Node..log"),
=======
                _logger = loggerConfiguration.WriteTo
                   .File(Path.Combine(targetConfigFolder, LogFileName), 
>>>>>>> 98b0e380
                        rollingInterval: RollingInterval.Day,
                        outputTemplate: "{Timestamp:HH:mm:ss} [{Level:u3}] ({MachineName}/{ThreadId}) {Message} ({SourceContext}){NewLine}{Exception}")
                   .CreateLogger().ForContext(DeclaringType);

                containerBuilder.RegisterLogger();
                containerBuilder.RegisterInstance(config);

                var repoFactory = RepositoryFactory.BuildSharpRepositoryConfiguation(config.GetSection("PersistenceConfiguration"));
                containerBuilder.RegisterSharpRepository(repoFactory);

                var container = containerBuilder.Build();
                using (container.BeginLifetimeScope(LifetimeTag,

                    //Add .Net Core serviceCollection to the Autofac container.
                    b => { b.Populate(serviceCollection, LifetimeTag); }))
                {
                    var node = container.Resolve<ICatalystNode>();
                    node.RunAsync(_cancellationSource.Token).Wait(_cancellationSource.Token);
                }

                Environment.ExitCode = 0;
            }
            catch (Exception e)
            {
                _logger.Fatal(e, "Catalyst.Node stopped unexpectedly");
                Environment.ExitCode = 1;
            }

            return Environment.ExitCode;
        }

        static void CurrentDomain_ProcessExit(object sender, EventArgs e)
        {
            _cancellationSource.Cancel();
        }

        public static Assembly TryLoadAssemblyFromExecutionDirectory(AssemblyLoadContext context,
            AssemblyName assemblyName)
        {
            try
            {
                var assemblyFilePath = Path.Combine(ExecutionDirectory, $"{assemblyName.Name}.dll");
                _logger.Debug("Resolving assembly {0} from file {1}", assemblyName, assemblyFilePath);
                var assembly = context.LoadFromAssemblyPath(assemblyFilePath);
                return assembly;
            }
            catch (Exception e)
            {
                _logger.Warning(e, "Failed to load assembly {0} from file {1}.", e);
                return null;
            }
        }
    }
}<|MERGE_RESOLUTION|>--- conflicted
+++ resolved
@@ -102,13 +102,9 @@
 
                 var loggerConfiguration =
                     new LoggerConfiguration().ReadFrom.Configuration(configurationModule.Configuration);
-<<<<<<< HEAD
-                Log.Logger = loggerConfiguration.WriteTo
-                   .File(Path.Combine(targetConfigFolder, "Catalyst.Node..log"),
-=======
+
                 _logger = loggerConfiguration.WriteTo
                    .File(Path.Combine(targetConfigFolder, LogFileName), 
->>>>>>> 98b0e380
                         rollingInterval: RollingInterval.Day,
                         outputTemplate: "{Timestamp:HH:mm:ss} [{Level:u3}] ({MachineName}/{ThreadId}) {Message} ({SourceContext}){NewLine}{Exception}")
                    .CreateLogger().ForContext(DeclaringType);
