--- conflicted
+++ resolved
@@ -63,12 +63,7 @@
                 var targetConfigFolder = new FileSystem().GetCatalystHomeDir().FullName;
                 var network = Network.Dev;
 
-<<<<<<< HEAD
-                var configCopier = new ConfigCopier();
-                configCopier.RunConfigStartUp(targetConfigFolder, network, overwrite: true);
-=======
                 ConfigCopier.RunConfigStartUp(targetConfigFolder, network, overwrite: true);
->>>>>>> d4c2883b
 
                 var config = new ConfigurationBuilder()
                    .AddJsonFile(Path.Combine(targetConfigFolder, Constants.NetworkConfigFile(network)))
