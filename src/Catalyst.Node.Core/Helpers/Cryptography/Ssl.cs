using System;
using System.IO;
using System.Net;
using System.Security.Cryptography;
using System.Security.Cryptography.X509Certificates;
using Catalyst.Node.Core.Helpers.Logger;

namespace Catalyst.Node.Core.Helpers.Cryptography
{
    public class Ssl
    {
        /// <summary>
        ///     @TODO implement a way to collect password from console
        /// </summary>
        /// <param name="password"></param>
        /// <param name="commonName"></param>
        /// <param name="fileName"></param>
        /// <returns></returns>
        public static X509Certificate2 CreateCertificate(string password, string commonName)
        {
            var sanBuilder = new SubjectAlternativeNameBuilder();
            sanBuilder.AddIpAddress(IPAddress.Loopback);
            sanBuilder.AddIpAddress(IPAddress.IPv6Loopback);
            sanBuilder.AddDnsName("localhost");
            sanBuilder.AddDnsName(Environment.MachineName);

            var distinguishedName = new X500DistinguishedName($"CN={commonName}");

            using (var rsa = RSA.Create(2048)) //@TODO get the key size from configs
            {
                var request = new CertificateRequest(distinguishedName, rsa, HashAlgorithmName.SHA256,
                    RSASignaturePadding.Pkcs1);

                request.CertificateExtensions.Add(
                    new X509KeyUsageExtension(
                        X509KeyUsageFlags.DataEncipherment | X509KeyUsageFlags.KeyEncipherment |
                        X509KeyUsageFlags.DigitalSignature, false));

                request.CertificateExtensions.Add(
                    new X509EnhancedKeyUsageExtension(
                        new OidCollection {new Oid("1.3.6.1.5.5.7.3.1")}, false));

                request.CertificateExtensions.Add(sanBuilder.Build());

                var certificate = request.CreateSelfSigned(new DateTimeOffset(DateTime.UtcNow.AddDays(-1)),
                    new DateTimeOffset(DateTime.UtcNow.AddDays(3650)));
                Log.Message("gen ssl");
                Log.Message(password);
                return new X509Certificate2(certificate.Export(X509ContentType.Pfx, password), password,
                    X509KeyStorageFlags.Exportable);
                //                return new X509Certificate2(certificate.Export(X509ContentType.Pfx, password), password, X509KeyStorageFlags.MachineKeySet);//@TODO this doesnt work on macosx https://github.com/dotnet/corefx/issues/19508
            }
        }

        /// <summary>
        /// </summary>
        /// <param name="password"></param>
        /// <param name="dataDir"></param>
        /// <param name="fileName"></param>
        /// <returns></returns>
        public static X509Certificate2 LoadCert(string password, string dataDir, string fileName)
        {
<<<<<<< HEAD
            return LoadCert(password, $"{dataDir}/{fileName}");
=======
            return string.IsNullOrEmpty(password)
                       ? new X509Certificate2(filePath)
                       : new X509Certificate2(filePath, password);
>>>>>>> 236b866b
        }

        /// <summary>
        /// </summary>
        /// <param name="password"></param>
        /// <param name="filePath"></param>
        /// <returns></returns>
        public static X509Certificate2 LoadCert(string password, string filePath)
        {
            return string.IsNullOrEmpty(password)
                ? new X509Certificate2(filePath)
                : new X509Certificate2(filePath, password);
        }

        /// <summary>
        /// </summary>
        /// <param name="dataDir"></param>
        /// <param name="fileName"></param>
        /// <param name="certificate"></param>
        /// <returns></returns>
        public static bool WriteCertificateFile(DirectoryInfo dataDir, string fileName, byte[] certificate)
        {
            Log.Message(dataDir.FullName + "/" + fileName);
            File.WriteAllBytes(dataDir.FullName + "/" + fileName, certificate);
            return true;
        }

        /// <summary>
        /// </summary>
        /// <param name="data"></param>
        /// <param name="publicKey"></param>
        /// <param name="signature"></param>
        /// <returns></returns>
        /// <exception cref="ArgumentNullException"></exception>
        public static bool Verify(byte[] data, X509Certificate2 publicKey, byte[] signature)
        {
            if (data == null) throw new ArgumentNullException("data");
            if (publicKey == null) throw new ArgumentNullException("publicKey");
            if (signature == null) throw new ArgumentNullException("signature");

            var provider = (RSACryptoServiceProvider) publicKey.PublicKey.Key;
            return provider.VerifyData(data, new SHA1CryptoServiceProvider(), signature);
        }

        /// <summary>
        /// </summary>
        /// <param name="text"></param>
        /// <param name="certPath"></param>
        /// <returns></returns>
        public static byte[] Sign(byte[] data, X509Certificate2 privateKey)
        {
            if (data == null) throw new ArgumentNullException("data");
            if (privateKey == null) throw new ArgumentNullException("privateKey");
            if (!privateKey.HasPrivateKey) throw new ArgumentException("invalid certicate", "privateKey");

            var provider = (RSACryptoServiceProvider) privateKey.PrivateKey;
            return provider.SignData(data, new SHA1CryptoServiceProvider());
        }

        /// <summary>
        /// </summary>
        /// <param name="certificate"></param>
        /// <returns></returns>
        public X509CertificateCollection GetCertificateCollection(X509Certificate2 certificate)
        {
            return new X509Certificate2Collection
                   {
                       certificate
                   };
        }
    }
}<|MERGE_RESOLUTION|>--- conflicted
+++ resolved
@@ -60,13 +60,7 @@
         /// <returns></returns>
         public static X509Certificate2 LoadCert(string password, string dataDir, string fileName)
         {
-<<<<<<< HEAD
             return LoadCert(password, $"{dataDir}/{fileName}");
-=======
-            return string.IsNullOrEmpty(password)
-                       ? new X509Certificate2(filePath)
-                       : new X509Certificate2(filePath, password);
->>>>>>> 236b866b
         }
 
         /// <summary>
