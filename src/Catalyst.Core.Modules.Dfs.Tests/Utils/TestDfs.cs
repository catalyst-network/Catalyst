--- conflicted
+++ resolved
@@ -47,11 +47,7 @@
             internal TestDfsFileSystem() : base(TestContext.CurrentContext) { }
         }
 
-<<<<<<< HEAD
-        public static IDfsService GetTestDfs(IFileSystem fileSystem = default, string hashName = "blake2b-256")
-=======
-        public static IDfsService GetTestDfs(ITestOutputHelper output, IFileSystem fileSystem = default, string hashName = "keccak-256")
->>>>>>> 86dcf3eb
+        public static IDfsService GetTestDfs(IFileSystem fileSystem = default, string hashName = "keccak-256")
         {
             var nodeGuid = Guid.NewGuid();
             var containerBuilder = new ContainerBuilder();
