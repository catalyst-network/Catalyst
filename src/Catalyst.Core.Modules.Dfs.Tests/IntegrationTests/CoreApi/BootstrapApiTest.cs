#region LICENSE

/**
* Copyright (c) 2019 Catalyst Network
*
* This file is part of Catalyst.Node <https://github.com/catalyst-network/Catalyst.Node>
*
* Catalyst.Node is free software: you can redistribute it and/or modify
* it under the terms of the GNU General Public License as published by
* the Free Software Foundation, either version 2 of the License, or
* (at your option) any later version.
*
* Catalyst.Node is distributed in the hope that it will be useful,
* but WITHOUT ANY WARRANTY; without even the implied warranty of
* MERCHANTABILITY or FITNESS FOR A PARTICULAR PURPOSE. See the
* GNU General Public License for more details.
*
* You should have received a copy of the GNU General Public License
* along with Catalyst.Node. If not, see <https://www.gnu.org/licenses/>.
*/

#endregion

using System.Linq;
using System.Threading.Tasks;
using Catalyst.Abstractions.Dfs;
using Catalyst.Core.Modules.Dfs.CoreApi;
using Catalyst.Core.Modules.Dfs.Tests.Utils;
using MultiFormats;
using NUnit.Framework;

namespace Catalyst.Core.Modules.Dfs.Tests.IntegrationTests.CoreApi
{
    public class BootstapApiTest
    {
        private readonly IDfsService ipfs;

        private readonly MultiAddress somewhere =
            "/ip4/127.0.0.1/tcp/4009/ipfs/QmPv52ekjS75L4JmHpXVeuJ5uX2ecSfSZo88NSyxwA3rAQ";

        public BootstapApiTest()
        {
<<<<<<< HEAD
            ipfs = TestDfs.GetTestDfs();    
        }
        
        [Test]
=======
            BootstrapApi.Defaults = new MultiAddress[]
            {
                "/ip4/104.131.131.82/tcp/4001/ipfs/QmaCpDMGvV2BGHeYERUEnRQAwe3N8SzbUtfsmvsqQLuvuJ",            // mars.i.ipfs.io
                "/ip4/104.236.179.241/tcp/4001/ipfs/QmSoLPppuBtQSGwKDZT2M73ULpjvfd3aZ6ha4oFGL1KrGM",           // pluto.i.ipfs.io
                "/ip4/128.199.219.111/tcp/4001/ipfs/QmSoLSafTMBsPKadTEgaXctDQVcqN88CNLHXMkTNwMKPnu",           // saturn.i.ipfs.io
                "/ip4/104.236.76.40/tcp/4001/ipfs/QmSoLV4Bbm51jM9C4gDYZQ9Cy3U6aXMJDAbzgu2fzaDs64",             // venus.i.ipfs.io
                "/ip4/178.62.158.247/tcp/4001/ipfs/QmSoLer265NRgSp2LA3dPaeykiS1J6DifTC88f5uVQKNAd",            // earth.i.ipfs.io
                "/ip6/2604:a880:1:20::203:d001/tcp/4001/ipfs/QmSoLPppuBtQSGwKDZT2M73ULpjvfd3aZ6ha4oFGL1KrGM",  // pluto.i.ipfs.io
                "/ip6/2400:6180:0:d0::151:6001/tcp/4001/ipfs/QmSoLSafTMBsPKadTEgaXctDQVcqN88CNLHXMkTNwMKPnu",  // saturn.i.ipfs.io
                "/ip6/2604:a880:800:10::4a:5001/tcp/4001/ipfs/QmSoLV4Bbm51jM9C4gDYZQ9Cy3U6aXMJDAbzgu2fzaDs64", // venus.i.ipfs.io
                "/ip6/2a03:b0c0:0:1010::23:1001/tcp/4001/ipfs/QmSoLer265NRgSp2LA3dPaeykiS1J6DifTC88f5uVQKNAd"  // earth.i.ipfs.io
            };

            ipfs = TestDfs.GetTestDfs(output);
        }

        [Fact]
>>>>>>> 86dcf3eb
        public async Task Add_Remove()
        {
            var addr = await ipfs.BootstrapApi.AddAsync(somewhere);
            Assert.NotNull(addr);
            Assert.AreEqual(somewhere, addr);
            var addrs = await ipfs.BootstrapApi.ListAsync();
            Assert.True(addrs.Any(a => a == somewhere));

            addr = await ipfs.BootstrapApi.RemoveAsync(somewhere);
            Assert.NotNull(addr);
            Assert.AreEqual(somewhere, addr);
            addrs = await ipfs.BootstrapApi.ListAsync();
            Assert.False(addrs.Any(a => a == somewhere));
        }

        [Test]
        public async Task List()
        {
            var addrs = await ipfs.BootstrapApi.ListAsync();
            Assert.NotNull(addrs);
            Assert.AreNotEqual(0, addrs.Count());
        }

        [Test]
        public async Task Remove_All()
        {
            var original = await ipfs.BootstrapApi.ListAsync();
            await ipfs.BootstrapApi.RemoveAllAsync();
            var addrs = await ipfs.BootstrapApi.ListAsync();
            Assert.AreEqual(0, addrs.Count());
            foreach (var addr in original)
            {
                await ipfs.BootstrapApi.AddAsync(addr);
            }
        }

        [Test]
        public async Task Add_Defaults()
        {
            var original = await ipfs.BootstrapApi.ListAsync();
            await ipfs.BootstrapApi.RemoveAllAsync();
            try
            {
                await ipfs.BootstrapApi.AddDefaultsAsync();
                var addrs = await ipfs.BootstrapApi.ListAsync();
                Assert.AreNotEqual(0, addrs.Count());
            }
            finally
            {
                await ipfs.BootstrapApi.RemoveAllAsync();
                foreach (var addr in original)
                {
                    await ipfs.BootstrapApi.AddAsync(addr);
                }
            }
        }

        [Test]
        public async Task Override_FactoryDefaults()
        {
            var original = ipfs.Options.Discovery.BootstrapPeers;
            try
            {
                ipfs.Options.Discovery.BootstrapPeers = new MultiAddress[0];
                var addrs = await ipfs.BootstrapApi.ListAsync();
                Assert.AreEqual(0, addrs.Count());

                ipfs.Options.Discovery.BootstrapPeers = new[]
                    {somewhere};
                addrs = await ipfs.BootstrapApi.ListAsync();
                Assert.AreEqual(1, addrs.Count());
                Assert.AreEqual(somewhere, addrs.First());
            }
            finally
            {
                ipfs.Options.Discovery.BootstrapPeers = original;
            }
        }
    }
}<|MERGE_RESOLUTION|>--- conflicted
+++ resolved
@@ -40,30 +40,10 @@
 
         public BootstapApiTest()
         {
-<<<<<<< HEAD
             ipfs = TestDfs.GetTestDfs();    
         }
         
         [Test]
-=======
-            BootstrapApi.Defaults = new MultiAddress[]
-            {
-                "/ip4/104.131.131.82/tcp/4001/ipfs/QmaCpDMGvV2BGHeYERUEnRQAwe3N8SzbUtfsmvsqQLuvuJ",            // mars.i.ipfs.io
-                "/ip4/104.236.179.241/tcp/4001/ipfs/QmSoLPppuBtQSGwKDZT2M73ULpjvfd3aZ6ha4oFGL1KrGM",           // pluto.i.ipfs.io
-                "/ip4/128.199.219.111/tcp/4001/ipfs/QmSoLSafTMBsPKadTEgaXctDQVcqN88CNLHXMkTNwMKPnu",           // saturn.i.ipfs.io
-                "/ip4/104.236.76.40/tcp/4001/ipfs/QmSoLV4Bbm51jM9C4gDYZQ9Cy3U6aXMJDAbzgu2fzaDs64",             // venus.i.ipfs.io
-                "/ip4/178.62.158.247/tcp/4001/ipfs/QmSoLer265NRgSp2LA3dPaeykiS1J6DifTC88f5uVQKNAd",            // earth.i.ipfs.io
-                "/ip6/2604:a880:1:20::203:d001/tcp/4001/ipfs/QmSoLPppuBtQSGwKDZT2M73ULpjvfd3aZ6ha4oFGL1KrGM",  // pluto.i.ipfs.io
-                "/ip6/2400:6180:0:d0::151:6001/tcp/4001/ipfs/QmSoLSafTMBsPKadTEgaXctDQVcqN88CNLHXMkTNwMKPnu",  // saturn.i.ipfs.io
-                "/ip6/2604:a880:800:10::4a:5001/tcp/4001/ipfs/QmSoLV4Bbm51jM9C4gDYZQ9Cy3U6aXMJDAbzgu2fzaDs64", // venus.i.ipfs.io
-                "/ip6/2a03:b0c0:0:1010::23:1001/tcp/4001/ipfs/QmSoLer265NRgSp2LA3dPaeykiS1J6DifTC88f5uVQKNAd"  // earth.i.ipfs.io
-            };
-
-            ipfs = TestDfs.GetTestDfs(output);
-        }
-
-        [Fact]
->>>>>>> 86dcf3eb
         public async Task Add_Remove()
         {
             var addr = await ipfs.BootstrapApi.AddAsync(somewhere);
