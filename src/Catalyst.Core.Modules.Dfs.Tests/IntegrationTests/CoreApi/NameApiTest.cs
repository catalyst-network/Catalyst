#region LICENSE

/**
* Copyright (c) 2019 Catalyst Network
*
* This file is part of Catalyst.Node <https://github.com/catalyst-network/Catalyst.Node>
*
* Catalyst.Node is free software: you can redistribute it and/or modify
* it under the terms of the GNU General Public License as published by
* the Free Software Foundation, either version 2 of the License, or
* (at your option) any later version.
*
* Catalyst.Node is distributed in the hope that it will be useful,
* but WITHOUT ANY WARRANTY; without even the implied warranty of
* MERCHANTABILITY or FITNESS FOR A PARTICULAR PURPOSE. See the
* GNU General Public License for more details.
*
* You should have received a copy of the GNU General Public License
* along with Catalyst.Node. If not, see <https://www.gnu.org/licenses/>.
*/

#endregion

using System;
using System.IO;
using System.Threading.Tasks;
using Catalyst.Abstractions.Dfs;
using Catalyst.Core.Modules.Dfs.Tests.Utils;
using Xunit;
using Xunit.Abstractions;

namespace Catalyst.Core.Modules.Dfs.Tests.IntegrationTests.CoreApi
{
    public class NameApiTest
    {
        private IDfsService ipfs;
        private readonly ITestOutputHelper testOutput;

        public NameApiTest(ITestOutputHelper output)
        {
<<<<<<< HEAD
            testOutput = output;
=======
>>>>>>> 1d003e5b
            ipfs = TestDfs.GetTestDfs(output, null, "sha2-256");
        }

        [Fact]
        public async Task Resolve_Cid()
        {
            var actual = await ipfs.NameApi.ResolveAsync("QmYNQJoKGNHTpPxCBPh9KkDpaExgd2duMa3aF6ytMpHdao");
            Assert.Equal("/ipfs/QmYNQJoKGNHTpPxCBPh9KkDpaExgd2duMa3aF6ytMpHdao", actual);

            actual = await ipfs.NameApi.ResolveAsync("/ipfs/QmYNQJoKGNHTpPxCBPh9KkDpaExgd2duMa3aF6ytMpHdao");
            Assert.Equal("/ipfs/QmYNQJoKGNHTpPxCBPh9KkDpaExgd2duMa3aF6ytMpHdao", actual);
        }

        [Fact]
        public async Task Resolve_Cid_Path()
        {
            var temp = FileSystemApiTest.MakeTemp();
            try
            {
                var dir = await ipfs.UnixFsApi.AddDirectoryAsync(temp);
                var name = "/ipfs/" + dir.Id.Encode() + "/x/y/y.txt";
                Assert.Equal("/ipfs/QmTwEE2eSyzcvUctxP2negypGDtj7DQDKVy8s3Rvp6y6Pc",
                    await ipfs.NameApi.ResolveAsync(name));
            }
            finally
            {
                Directory.Delete(temp, true);
            }
        }

        [Fact]
        public void Resolve_Cid_Invalid()
        {
            ExceptionAssert.Throws<FormatException>(() =>
            {
                var _ = ipfs.NameApi.ResolveAsync("QmHash").Result;
            });
        }

        [Fact]
        public async Task Resolve_DnsLink()
        {
            ipfs = TestDfs.GetTestDfs(testOutput, null, "sha2-256");

            var iopath = await ipfs.NameApi.ResolveAsync("ipfs.io");
            Assert.NotNull(iopath);

            var path = await ipfs.NameApi.ResolveAsync("/ipns/ipfs.io");
            Assert.Equal(iopath, path);
        }

        [Fact]
        public async Task Resolve_DnsLink_Recursive()
        {
            var path = await ipfs.NameApi.ResolveAsync("/ipns/ipfs.io/media", true);
            Assert.StartsWith("/ipfs/", path);
            Assert.EndsWith("/media", path);

            path = await ipfs.NameApi.ResolveAsync("ipfs.io/media", true);
            Assert.StartsWith("/ipfs/", path);
            Assert.EndsWith("/media", path);

            path = await ipfs.NameApi.ResolveAsync("/ipfs.io/media", true);
            Assert.StartsWith("/ipfs/", path);
            Assert.EndsWith("/media", path);
        }

        [Fact]
        public void Resolve_NoDnsLink()
        {
            ExceptionAssert.Throws<Exception>(() =>
            {
                var _ = ipfs.DnsApi.ResolveAsync("google.com").Result;
            });
        }

<<<<<<< HEAD
        // [Fact]
        // [Ignore("Need a working IPNS")]
        // public async Task Resolve_DnsLink_Recursive()
        // {
        //     var ipfs = TestFixture.Ipfs;
        //
        //     var media = await ipfs.Generic.ResolveAsync("/ipns/ipfs.io/media");
        //     var actual = await ipfs.Generic.ResolveAsync("/ipns/ipfs.io/media", recursive: true);
        //     Assert.NotEqual(media, actual);
        // }
=======
        //[Fact]
        //[Ignore("Need a working IPNS")]
        //public async Task Resolve_DnsLink_Recursive()
        //{
        //    var ipfs = TestFixture.Ipfs;

        //    var media = await ipfs.Generic.ResolveAsync("/ipns/ipfs.io/media");
        //    var actual = await ipfs.Generic.ResolveAsync("/ipns/ipfs.io/media", recursive: true);
        //    Assert.NotEqual(media, actual);
        //}
>>>>>>> 1d003e5b
    }
}<|MERGE_RESOLUTION|>--- conflicted
+++ resolved
@@ -34,14 +34,9 @@
     public class NameApiTest
     {
         private IDfsService ipfs;
-        private readonly ITestOutputHelper testOutput;
 
         public NameApiTest(ITestOutputHelper output)
         {
-<<<<<<< HEAD
-            testOutput = output;
-=======
->>>>>>> 1d003e5b
             ipfs = TestDfs.GetTestDfs(output, null, "sha2-256");
         }
 
@@ -84,8 +79,6 @@
         [Fact]
         public async Task Resolve_DnsLink()
         {
-            ipfs = TestDfs.GetTestDfs(testOutput, null, "sha2-256");
-
             var iopath = await ipfs.NameApi.ResolveAsync("ipfs.io");
             Assert.NotNull(iopath);
 
@@ -118,18 +111,6 @@
             });
         }
 
-<<<<<<< HEAD
-        // [Fact]
-        // [Ignore("Need a working IPNS")]
-        // public async Task Resolve_DnsLink_Recursive()
-        // {
-        //     var ipfs = TestFixture.Ipfs;
-        //
-        //     var media = await ipfs.Generic.ResolveAsync("/ipns/ipfs.io/media");
-        //     var actual = await ipfs.Generic.ResolveAsync("/ipns/ipfs.io/media", recursive: true);
-        //     Assert.NotEqual(media, actual);
-        // }
-=======
         //[Fact]
         //[Ignore("Need a working IPNS")]
         //public async Task Resolve_DnsLink_Recursive()
@@ -140,6 +121,5 @@
         //    var actual = await ipfs.Generic.ResolveAsync("/ipns/ipfs.io/media", recursive: true);
         //    Assert.NotEqual(media, actual);
         //}
->>>>>>> 1d003e5b
     }
 }