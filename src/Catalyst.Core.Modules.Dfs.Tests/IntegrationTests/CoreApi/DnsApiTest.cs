--- conflicted
+++ resolved
@@ -30,27 +30,6 @@
 
 namespace Catalyst.Core.Modules.Dfs.Tests.IntegrationTests.CoreApi
 {
-<<<<<<< HEAD
-    public class DnsApiTest
-    {
-        private IDfsService ipfs;
-        private ITestOutputHelper testOutput;
-
-        public DnsApiTest(ITestOutputHelper output)
-        {
-            testOutput = output;
-            ipfs = TestDfs.GetTestDfs(output);  
-        }
-
-        [Fact]
-        public async Task Resolve()
-        {
-            ipfs = TestDfs.GetTestDfs(testOutput);
-
-            var path = await ipfs.DnsApi.ResolveAsync("ipfs.io");
-            Assert.NotNull(path);
-        }
-=======
     //public class DnsApiTest
     //{
     //    private IDfsService ipfs;
@@ -66,7 +45,6 @@
     //        var path = await ipfs.DnsApi.ResolveAsync("ipfs.io");
     //        Assert.NotNull(path);
     //    }
->>>>>>> 190cd58b
 
     //    [Fact]
     //    public void Resolve_NoLink()
