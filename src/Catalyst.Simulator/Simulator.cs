--- conflicted
+++ resolved
@@ -24,91 +24,15 @@
 using System;
 using System.Collections.Generic;
 using System.Threading.Tasks;
-<<<<<<< HEAD
-using Catalyst.Common.Cryptography;
-using Catalyst.Common.Extensions;
-using Catalyst.Common.FileSystem;
-using Catalyst.Common.Interfaces.Cli;
-using Catalyst.Common.Interfaces.IO.Observers;
-using Catalyst.Common.Interfaces.P2P;
-using Catalyst.Common.Interfaces.Rpc;
-using Catalyst.Common.IO.EventLoop;
-using Catalyst.Common.IO.Messaging.Dto;
-using Catalyst.Common.Keystore;
-using Catalyst.Common.Modules.KeySigner;
-using Catalyst.Common.P2P;
-using Catalyst.Common.Registry;
-using Catalyst.Common.Rpc.IO.Messaging.Correlation;
-using Catalyst.Common.Shell;
-using Catalyst.Common.Util;
-using Catalyst.Cryptography.BulletProofs.Wrapper;
-using Catalyst.Node.Rpc.Client;
-using Catalyst.Node.Rpc.Client.IO.Observers;
-using Catalyst.Node.Rpc.Client.IO.Transport.Channels;
-using Catalyst.Protocol.Rpc.Node;
-using Catalyst.Protocol.Transaction;
-using Google.Protobuf;
-using Microsoft.Extensions.Caching.Memory;
-using Multiformats.Hash.Algorithms;
-=======
 using Catalyst.Simulator.Interfaces;
->>>>>>> 95336212
 using Serilog;
 
 namespace Catalyst.Simulator
 {
     public class Simulator
     {
-<<<<<<< HEAD
-        private readonly Random _random;
-        private readonly NodeRpcClientFactory _nodeRpcClientFactory;
-        private readonly ConsoleUserOutput _userOutput;
-        private readonly X509Certificate2 _certificate;
-
-        public Simulator(PasswordRegistry passwordRegistry)
-        {
-            _random = new Random();
-            ILogger logger = new LoggerConfiguration().WriteTo.Console().CreateLogger();
-            var fileSystem1 = new FileSystem();
-            _userOutput = new ConsoleUserOutput();
-            var userInput = new ConsoleUserInput();
-            var passwordReader = new ConsolePasswordReader(_userOutput, userInput);
-            var consolePasswordReader = new PasswordManager(passwordReader, passwordRegistry);
-
-            var certificateStore = new CertificateStore(fileSystem1, consolePasswordReader);
-            _certificate = certificateStore.ReadOrCreateCertificateFile("mycert.pfx");
-
-            var wrapper = new CryptoWrapper();
-            var cryptoContext = new CryptoContext(wrapper);
-
-            var keyServiceStore = new KeyStoreServiceWrapped(cryptoContext);
-            var fileSystem = new FileSystem();
-
-            var multiHashAlgorithm = new BLAKE2B_256();
-            var addressHelper = new AddressHelper(multiHashAlgorithm);
-            var localKeyStore = new LocalKeyStore(consolePasswordReader, cryptoContext, keyServiceStore, fileSystem,
-                logger, addressHelper);
-            var keyRegistry = new KeyRegistry();
-            var keySigner = new KeySigner(localKeyStore, cryptoContext, keyRegistry);
-
-            var memoryCacheOptions = new MemoryCacheOptions();
-            var memoryCache = new MemoryCache(memoryCacheOptions);
-            var changeTokenProvider = new TtlChangeTokenProvider(10000);
-            var messageCorrelationManager = new RpcMessageCorrelationManager(memoryCache, logger, changeTokenProvider);
-            var peerIdValidator = new PeerIdValidator(cryptoContext);
-            var nodeRpcClientChannelFactory =
-                new NodeRpcClientChannelFactory(keySigner, messageCorrelationManager, peerIdValidator);
-
-            var eventLoopGroupFactoryConfiguration = new EventLoopGroupFactoryConfiguration
-            {
-                TcpClientHandlerWorkerThreads = 4
-            };
-
-            var tcpClientEventLoopGroupFactory = new TcpClientEventLoopGroupFactory(eventLoopGroupFactoryConfiguration);
-=======
         private readonly ISimulation _simulation;
         private readonly ILogger _logger;
->>>>>>> 95336212
 
         public Simulator(ISimulation simulation) : this(simulation, null) { }
 
