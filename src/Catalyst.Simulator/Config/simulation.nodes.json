[
    {
<<<<<<< HEAD
        "Ip": "51.91.51.88",
=======
        "Ip": "51.91.51.87",
>>>>>>> bafc1791
        "Port": 42066,
        "PublicKey": "HN4SCY4W2C0WETEE9A0FR8DGJDKVAXWK55YDF2NT46CAVMRXRYJ0"
    }
]
<|MERGE_RESOLUTION|>--- conflicted
+++ resolved
@@ -1,11 +1,7 @@
 [
     {
-<<<<<<< HEAD
         "Ip": "51.91.51.88",
-=======
-        "Ip": "51.91.51.87",
->>>>>>> bafc1791
         "Port": 42066,
         "PublicKey": "HN4SCY4W2C0WETEE9A0FR8DGJDKVAXWK55YDF2NT46CAVMRXRYJ0"
     }
-]
+]