{
    "defaultAssembly": "Catalyst.Cli",
    "components": [
        {
            "type": "Catalyst.Cli.CatalystCli",
            "services": [
                {
                    "type": "Catalyst.Common.Interfaces.Cli.ICatalystCli, Catalyst.Common"
                }
            ]
        },
        {
            "type": "Catalyst.Cli.Rpc.NodeRpcClientFactory",
            "services": [
                {
                    "type": "Catalyst.Common.Interfaces.Rpc.INodeRpcClientFactory, Catalyst.Common"
                }
            ]
        },
        {
            "type": "Microsoft.Extensions.Caching.Memory.MemoryCacheOptions, Microsoft.Extensions.Caching.Memory",
            "services": [
                {
                    "type": "Microsoft.Extensions.Options.IOptions`1[[Microsoft.Extensions.Caching.Memory.MemoryCacheOptions, Microsoft.Extensions.Caching.Memory]], Microsoft.Extensions.Options"
                }
            ]
        },
        {
            "type": "Microsoft.Extensions.Caching.Memory.MemoryCache, Microsoft.Extensions.Caching.Memory",
            "services": [
                {
                    "type": "Microsoft.Extensions.Caching.Memory.IMemoryCache, Microsoft.Extensions.Caching.Abstractions"
                }
            ]
        },
        {
            "type": "Catalyst.Common.Rpc.RpcCorrelationCache, Catalyst.Common",
            "services": [
                {
                    "type": "Catalyst.Common.Interfaces.IO.Messaging.IMessageCorrelationCache, Catalyst.Common"
                }
            ]
        },
        {
            "type": "Catalyst.Cli.Shell",
            "services": [
                {
                    "type": "Catalyst.Common.Interfaces.Cli.IAdvancedShell, Catalyst.Common"
                }
            ]
        },
        {
            "type": "Catalyst.Common.Shell.ConsoleUserOutput, Catalyst.Common",
            "services": [
                {
                    "type": "Catalyst.Common.Interfaces.Cli.IUserOutput, Catalyst.Common"
                }
            ]
        },
        {
            "type": "Catalyst.Common.Cryptography.ConsolePasswordReader, Catalyst.Common",
            "services": [
                {
                    "type": "Catalyst.Common.Interfaces.Cryptography.IPasswordReader, Catalyst.Common"
                }
            ]
        },
        {
            "type": "Catalyst.Common.FileSystem.FileSystem, Catalyst.Common",
            "services": [
                {
                    "type": "Catalyst.Common.Interfaces.FileSystem.IFileSystem, Catalyst.Common"
                }
            ]
        },
        {
            "type": "Catalyst.Common.Cryptography.CertificateStore, Catalyst.Common",
            "services": [
                {
                    "type": "Catalyst.Common.Interfaces.Cryptography.ICertificateStore, Catalyst.Common"
                }
            ]
        },
        // Rpc response handlers
        {
            "type": "Catalyst.Cli.Handlers.GetInfoResponseHandler, Catalyst.Cli",
            "services": [
                {
                    "type": "Catalyst.Common.Interfaces.IO.Messaging.IRpcResponseHandler, Catalyst.Common"
                }
            ]
        },
        {
            "type": "Catalyst.Cli.Handlers.GetMempoolResponseHandler, Catalyst.Cli",
            "services": [
                {
                    "type": "Catalyst.Common.Interfaces.IO.Messaging.IRpcResponseHandler, Catalyst.Common"
                }
            ]
        },
        {
            "type": "Catalyst.Cli.Handlers.GetVersionResponseHandler, Catalyst.Cli",
            "services": [
                {
                    "type": "Catalyst.Common.Interfaces.IO.Messaging.IRpcResponseHandler, Catalyst.Common"
                }
            ]
        },
        {
            "type": "Catalyst.Cli.Handlers.SignMessageResponseHandler, Catalyst.Cli",
            "services": [
                {
                    "type": "Catalyst.Common.Interfaces.IO.Messaging.IRpcResponseHandler, Catalyst.Common"
                }
            ]
        },
        {
            "type": "Catalyst.Cli.Handlers.VerifyMessageResponseHandler, Catalyst.Cli",
            "services": [
                {
                    "type": "Catalyst.Common.Interfaces.IO.Messaging.IRpcResponseHandler, Catalyst.Common"
                }
            ]
        },
        {
            "type": "Catalyst.Cli.Handlers.PeerListResponseHandler, Catalyst.Cli",
            "services": [
                {
                    "type": "Catalyst.Common.Interfaces.IO.Messaging.IRpcResponseHandler, Catalyst.Common"
                }
            ]
        },
        {
<<<<<<< HEAD
            "type": "Catalyst.Cli.Handlers.RemovePeerResponseHandler, Catalyst.Cli",
=======
            "type": "Catalyst.Cli.Handlers.PeerCountResponseHandler, Catalyst.Cli",
>>>>>>> b1612f4e
            "services": [
                {
                    "type": "Catalyst.Common.Interfaces.IO.Messaging.IRpcResponseHandler, Catalyst.Common"
                }
            ]
        }
    ]
}<|MERGE_RESOLUTION|>--- conflicted
+++ resolved
@@ -131,11 +131,15 @@
             ]
         },
         {
-<<<<<<< HEAD
+            "type": "Catalyst.Cli.Handlers.PeerCountResponseHandler, Catalyst.Cli",
+            "services": [
+                {
+                    "type": "Catalyst.Common.Interfaces.IO.Messaging.IRpcResponseHandler, Catalyst.Common"
+                }
+            ]
+        },
+        {
             "type": "Catalyst.Cli.Handlers.RemovePeerResponseHandler, Catalyst.Cli",
-=======
-            "type": "Catalyst.Cli.Handlers.PeerCountResponseHandler, Catalyst.Cli",
->>>>>>> b1612f4e
             "services": [
                 {
                     "type": "Catalyst.Common.Interfaces.IO.Messaging.IRpcResponseHandler, Catalyst.Common"
