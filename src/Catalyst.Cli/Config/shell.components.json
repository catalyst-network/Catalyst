{
    "defaultAssembly": "Catalyst.Cli",
    "components": [
        {
            "type": "Catalyst.Cli.CatalystCli",
            "services": [
                {
                    "type": "Catalyst.Abstractions.Cli.ICatalystCli, Catalyst.Abstractions"
                }
            ]
        },
        {
            "type": "Catalyst.Core.Registry.KeyRegistry, Catalyst.Core",
            "services": [
                {
                    "type": "Catalyst.Abstractions.Registry.IKeyRegistry, Catalyst.Abstractions"
                }
            ],
            "instanceScope": "singleinstance"
        },
        {
            "type": "Catalyst.Core.Registry.PasswordRegistry, Catalyst.Core",
            "services": [
                {
                    "type": "Catalyst.Abstractions.Registry.IPasswordRegistry, Catalyst.Abstractions"
                }
            ],
            "instanceScope": "singleinstance"
        },
        // Start Commands
        {
            "type": "Catalyst.Cli.Commands.AddFileCommand",
            "services": [
                {
                    "type": "Catalyst.Abstractions.Cli.CommandTypes.ICommand, Catalyst.Abstractions"
                }
            ]
        },
        {
            "type": "Catalyst.Cli.Commands.GetPeerInfoCommand",
            "services": [
                {
                    "type": "Catalyst.Abstractions.Cli.CommandTypes.ICommand, Catalyst.Abstractions"
                }
            ]
        },
        {
            "type": "Catalyst.Cli.Commands.ConnectCommand",
            "services": [
                {
                    "type": "Catalyst.Abstractions.Cli.CommandTypes.ICommand, Catalyst.Abstractions"
                }
            ]
        },
        {
            "type": "Catalyst.Cli.Commands.DisconnectCommand",
            "services": [
                {
                    "type": "Catalyst.Abstractions.Cli.CommandTypes.ICommand, Catalyst.Abstractions"
                }
            ]
        },
        {
            "type": "Catalyst.Cli.Commands.GetFileCommand",
            "services": [
                {
                    "type": "Catalyst.Abstractions.Cli.CommandTypes.ICommand, Catalyst.Abstractions"
                }
            ]
        },
        {
            "type": "Catalyst.Cli.Commands.GetInfoCommand",
            "services": [
                {
                    "type": "Catalyst.Abstractions.Cli.CommandTypes.ICommand, Catalyst.Abstractions"
                }
            ]
        },
        {
            "type": "Catalyst.Cli.Commands.GetMempoolCommand",
            "services": [
                {
                    "type": "Catalyst.Abstractions.Cli.CommandTypes.ICommand, Catalyst.Abstractions"
                }
            ]
        },
        {
            "type": "Catalyst.Cli.Commands.GetVersionCommand",
            "services": [
                {
                    "type": "Catalyst.Abstractions.Cli.CommandTypes.ICommand, Catalyst.Abstractions"
                }
            ]
        },
        {
            "type": "Catalyst.Cli.Commands.MessageSignCommand",
            "services": [
                {
                    "type": "Catalyst.Abstractions.Cli.CommandTypes.ICommand, Catalyst.Abstractions"
                }
            ]
        },
        {
            "type": "Catalyst.Cli.Commands.MessageVerifyCommand",
            "services": [
                {
                    "type": "Catalyst.Abstractions.Cli.CommandTypes.ICommand, Catalyst.Abstractions"
                }
            ]
        },
        {
            "type": "Catalyst.Cli.Commands.PeerBlackListingCommand",
            "services": [
                {
                    "type": "Catalyst.Abstractions.Cli.CommandTypes.ICommand, Catalyst.Abstractions"
                }
            ]
        },
        {
            "type": "Catalyst.Cli.Commands.PeerCountCommand",
            "services": [
                {
                    "type": "Catalyst.Abstractions.Cli.CommandTypes.ICommand, Catalyst.Abstractions"
                }
            ]
        },
        {
            "type": "Catalyst.Cli.Commands.PeerListCommand",
            "services": [
                {
                    "type": "Catalyst.Abstractions.Cli.CommandTypes.ICommand, Catalyst.Abstractions"
                }
            ]
        },
        {
            "type": "Catalyst.Cli.Commands.PeerRemoveCommand",
            "services": [
                {
                    "type": "Catalyst.Abstractions.Cli.CommandTypes.ICommand, Catalyst.Abstractions"
                }
            ]
        },
        {
            "type": "Catalyst.Cli.Commands.PeerReputationCommand",
            "services": [
                {
                    "type": "Catalyst.Abstractions.Cli.CommandTypes.ICommand, Catalyst.Abstractions"
                }
            ]
        },
        {
            "type": "Catalyst.Cli.Commands.GetDeltaCommand",
            "services": [
                {
                    "type": "Catalyst.Abstractions.Cli.CommandTypes.ICommand, Catalyst.Abstractions"
                }
            ]
        },
        {
            "type": "Catalyst.Cli.Commands.ChangeDataFolderCommand",
            "services": [
                {
                    "type": "Catalyst.Abstractions.Cli.CommandTypes.ICommand, Catalyst.Abstractions"
                }
            ]
        },
        //End Commands
        {
            "type": "Catalyst.Core.IO.EventLoop.EventLoopGroupFactoryConfiguration, Catalyst.Core",
            "services": [
                {
                    "type": "Catalyst.Abstractions.IO.EventLoop.IEventLoopGroupFactoryConfiguration, Catalyst.Abstractions"
                }
            ],
            "properties": {
                "TcpClientHandlerWorkerThreads": 2
            }
        },
        {
            "type": "Catalyst.Core.IO.EventLoop.TcpClientEventLoopGroupFactory, Catalyst.Core",
            "services": [
                {
                    "type": "Catalyst.Abstractions.IO.EventLoop.ITcpClientEventLoopGroupFactory, Catalyst.Abstractions"
                }
            ],
            "instanceScope": "singleinstance"
        },
        {
            "type": "Catalyst.Core.Rpc.NodeRpcClientFactory, Catalyst.Core",
            "services": [
                {
                    "type": "Catalyst.Abstractions.Rpc.INodeRpcClientFactory, Catalyst.Abstractions"
                }
            ]
        },
        {
            "type": "Catalyst.Core.Rpc.IO.Transport.Channels.NodeRpcClientChannelFactory, Catalyst.Core",
            "services": [
                {
                    "type": "Catalyst.Abstractions.IO.Transport.Channels.ITcpClientChannelFactory, Catalyst.Abstractions"
                }
            ]
        },
        {
            "type": "Multiformats.Hash.Algorithms.BLAKE2B_256, Multiformats.Hash",
            "services": [
                {
                    "type": "Multiformats.Hash.Algorithms.IMultihashAlgorithm, Multiformats.Hash"
                }
            ]
        },
        {
            "type": "Catalyst.Core.KeySigner.KeySigner, Catalyst.Core",
            "services": [
                {
                    "type": "Catalyst.Abstractions.KeySigner.IKeySigner, Catalyst.Abstractions"
                }
            ],
            "instanceScope": "singleinstance"
        },
        {
            "type": "Catalyst.Core.Keystore.LocalKeyStore, Catalyst.Core",
            "services": [
                {
                    "type": "Catalyst.Abstractions.Keystore.IKeyStore, Catalyst.Abstractions"
                }
            ]
        },
        {
<<<<<<< HEAD
            "type": "Catalyst.Core.P2P.PeerSettings, Catalyst.Core",
            "services": [
                {
                    "type": "Catalyst.Abstractions.P2P.IPeerSettings, Catalyst.Abstractions"
=======
            "type": "Catalyst.Common.Keystore.SigningContextProvider, Catalyst.Common",
            "services": [
                {
                    "type": "Catalyst.Common.Interfaces.Keystore.ISigningContextProvider, Catalyst.Common"
>>>>>>> 50566f17
                }
            ],
            "properties": {
                "Network": "Mainnet",
                "SignatureType": "ProtocolPeer"
            } 
        },
        {
            "type": "Catalyst.Core.Util.AddressHelper, Catalyst.Core",
            "services": [
                {
                    "type": "Catalyst.Abstractions.Util.IAddressHelper, Catalyst.Abstractions"
                }
            ]
        },
        {
            "type": "Catalyst.Core.Cryptography.CryptoContext, Catalyst.Core",
            "services": [
                {
                    "type": "Catalyst.Abstractions.Cryptography.ICryptoContext, Catalyst.Abstractions"
                }
            ]
        },
        {
            "type": "Catalyst.Cryptography.BulletProofs.Wrapper.CryptoWrapper, Catalyst.Cryptography.BulletProofs.Wrapper",
            "services": [
                {
                    "type": "Catalyst.Cryptography.BulletProofs.Wrapper.Interfaces.IWrapper, Catalyst.Cryptography.BulletProofs.Wrapper"
                }
            ]
        },
        {
            "type": "Catalyst.Core.Keystore.KeyStoreServiceWrapped, Catalyst.Core",
            "services": [
                {
                    "type": "Catalyst.Abstractions.Keystore.IKeyStoreService, Catalyst.Abstractions"
                }
            ]
        },
        {
<<<<<<< HEAD
            "type": "Catalyst.Core.IO.Messaging.Dto.DtoFactory, Catalyst.Core",
            "services": [
                {
                    "type": "Catalyst.Abstractions.IO.Messaging.Dto.IDtoFactory, Catalyst.Abstractions"
                }
            ]
        },
        {
            "type": "Catalyst.Core.Rpc.IO.Messaging.Correlation.RpcMessageCorrelationManager, Catalyst.Core",
=======
            "type": "Catalyst.Common.Rpc.IO.Messaging.Correlation.RpcMessageCorrelationManager, Catalyst.Common",
>>>>>>> 50566f17
            "services": [
                {
                    "type": "Catalyst.Abstractions.Rpc.IO.Messaging.Correlation.IRpcMessageCorrelationManager, Catalyst.Abstractions"
                }
            ],
            "instanceScope": "singleinstance"
        },
        {
            "type": "Microsoft.Extensions.Caching.Memory.MemoryCacheOptions, Microsoft.Extensions.Caching.Memory",
            "services": [
                {
                    "type": "Microsoft.Extensions.Options.IOptions`1[[Microsoft.Extensions.Caching.Memory.MemoryCacheOptions, Microsoft.Extensions.Caching.Memory]], Microsoft.Extensions.Options"
                }
            ]
        },
        {
            "type": "Microsoft.Extensions.Caching.Memory.MemoryCache, Microsoft.Extensions.Caching.Memory",
            "services": [
                {
                    "type": "Microsoft.Extensions.Caching.Memory.IMemoryCache, Microsoft.Extensions.Caching.Abstractions"
                }
            ]
        },
        {
            "type": "Catalyst.Cli.Commands.CommandContext",
            "services": [
                {
                    "type": "Catalyst.Abstractions.Cli.Commands.ICommandContext, Catalyst.Abstractions"
                }
            ],
            "instanceScope": "singleinstance"
        },
        {
            "type": "Catalyst.Core.Cli.ConsoleUserOutput, Catalyst.Core",
            "services": [
                {
                    "type": "Catalyst.Abstractions.Cli.IUserOutput, Catalyst.Abstractions"
                }
            ]
        },
        {
            "type": "Catalyst.Core.Cli.ConsoleUserInput, Catalyst.Core",
            "services": [
                {
                    "type": "Catalyst.Abstractions.Cli.IUserInput, Catalyst.Abstractions"
                }
            ]
        },
        {
            "type": "Catalyst.Core.Cryptography.ConsolePasswordReader, Catalyst.Core",
            "services": [
                {
                    "type": "Catalyst.Abstractions.Cryptography.IPasswordReader, Catalyst.Abstractions"
                }
            ]
        },
        {
            "type": "Catalyst.Core.Cryptography.PasswordManager, Catalyst.Core",
            "services": [
                {
                    "type": "Catalyst.Abstractions.Cryptography.IPasswordManager, Catalyst.Abstractions"
                }
            ]
        },
        {
            "type": "Catalyst.Core.FileSystem.FileSystem, Catalyst.Core",
            "services": [
                {
                    "type": "Catalyst.Abstractions.FileSystem.IFileSystem, Catalyst.Abstractions"
                }
            ]
        },
        {
            "type": "Catalyst.Core.Cryptography.CertificateStore, Catalyst.Core",
            "services": [
                {
                    "type": "Catalyst.Abstractions.Cryptography.ICertificateStore, Catalyst.Abstractions"
                }
            ]
        },
        // Rpc response handlers
        {
            "type": "Catalyst.Core.Rpc.IO.Observers.GetInfoResponseObserver, Catalyst.Core",
            "services": [
                {
                    "type": "Catalyst.Abstractions.IO.Observers.IRpcResponseObserver, Catalyst.Abstractions"
                }
            ]
        },
        {
            "type": "Catalyst.Core.Rpc.IO.Observers.BroadcastRawTransactionResponseObserver, Catalyst.Core",
            "services": [
                {
                    "type": "Catalyst.Abstractions.IO.Observers.IRpcResponseObserver, Catalyst.Abstractions"
                }
            ]
        },
        {
            "type": "Catalyst.Core.Rpc.IO.Observers.GetPeerInfoResponseObserver, Catalyst.Core",
            "services": [
                {
                    "type": "Catalyst.Abstractions.IO.Observers.IRpcResponseObserver, Catalyst.Abstractions"
                }
            ]
        },
        {
            "type": "Catalyst.Core.Rpc.IO.Observers.GetMempoolResponseObserver, Catalyst.Core",
            "services": [
                {
                    "type": "Catalyst.Abstractions.IO.Observers.IRpcResponseObserver, Catalyst.Abstractions"
                }
            ]
        },
        {
            "type": "Catalyst.Core.Rpc.IO.Observers.GetVersionResponseObserver, Catalyst.Core",
            "services": [
                {
                    "type": "Catalyst.Abstractions.IO.Observers.IRpcResponseObserver, Catalyst.Abstractions"
                }
            ]
        },
        {
            "type": "Catalyst.Core.Rpc.IO.Observers.VerifyMessageResponseObserver, Catalyst.Core",
            "services": [
                {
                    "type": "Catalyst.Abstractions.IO.Observers.IRpcResponseObserver, Catalyst.Abstractions"
                }
            ]
        },
        {
            "type": "Catalyst.Core.Rpc.IO.Observers.AddFileToDfsResponseObserver, Catalyst.Core",
            "services": [
                {
                    "type": "Catalyst.Abstractions.IO.Observers.IRpcResponseObserver, Catalyst.Abstractions"
                }
            ]
        },
        {
            "type": "Catalyst.Core.Rpc.IO.Observers.GetDeltaResponseObserver, Catalyst.Core",
            "services": [
                {
                    "type": "Catalyst.Abstractions.IO.Observers.IRpcResponseObserver, Catalyst.Abstractions"
                }
            ]
        },
        {
            "type": "Catalyst.Core.Rpc.IO.Observers.TransferFileBytesResponseObserver, Catalyst.Core",
            "services": [
                {
                    "type": "Catalyst.Abstractions.IO.Observers.IRpcResponseObserver, Catalyst.Abstractions"
                }
            ]
        },
        {
            "type": "Catalyst.Core.Rpc.IO.Observers.PeerListResponseObserver, Catalyst.Core",
            "services": [
                {
                    "type": "Catalyst.Abstractions.IO.Observers.IRpcResponseObserver, Catalyst.Abstractions"
                }
            ]
        },
        {
            "type": "Catalyst.Core.Rpc.IO.Observers.PeerCountResponseObserver, Catalyst.Core",
            "services": [
                {
                    "type": "Catalyst.Abstractions.IO.Observers.IRpcResponseObserver, Catalyst.Abstractions"
                }
            ]
        },
        {
            "type": "Catalyst.Core.Rpc.IO.Observers.RemovePeerResponseObserver, Catalyst.Core",
            "services": [
                {
                    "type": "Catalyst.Abstractions.IO.Observers.IRpcResponseObserver, Catalyst.Abstractions"
                }
            ]
        },
        {
            "type": "Catalyst.Core.Rpc.IO.Observers.GetFileFromDfsResponseObserver, Catalyst.Core",
            "services": [
                {
                    "type": "Catalyst.Abstractions.IO.Observers.IRpcResponseObserver, Catalyst.Abstractions"
                }
            ]
        },
        {
            "type": "Catalyst.Core.Rpc.IO.Observers.ChangeDataFolderResponseObserver, Catalyst.Core",
            "services": [
                {
                    "type": "Catalyst.Abstractions.IO.Observers.IRpcResponseObserver, Catalyst.Abstractions"
                }
            ]
        },
        {
            "type": "Catalyst.Core.FileTransfer.DownloadFileTransferFactory, Catalyst.Core",
            "services": [
                {
                    "type": "Catalyst.Abstractions.FileTransfer.IDownloadFileTransferFactory, Catalyst.Abstractions"
                }
            ],
            "instanceScope": "singleinstance"
        },
        {
            "type": "Catalyst.Core.FileTransfer.UploadFileTransferFactory, Catalyst.Core",
            "services": [
                {
                    "type": "Catalyst.Abstractions.FileTransfer.IUploadFileTransferFactory, Catalyst.Abstractions"
                }
            ],
            "instanceScope": "singleinstance"
        },
        {
            "type": "Catalyst.Core.P2P.PeerIdValidator, Catalyst.Core",
            "services": [
                {
                    "type": "Catalyst.Abstractions.P2P.IPeerIdValidator, Catalyst.Abstractions"
                }
            ]
        },
        {
            "type": "Catalyst.Core.Util.TtlChangeTokenProvider, Catalyst.Core",
            "services": [
                {
                    "type": "Catalyst.Abstractions.Util.IChangeTokenProvider, Catalyst.Abstractions"
                }
            ],
            "parameters": {
                "timeToLiveInMs": 10000
            }
        }
    ]
}<|MERGE_RESOLUTION|>--- conflicted
+++ resolved
@@ -227,17 +227,10 @@
             ]
         },
         {
-<<<<<<< HEAD
-            "type": "Catalyst.Core.P2P.PeerSettings, Catalyst.Core",
-            "services": [
-                {
-                    "type": "Catalyst.Abstractions.P2P.IPeerSettings, Catalyst.Abstractions"
-=======
-            "type": "Catalyst.Common.Keystore.SigningContextProvider, Catalyst.Common",
-            "services": [
-                {
-                    "type": "Catalyst.Common.Interfaces.Keystore.ISigningContextProvider, Catalyst.Common"
->>>>>>> 50566f17
+            "type": "Catalyst.Core.Keystore.SigningContextProvider, Catalyst.Core",
+            "services": [
+                {
+                    "type": "Catalyst.Abstractions.Keystore.ISigningContextProvider, Catalyst.Abstractions"
                 }
             ],
             "properties": {
@@ -278,19 +271,7 @@
             ]
         },
         {
-<<<<<<< HEAD
-            "type": "Catalyst.Core.IO.Messaging.Dto.DtoFactory, Catalyst.Core",
-            "services": [
-                {
-                    "type": "Catalyst.Abstractions.IO.Messaging.Dto.IDtoFactory, Catalyst.Abstractions"
-                }
-            ]
-        },
-        {
             "type": "Catalyst.Core.Rpc.IO.Messaging.Correlation.RpcMessageCorrelationManager, Catalyst.Core",
-=======
-            "type": "Catalyst.Common.Rpc.IO.Messaging.Correlation.RpcMessageCorrelationManager, Catalyst.Common",
->>>>>>> 50566f17
             "services": [
                 {
                     "type": "Catalyst.Abstractions.Rpc.IO.Messaging.Correlation.IRpcMessageCorrelationManager, Catalyst.Abstractions"
