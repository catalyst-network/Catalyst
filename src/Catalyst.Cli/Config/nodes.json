{
    "CatalystCliRpcNodes": {
        "nodes": [
            {
                "nodeId": "node1",
                "host": "127.0.0.1",
                "port": 42069,
                "PfxFileName": "mycert.pfx",
                "SslCertPassword": "test",
<<<<<<< HEAD
                "PublicKey": "302a300506032b65700321001783421742816abf"
=======
                "PublicKey": "32kssh5iflgk3jfmcjs03ldj4hfgs8gn"
>>>>>>> 01d57c52
            },
            {
                "nodeId": "node2",
                "host": "127.0.0.2",
                "port": 42069,
                "PfxFileName": "mycert.pfx",
                "SslCertPassword": "test",
<<<<<<< HEAD
                "PublicKey": "302a300506032b65700321001783421742816abf"
=======
                "PublicKey": "32kssh5iflgk3jfmcjs03ldj4hfgs8gn"
>>>>>>> 01d57c52
            }
        ]
    }
}<|MERGE_RESOLUTION|>--- conflicted
+++ resolved
@@ -7,11 +7,7 @@
                 "port": 42069,
                 "PfxFileName": "mycert.pfx",
                 "SslCertPassword": "test",
-<<<<<<< HEAD
-                "PublicKey": "302a300506032b65700321001783421742816abf"
-=======
                 "PublicKey": "32kssh5iflgk3jfmcjs03ldj4hfgs8gn"
->>>>>>> 01d57c52
             },
             {
                 "nodeId": "node2",
@@ -19,11 +15,7 @@
                 "port": 42069,
                 "PfxFileName": "mycert.pfx",
                 "SslCertPassword": "test",
-<<<<<<< HEAD
-                "PublicKey": "302a300506032b65700321001783421742816abf"
-=======
                 "PublicKey": "32kssh5iflgk3jfmcjs03ldj4hfgs8gn"
->>>>>>> 01d57c52
             }
         ]
     }
