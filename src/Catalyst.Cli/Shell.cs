--- conflicted
+++ resolved
@@ -45,12 +45,7 @@
 using Catalyst.Common.Interfaces.IO;
 using Catalyst.Common.Interfaces.P2P;
 using Catalyst.Common.Interfaces.Rpc;
-<<<<<<< HEAD
-=======
-using Catalyst.Common.Config;
 using Catalyst.Common.IO.Messaging;
->>>>>>> 9b232537
-using Catalyst.Node.Core.P2P.Messaging;
 using Catalyst.Node.Core.Rpc.Messaging;
 using Google.Protobuf;
 
@@ -519,18 +514,19 @@
         {
             Guard.Argument(opts).NotNull().Compatible<GetInfoOptions>();
 
-            var nodeId = ((GetInfoOptions) opts).NodeId;
-
-            var node = GetConnectedNode(nodeId);
+            var peerListOptions = (PeerListOptions) opts;
+            var node = GetConnectedNode(peerListOptions.Node);
+            var nodeConfig = GetNodeConfig(peerListOptions.Node);
+            
             Guard.Argument(node).NotNull("The shell must be able to connect to a valid node to be able to send the request.");
 
             try
             {   
                 var request = new RpcMessageFactory<GetMempoolRequest, RpcMessages>().GetMessage(
-                    new P2PMessageDto<GetMempoolRequest, RpcMessages>(
+                    new MessageDto<GetMempoolRequest, RpcMessages>(
                         RpcMessages.GetMempoolRequest,
                         new GetMempoolRequest(),
-                        (IPEndPoint) node.Channel.RemoteAddress,
+                        recipient: new PeerIdentifier(Encoding.ASCII.GetBytes(nodeConfig.PublicKey), nodeConfig.HostAddress, nodeConfig.Port),
                         _peerIdentifier)
                 );
 
