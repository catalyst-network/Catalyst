--- conflicted
+++ resolved
@@ -484,9 +484,8 @@
             
             try
             {
-<<<<<<< HEAD
                 var request = new RpcMessageFactory<VersionRequest, RpcMessages>().GetMessage(
-                    new P2PMessageDto<VersionRequest, RpcMessages>(
+                    new MessageDto<VersionRequest, RpcMessages>(
                         RpcMessages.GetMempoolRequest,
                         new VersionRequest
                         {
@@ -497,12 +496,6 @@
                 );
                 
                 node.SendMessage(request);
-=======
-                //send the message to the server by writing it to the channel
-                var request = new GetInfoRequest();
-
-                node.SendMessage(request.ToAnySigned(_peerIdentifier.PeerId, Guid.NewGuid()));
->>>>>>> 9b232537
             }
             catch (Exception e)
             {
