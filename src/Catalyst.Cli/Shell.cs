--- conflicted
+++ resolved
@@ -45,12 +45,9 @@
 using Catalyst.Common.Interfaces.IO;
 using Catalyst.Common.Interfaces.P2P;
 using Catalyst.Common.Interfaces.Rpc;
-<<<<<<< HEAD
+using Google.Protobuf;
 using Catalyst.Node.Core.P2P.Messaging;
 using Catalyst.Node.Core.Rpc.Messaging;
-=======
-using Google.Protobuf;
->>>>>>> b7392535
 
 namespace Catalyst.Cli
 {
@@ -464,7 +461,7 @@
             
             try
             {
-                var request = new RpcMessageFactoryBase<VersionRequest, RpcMessages>().GetMessage(
+                var request = new RpcMessageFactory<VersionRequest, RpcMessages>().GetMessage(
                     new P2PMessageDto<VersionRequest, RpcMessages>(
                         RpcMessages.GetMempoolRequest,
                         new VersionRequest
