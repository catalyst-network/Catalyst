--- conflicted
+++ resolved
@@ -117,11 +117,8 @@
                     SignOptions,
                     VerifyOptions,
                     PeerListOptions,
-<<<<<<< HEAD
-                    AddFileOnDfsOptions>(args)
-               .MapResult<GetInfoOptions, ConnectOptions, SignOptions, VerifyOptions, PeerListOptions, AddFileOnDfsOptions, bool>(
-=======
-                    PeerCountOptions>(args)
+                    PeerCountOptions
+                    AddFileOnDfsOptions> (args)
                .MapResult<
                     GetInfoOptions, 
                     ConnectOptions, 
@@ -129,18 +126,15 @@
                     VerifyOptions,
                     PeerListOptions,
                     PeerCountOptions,
+                    AddFileOnDfsOptions,
                     bool>(
->>>>>>> b1612f4e
                     (GetInfoOptions opts) => OnGetCommands(opts),
                     (ConnectOptions opts) => OnConnectNode(opts.NodeId),
                     (SignOptions opts) => OnSignCommands(opts),
                     (VerifyOptions opts) => OnVerifyCommands(opts),
                     (PeerListOptions opts) => OnPeerListCommands(opts),
-<<<<<<< HEAD
+                    (PeerCountOptions opts) => OnPeerCountCommands(opts),
                     (AddFileOnDfsOptions opts) => OnAddFileToDfs(opts),
-=======
-                    (PeerCountOptions opts) => OnPeerCountCommands(opts),
->>>>>>> b1612f4e
                     errs => false);
         }
 
@@ -230,17 +224,6 @@
         }
 
         /// <summary>
-<<<<<<< HEAD
-        /// Adds the file on DFS.
-        /// </summary>
-        /// <param name="opts">The options.</param>
-        /// <returns></returns>
-        private bool OnAddFileToDfs(AddFileOnDfsOptions opts)
-        {
-            if (opts.File.Length > 0 && opts.Node.Length > 0)
-            {
-                return OnAddFileOnDfsMessage(opts);
-=======
         /// Called when [peer list commands].
         /// </summary>
         /// <param name="opts">The options.</param>
@@ -250,7 +233,21 @@
             if (opts.Node.Length > 0)
             {
                 return OnGetPeerCount(opts);
->>>>>>> b1612f4e
+            }
+
+            return false;
+        }
+
+        /// <summary>
+        /// Adds the file on DFS.
+        /// </summary>
+        /// <param name="opts">The options.</param>
+        /// <returns></returns>
+        private bool OnAddFileToDfs(AddFileOnDfsOptions opts)
+        {
+            if (opts.File.Length > 0 && opts.Node.Length > 0)
+            {
+                return OnAddFileOnDfsMessage(opts);
             }
 
             return false;
