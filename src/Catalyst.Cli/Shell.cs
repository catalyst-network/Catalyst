#region LICENSE

/**
* Copyright (c) 2019 Catalyst Network
*
* This file is part of Catalyst.Node <https://github.com/catalyst-network/Catalyst.Node>
*
* Catalyst.Node is free software: you can redistribute it and/or modify
* it under the terms of the GNU General Public License as published by
* the Free Software Foundation, either version 2 of the License, or
* (at your option) any later version.
*
* Catalyst.Node is distributed in the hope that it will be useful,
* but WITHOUT ANY WARRANTY; without even the implied warranty of
* MERCHANTABILITY or FITNESS FOR A PARTICULAR PURPOSE. See the
* GNU General Public License for more details.
*
* You should have received a copy of the GNU General Public License
* along with Catalyst.Node. If not, see <https://www.gnu.org/licenses/>.
*/

#endregion

using System;
using System.Collections.Generic;
using System.Linq;
using System.Net;
using System.Text;
using Catalyst.Cli.Rpc;
using Catalyst.Common.Config;
using Catalyst.Common.Extensions;
using Catalyst.Common.IO;
using Catalyst.Common.Shell;
using Dawn;
using Microsoft.Extensions.Configuration;
using Catalyst.Common.Network;
using Catalyst.Common.P2P;
using Catalyst.Protocol.Rpc.Node;
using CommandLine;
using ILogger = Serilog.ILogger;
using Nethereum.RLP;
using Catalyst.Common.Util;
using Catalyst.Common.Interfaces.Cli;
using Catalyst.Common.Interfaces.Cryptography;
using Catalyst.Common.Interfaces.IO;
using Catalyst.Common.Interfaces.P2P;
using Catalyst.Common.Interfaces.Rpc;
using Catalyst.Common.IO.Messaging;
using Catalyst.Node.Core.Rpc.Messaging;
using Google.Protobuf;

namespace Catalyst.Cli
{
    public sealed class Shell
        : ShellBase,
            IAdvancedShell
    {
        private readonly IPeerIdentifier _peerIdentifier;
        private readonly ICertificateStore _certificateStore;
        private readonly IList<IRpcNodeConfig> _rpcNodeConfigs;
        private readonly INodeRpcClientFactory _nodeRpcClientFactory;
        private readonly ISocketClientRegistry<INodeRpcClient> _socketClientRegistry;

        private readonly ILogger _logger;

        private const string NoConfigMessage =
            "Node not configured. Add node to config file and try again.";

        /// <summary>
        /// </summary>
        public Shell(INodeRpcClientFactory nodeRpcClientFactory,
            IConfigurationRoot config,
            ILogger logger,
            ICertificateStore certificateStore)
        {
            _certificateStore = certificateStore;
            _nodeRpcClientFactory = nodeRpcClientFactory;
            _socketClientRegistry = new SocketClientRegistry<INodeRpcClient>();
            _rpcNodeConfigs = NodeRpcConfig.BuildRpcNodeSettingList(config);
            _logger = logger;
            _peerIdentifier = BuildCliPeerId(config);

            Console.WriteLine(@"Koopa Shell Start");
        }

        private static IPeerIdentifier BuildCliPeerId(IConfiguration configuration)
        {
            //TODO: Handle different scenarios to get the IPAddress and Port depending
            //on you whether you are connecting to a local node, or a remote one.
            //https://github.com/catalyst-network/Catalyst.Node/issues/307

            return new PeerIdentifier(configuration.GetSection("CatalystCliConfig")
                   .GetSection("PublicKey").Value.ToBytesForRLPEncoding(),
                IPAddress.Loopback, IPEndPoint.MaxPort);
        }

        /// <summary>
        /// Parses the Options object sent and calls the correct message to handle the option a defined in the MapResult
        /// </summary>
        /// <param name="args">string array including the parameters passed through the command line</param>
        /// <returns>Returns true if a method to handle the options is found otherwise returns false</returns>
        public override bool ParseCommand(params string[] args)
        {
            Guard.Argument(args, nameof(args)).NotNull().MinCount(1).NotEmpty();

            return Parser.Default.ParseArguments<
                    GetInfoOptions,
                    ConnectOptions,
                    SignOptions,
                    VerifyOptions,
                    PeerListOptions,
<<<<<<< HEAD
                    PeerReputationOptions>(args)
               .MapResult<GetInfoOptions, ConnectOptions, SignOptions, VerifyOptions, PeerListOptions, PeerReputationOptions, bool>(
=======
                    PeerCountOptions,
                    RemovePeerOptions>(args)
               .MapResult<
                    GetInfoOptions, 
                    ConnectOptions, 
                    SignOptions, 
                    VerifyOptions,
                    PeerListOptions,
                    PeerCountOptions,
                    RemovePeerOptions,
                    bool>(
>>>>>>> 300bd78c
                    (GetInfoOptions opts) => OnGetCommands(opts),
                    (ConnectOptions opts) => OnConnectNode(opts.NodeId),
                    (SignOptions opts) => OnSignCommands(opts),
                    (VerifyOptions opts) => OnVerifyCommands(opts),
                    (PeerListOptions opts) => OnPeerListCommands(opts),
<<<<<<< HEAD
                    (PeerReputationOptions opts) => OnGetPeerNodeReputation(opts),
=======
                    (PeerCountOptions opts) => OnPeerCountCommands(opts),
                    (RemovePeerOptions opts) => OnRemovePeerCommands(opts),
>>>>>>> 300bd78c
                    errs => false);
        }

        /// <summary>
        /// Calls the specific option handler method from one of the "get" command options
        /// based on the options passed in by the user through the command line.  The available options are:
        /// 1- get config
        /// 2- get version
        /// 3- get mempool
        /// </summary>
        /// <param name="opts">An object of <see cref="GetInfoOptions"/> populated by the parser</param>
        /// <returns>Returns true if the command was correctly handled. This does not mean that the command ended successfully.
        /// Error messages returned to the user is considered a correct command handling</returns>
        private bool OnGetCommands(GetInfoOptions opts)
        {
            Guard.Argument(opts).NotNull();

            if (opts.Info)
            {
                return OnGetConfig(opts);
            }

            if (opts.Mempool)
            {
                return OnGetMempool(opts);
            }

            if (opts.Version)
            {
                return OnGetVersion(opts);
            }

            return false;
        }

        /// <summary>
        /// Calls the specific option handler method from one of the "sign" command options based on the options passed
        /// in by he user through the command line.  The available options are:
        /// 1- sign message
        /// </summary>
        /// <param name="opts">An object of <see cref="SignOptions"/> populated by the parser</param>
        /// <returns>Returns true if the command was correctly handled. This does not mean that the command ended successfully.
        /// Error messages returned to the user is considered a correct command handling</returns>
        private bool OnSignCommands(SignOptions opts)
        {
            Guard.Argument(opts).NotNull();

            if (opts.Message.Length > 0)
            {
                return OnSignMessage(opts);
            }

            return false;
        }

        /// <summary>
        /// Calls the specific option handler method from one of the "sign" command options based on the options passed
        /// in by he user through the command line.  The available options are:
        /// 1- sign message
        /// </summary>
        /// <param name="opts">An object of <see cref="SignOptions"/> populated by the parser</param>
        /// <returns>Returns true if the command was correctly handled. This does not mean that the command ended successfully.
        /// Error messages returned to the user is considered a correct command handling</returns>
        private bool OnVerifyCommands(VerifyOptions opts)
        {
            if (opts.Message.Length > 0)
            {
                return OnVerifyMessage(opts);
            }

            return false;
        }

        /// <summary>
        /// Called when [peer list commands].
        /// </summary>
        /// <param name="opts">The options.</param>
        /// <returns>[true] if correct arguments, [false] if arguments are invalid</returns>
        private bool OnPeerListCommands(PeerListOptions opts)
        {
            if (opts.Node.Length > 0)
            {
                return OnListPeerNodes(opts);
            }

            return false;
        }

        /// <summary>Called when [remove peer commands].</summary>
        /// <param name="opts">The options.</param>
        /// <returns></returns>
        private bool OnRemovePeerCommands(RemovePeerOptions opts)
        {
            if (opts.Node.Length > 0 && opts.Ip.Length > 0)
            {
                return OnRemovePeer(opts);
            }

            return false;
        }

        /// <summary>
        /// Called when [peer list commands].
        /// </summary>
        /// <param name="opts">The options.</param>
        /// <returns>[true] if correct arguments, [false] if arguments are invalid</returns>
        private bool OnPeerCountCommands(PeerCountOptions opts)
        {
            if (opts.Node.Length > 0)
            {
                return OnGetPeerCount(opts);
            }

            return false;
        }

        /// <summary>
        /// </summary>
        /// <param name="args"></param>
        /// <returns></returns>
        public bool OnDfsCommand(string[] args)
        {
            switch (args[2].ToLower(AppCulture))
            {
                case "start":
                    throw new NotImplementedException();
                case "stop":
                    throw new NotImplementedException();
                case "status":
                    throw new NotImplementedException();
                case "restart":
                    throw new NotImplementedException();
                default:
                    return CommandNotFound(args);
            }
        }

        /// <summary>
        /// </summary>
        /// <param name="args"></param>
        /// <returns></returns>
        public bool OnWalletCommand(string[] args)
        {
            switch (args[2].ToLower(AppCulture))
            {
                case "start":
                case "stop":
                case "status":
                case "restart":
                    throw new NotImplementedException();
                default:
                    return CommandNotFound(args);
            }
        }

        /// <summary>
        /// </summary>
        /// <param name="args"></param>
        /// <returns></returns>
        public bool OnPeerCommand(string[] args)
        {
            switch (args[2].ToLower(AppCulture))
            {
                case "start":
                case "stop":
                case "status":
                case "restart":
                    throw new NotImplementedException();
                default:
                    return CommandNotFound(args);
            }
        }

        /// <summary>
        /// </summary>
        /// <param name="args"></param>
        /// <returns></returns>
        public bool OnConsensusCommand(string[] args)
        {
            switch (args[2].ToLower(AppCulture))
            {
                case "start":
                    throw new NotImplementedException();
                default:
                    return CommandNotFound(args);
            }
        }

        /// <summary>
        /// </summary>
        /// <returns></returns>
        private bool OnHelpCommand()
        {
            var advancedCmds =
                "Advanced Commands:\n" +
                "\tconnect node\n" +
                "\tget delta\n" +
                "\tget mempool\n" +
                "\tregenerate cert\n" +
                "\tmessage sign\n" +
                "\tmessage verify\n" +
                "Dfs Commands:\n" +
                "\tdfs file put\n" +
                "\tdfs file get\n" +
                "Wallet Commands:\n" +
                "\twallet create\n" +
                "\twallet list\n" +
                "\twallet export\n" +
                "\twallet balance\n" +
                "\twallet addresses create\n" +
                "\twallet addresses get\n" +
                "\twallet addresses list\n" +
                "\twallet addresses validate\n" +
                "\twallet privatekey import\n" +
                "\twallet privatekey export\n" +
                "\twallet transaction create\n" +
                "\twallet transaction sign\n" +
                "\twallet transaction decode \n" +
                "\twallet send to\n" +
                "\twallet send to from\n" +
                "\twallet send many\n" +
                "\twallet send many from\n" +
                "Peer Commands:\n" +
                "\tpeer node add\n" +
                "\tpeer node remove\n" +
                "\tpeer node blacklist\n" +
                "\tpeer node check health\n" +
                "\tpeer node request\n" +
                "\tpeer node list\n" +
                "\tpeer node info\n" +
                "\tpeer node count\n" +
                "Consensus Commands:\n" +
                "\tvote fee transaction\n" +
                "\tvote fee dfs\n" +
                "\tvote fee contract\n";
            return base.OnHelpCommand(advancedCmds);
        }

        /// <summary>
        /// </summary>
        /// <returns></returns>
        public override bool OnStart(string[] args)
        {
            switch (args[1].ToLower(AppCulture))
            {
                case "work":
                    return OnStartWork(args);
                default:
                    return CommandNotFound(args);
            }
        }

        /// <summary>
        /// </summary>
        public override bool OnStop(string[] args)
        {
            Guard.Argument(args).Contains(typeof(string));
            switch (args[1].ToLower(AppCulture))
            {
                case "node":
                    return OnStopNode(args);
                case "work":
                    return OnStopWork(args);
                default:
                    return true;
            }
        }

        /// <summary>
        /// Connects a valid and configured node to the RPC server.
        /// </summary>
        /// <param name="nodeId">a string including the node ID.</param>
        /// <returns>Returns true unless an unhandled exception occurs.</returns>
        private bool OnConnectNode(string nodeId)
        {
            Guard.Argument(nodeId).NotEmpty();

            var rpcNodeConfigs = GetNodeConfig(nodeId);

            //Check if there is a connection has already been made to the node
            Guard.Argument(rpcNodeConfigs).NotNull();

            try
            {
                //Connect to the node and store it in the socket client registry
                var nodeRpcClient = _nodeRpcClientFactory.GetClient(_certificateStore.ReadOrCreateCertificateFile(rpcNodeConfigs.PfxFileName), rpcNodeConfigs);
                var clientHashCode =
                    _socketClientRegistry.GenerateClientHashCode(
                        EndpointBuilder.BuildNewEndPoint(rpcNodeConfigs.HostAddress, rpcNodeConfigs.Port));
                _socketClientRegistry.AddClientToRegistry(clientHashCode, nodeRpcClient);
            }

            //Handle any other exception. This is a generic error message and should not be returned to users but added
            //as a safe fail
            catch (Exception e)
            {
                _logger.Debug(e.Message, e);
            }

            return true;
        }

        /// <summary>
        /// </summary>
        /// <returns></returns>
        public override bool OnStartWork(string[] args)
        {
            Guard.Argument(args).Contains(typeof(string));
            throw new NotImplementedException();
        }

        /// <summary>
        /// </summary>
        /// <returns></returns>
        public override bool OnStopNode(string[] args)
        {
            Guard.Argument(args).Contains(typeof(string));

            var nodeConfig = _rpcNodeConfigs.SingleOrDefault(n => n.NodeId == args[0]);

            Guard.Argument(nodeConfig).NotNull();

            var registryId =
                _socketClientRegistry.GenerateClientHashCode(
                    EndpointBuilder.BuildNewEndPoint(nodeConfig.HostAddress, nodeConfig.Port));
            var node = _socketClientRegistry.GetClientFromRegistry(registryId);

            node.Shutdown().GetAwaiter().OnCompleted(() => { _socketClientRegistry.RemoveClientFromRegistry(registryId); });

            return true;
        }

        public void SocketClientDisconnectedHandler()
        {
            //TODO : when a connection closes unexpectedly, remove the corresponding RpcNode from _nodes list.
        }

        /// <summary>
        /// </summary>
        /// <returns></returns>
        public override bool OnStopWork(string[] args)
        {
            throw new NotImplementedException();
        }

        /// <summary>
        /// Gets the version of a node
        /// </summary>
        /// <returns>Returns true if successful and false otherwise.</returns>
        protected override bool OnGetVersion(object opts)
        {
            Guard.Argument(opts).NotNull().Compatible<GetInfoOptions>();

            var nodeId = ((GetInfoOptions) opts).NodeId;

            var node = GetConnectedNode(nodeId);
            Guard.Argument(node).NotNull("Node cannot be null. The shell must be able to connect to a valid node to be able to send the request.");

            var nodeConfig = GetNodeConfig(nodeId);

            try
            {
                var request = new RpcMessageFactory<VersionRequest, RpcMessages>().GetMessage(
                    new MessageDto<VersionRequest, RpcMessages>(
                        RpcMessages.GetVersionRequest,
                        new VersionRequest
                        {
                            Query = true
                        },
                        new PeerIdentifier(Encoding.ASCII.GetBytes(nodeConfig.PublicKey), nodeConfig.HostAddress, nodeConfig.Port),
                        _peerIdentifier)
                );

                node.SendMessage(request.ToAnySigned(_peerIdentifier.PeerId, Guid.NewGuid()));
            }
            catch (Exception e)
            {
                _logger.Debug(e.Message);
                throw;
            }

            return true;
        }

        /// <summary>
        /// Handles the command <code>get -i [node-name]</code>.  The method makes sure first the CLI is connected to
        /// the node specified in the command and then creates a <see cref="GetInfoRequest"/> object and sends it in a
        /// message to the RPC server in the node.
        /// </summary>
        /// <param name="opts"><see cref="GetInfoOptions"/> object including the options entered through the CLI.</param>
        /// <returns>True if the message is sent successfully to the node and False otherwise.</returns>
        protected override bool OnGetConfig(object opts)
        {
            Guard.Argument(opts).NotNull().Compatible<GetInfoOptions>();

            var nodeId = ((GetInfoOptions) opts).NodeId;

            var node = GetConnectedNode(nodeId);
            Guard.Argument(node).NotNull("Node cannot be null. The shell must be able to connect to a valid node to be able to send the request.");

            var nodeConfig = GetNodeConfig(nodeId);
            Guard.Argument(nodeConfig).NotNull("The node configuration cannot be null");

            try
            {   
                var request = new RpcMessageFactory<GetInfoRequest, RpcMessages>().GetMessage(
                    new MessageDto<GetInfoRequest, RpcMessages>(
                        RpcMessages.GetInfoRequest,
                        new GetInfoRequest
                        {
                            Query = true
                        },
                        new PeerIdentifier(Encoding.ASCII.GetBytes(nodeConfig.PublicKey), nodeConfig.HostAddress, nodeConfig.Port), 
                        _peerIdentifier)
                );

                node.SendMessage(request);
            }
            catch (Exception e)
            {
                _logger.Debug(e.Message);
                throw;
            }

            return true;
        }

        /// <summary>
        /// </summary>
        /// <param name="args"></param>
        /// <returns></returns>
        private bool OnGetDelta(string[] args)
        {
            Guard.Argument(args).Contains(typeof(string));
            throw new NotImplementedException();
        }

        /// <summary>Called when [get peer count].</summary>
        /// <param name="opts">The opts.</param>
        /// <returns></returns>
        protected override bool OnGetPeerCount(object opts)
        {
            try
            {
                Guard.Argument(opts).NotNull().Compatible<PeerCountOptions>();

                var peerCountOptions = (PeerCountOptions) opts;
                var node = GetConnectedNode(peerCountOptions.Node);
                var nodeConfig = GetNodeConfig(peerCountOptions.Node);

                Guard.Argument(node).NotNull();

                var rpcMessageFactory = new RpcMessageFactory<GetPeerCountRequest, RpcMessages>();

                var requestMessage = rpcMessageFactory.GetMessage(new MessageDto<GetPeerCountRequest, RpcMessages>
                (
                    type: RpcMessages.PeerListCountRequest,
                    message: new GetPeerCountRequest(), 
                    recipient: new PeerIdentifier(Encoding.ASCII.GetBytes(nodeConfig.PublicKey), nodeConfig.HostAddress, nodeConfig.Port),
                    sender: _peerIdentifier
                ));

                node.SendMessage(requestMessage).Wait();
            }
            catch (Exception e)
            {
                Console.WriteLine(e);
                throw;
            }

            return true;
        }

        /// <summary>Called when [remove peer].</summary>
        /// <param name="args">The arguments.</param>
        /// <returns></returns>
        protected override bool OnRemovePeer(object args)
        {
            Guard.Argument(args).NotNull().Compatible<RemovePeerOptions>();

            var removePeerOptions = (RemovePeerOptions) args;
            var node = GetConnectedNode(removePeerOptions.Node);
            var nodeConfig = GetNodeConfig(removePeerOptions.Node);

            Guard.Argument(node).NotNull();

            var rpcMessageFactory = new RpcMessageFactory<RemovePeerRequest, RpcMessages>();

            IPAddress ip = IPAddress.Parse(removePeerOptions.Ip);

            var request = new RemovePeerRequest
            {
                PeerIp = ByteString.CopyFrom(ip.To16Bytes()),
                PublicKey = string.IsNullOrEmpty(removePeerOptions.PublicKey)
                    ? ByteString.Empty
                    : ByteString.CopyFrom(removePeerOptions.PublicKey.ToBytesForRLPEncoding())
            };

            var requestMessage = rpcMessageFactory.GetMessage(new MessageDto<RemovePeerRequest, RpcMessages>
            (
                type: RpcMessages.RemovePeerRequest,
                message: request,
                recipient: new PeerIdentifier(Encoding.ASCII.GetBytes(nodeConfig.PublicKey), nodeConfig.HostAddress, nodeConfig.Port),
                sender: _peerIdentifier
            ));

            node.SendMessage(requestMessage).Wait();

            return true;
        }

        /// <summary>
        /// Handles the command <code>get -m [node-name]</code>.  The method makes sure first the CLI is connected to
        /// the node specified in the command and then creates a <see cref="GetMempoolRequest"/> object and sends it in a
        /// message to the RPC server in the node.
        /// </summary>
        /// <param name="opts"><see cref="GetInfoOptions"/> object including the options entered through the CLI.</param>
        /// <returns>True if the message is sent successfully to the node and False otherwise.</returns>
        protected override bool OnGetMempool(object opts)
        {
            Guard.Argument(opts).NotNull().Compatible<GetInfoOptions>();

            var options = (GetInfoOptions) opts;
            var node = GetConnectedNode(options.NodeId);
            var nodeConfig = GetNodeConfig(options.NodeId);

            Guard.Argument(node).NotNull("The shell must be able to connect to a valid node to be able to send the request.");

            try
            {
                var request = new RpcMessageFactory<GetMempoolRequest, RpcMessages>().GetMessage(
                    new MessageDto<GetMempoolRequest, RpcMessages>(
                        RpcMessages.GetMempoolRequest,
                        new GetMempoolRequest(),
                        recipient: new PeerIdentifier(Encoding.ASCII.GetBytes(nodeConfig.PublicKey), nodeConfig.HostAddress, nodeConfig.Port),
                        _peerIdentifier)
                );

                node.SendMessage(request);
            }
            catch (Exception e)
            {
                _logger.Debug(e.Message);
                throw;
            }

            return true;
        }

        /// <summary>
        /// Sign a message with the private key of an address.
        /// </summary>
        /// <param name="opts"><see cref="GetInfoOptions"/> object including the options entered through the CLI.</param>
        /// <returns>True if the message is sent successfully to the node and False otherwise.</returns>
        public bool OnSignMessage(object opts)
        {
            Guard.Argument(opts).NotNull().Compatible<SignOptions>();

            var signOptions = (SignOptions) opts;
            var nodeId = signOptions.Node;

            var node = GetConnectedNode(nodeId);
            Guard.Argument(node).NotNull("The connected node cannot be null.");
            
            var nodeConfig = GetNodeConfig(signOptions.Node);

            try
            {
                var request = new RpcMessageFactory<SignMessageRequest, RpcMessages>().GetMessage(
                    new MessageDto<SignMessageRequest, RpcMessages>(
                        RpcMessages.SignMessageRequest,
                        new SignMessageRequest
                        {
                            Message = ByteString.CopyFrom(signOptions.Message.Trim('\"'), Encoding.UTF8)
                               .ToByteString()
                        }, 
                        recipient: new PeerIdentifier(Encoding.ASCII.GetBytes(nodeConfig.PublicKey), nodeConfig.HostAddress, nodeConfig.Port),
                        _peerIdentifier)
                );

                node.SendMessage(request).Wait();
            }
            catch (Exception e)
            {
                Console.WriteLine(e);
                throw;
            }

            return true;
        }

        /// <summary>
        /// Verifies a signed message.
        /// </summary>
        /// <param name="opts"><see cref="GetInfoOptions"/> object including the options entered through the CLI.</param>
        /// <returns>True if the message is sent successfully to the node and False otherwise.</returns>
        public override bool OnVerifyMessage(object opts)
        {
            Guard.Argument(opts).NotNull().Compatible<VerifyOptions>();

            var verifyOptions = (VerifyOptions) opts;
            
            var node = GetConnectedNode(verifyOptions.Node);
            Guard.Argument(node).NotNull("The connected node cannot be null.");
            
            var nodeConfig = GetNodeConfig(verifyOptions.Node);
            
            try
            {   
                var request = new RpcMessageFactory<VerifyMessageRequest, RpcMessages>().GetMessage(
                    new MessageDto<VerifyMessageRequest, RpcMessages>(
                        RpcMessages.VerifyMessageRequest,
                        new VerifyMessageRequest
                        {
                            Message =
                                RLP.EncodeElement(verifyOptions.Message.Trim('\"').ToBytesForRLPEncoding()).ToByteString(),
                            PublicKey = verifyOptions.Address.ToBytesForRLPEncoding().ToByteString(),
                            Signature = verifyOptions.Signature.ToBytesForRLPEncoding().ToByteString()
                        }, 
                        recipient: new PeerIdentifier(Encoding.ASCII.GetBytes(nodeConfig.PublicKey), nodeConfig.HostAddress, nodeConfig.Port),
                        _peerIdentifier)
                );

                node.SendMessage(request).Wait();
            }
            catch (Exception e)
            {
                Console.WriteLine(e);
                throw;
            }

            return true;
        }

        /// <summary>
        /// </summary>
        /// <param name="args"></param>
        /// <returns></returns>
        private bool OnMessageCommand(string[] args)
        {
            Guard.Argument(args).Contains(typeof(string));
            throw new NotImplementedException();
        }

        /// <summary>
        /// Checks if the socket channel opened with the RPC server in the node is still active.
        /// </summary>
        /// <param name="node">A <see cref="IRpcNode"/> object including node required information.</param>
        /// <returns>Returns True if the channel is still active and False otherwise.  A "Channel inactive ..." message is returned to the console.</returns>
        public bool IsSocketChannelActive(INodeRpcClient node)
        {
            if (node.Channel.Active)
            {
                return true;
            }

            _logger.Information("Channel inactive ...");
            return false;
        }

        public INodeRpcClient GetConnectedNode(string nodeId)
        {
            var nodeConfig = _rpcNodeConfigs.SingleOrDefault(node => node.NodeId.Equals(nodeId));

            Guard.Argument(nodeConfig).NotNull();

            var registryId = _socketClientRegistry.GenerateClientHashCode(
                EndpointBuilder.BuildNewEndPoint(nodeConfig.HostAddress, nodeConfig.Port));
            return _socketClientRegistry.GetClientFromRegistry(registryId);
        }

        private IRpcNodeConfig GetNodeConfig(string nodeId)
        {
            var config = _rpcNodeConfigs.SingleOrDefault(nodeConfig => nodeConfig.NodeId.Equals(nodeId));

            if (config != null)
            {
                return config;
            }

            ReturnUserMessage(NoConfigMessage);
            return null;
        }

        private void ReturnUserMessage(string message)
        {
            Console.WriteLine(message);
        }

        /// <inheritdoc />
        /// <summary>
        /// Called when [list peer nodes].
        /// </summary>
        /// <param name="opts">The arguments.</param>
        /// <returns>True if command was successful</returns>
        protected override bool OnListPeerNodes(object opts)
        {
            try
            {
                Guard.Argument(opts).NotNull().Compatible<PeerListOptions>();

                var peerListOptions = (PeerListOptions) opts;
                var node = GetConnectedNode(peerListOptions.Node);
                var nodeConfig = GetNodeConfig(peerListOptions.Node);

                Guard.Argument(node).NotNull();

                var rpcMessageFactory = new RpcMessageFactory<GetPeerListRequest, RpcMessages>();
                var request = new GetPeerListRequest();

                var requestMessage = rpcMessageFactory.GetMessage(new MessageDto<GetPeerListRequest, RpcMessages>
                (
                    type: RpcMessages.GetPeerListRequest,
                    message: request,
                    recipient: new PeerIdentifier(Encoding.ASCII.GetBytes(nodeConfig.PublicKey), nodeConfig.HostAddress, nodeConfig.Port),
                    sender: _peerIdentifier
                ));


                node.SendMessage(requestMessage).Wait();
            }
            catch (Exception e)
            {
                Console.WriteLine(e);
                throw;
            }

            return true;
        }

        protected override bool OnGetPeerNodeReputation(object opts)
        {
            try
            {
                Guard.Argument(opts).NotNull().Compatible<PeerReputationOptions>();

                var peerReputationOptions = (PeerReputationOptions)opts;
                var node = GetConnectedNode(peerReputationOptions.Node);
                var nodeConfig = GetNodeConfig(peerReputationOptions.Node);

                var peerPublicKey = peerReputationOptions.PublicKey;
                var peerIP = peerReputationOptions.IpAddress;

                Guard.Argument(node).NotNull();

                var rpcMessageFactory = new RpcMessageFactory<GetPeerReputationRequest, RpcMessages>();

                var request = new GetPeerReputationRequest
                {
                    PublicKey = peerPublicKey.ToBytesForRLPEncoding().ToByteString(),
                    Ip = peerIP.ToBytesForRLPEncoding().ToByteString()
                };

                var requestMessage = rpcMessageFactory.GetMessage(new MessageDto<GetPeerReputationRequest, RpcMessages>
                (
                    type: RpcMessages.GetPeerReputationRequest,
                    message: request,
                    recipient: new PeerIdentifier(Encoding.ASCII.GetBytes(nodeConfig.PublicKey), nodeConfig.HostAddress, nodeConfig.Port),
                    sender: _peerIdentifier
                ));

                node.SendMessage(requestMessage).Wait();
            }
            catch (Exception e)
            {
                Console.WriteLine(e);
                throw;
            }

            return true;
        }


    }
}<|MERGE_RESOLUTION|>--- conflicted
+++ resolved
@@ -109,12 +109,9 @@
                     SignOptions,
                     VerifyOptions,
                     PeerListOptions,
-<<<<<<< HEAD
-                    PeerReputationOptions>(args)
-               .MapResult<GetInfoOptions, ConnectOptions, SignOptions, VerifyOptions, PeerListOptions, PeerReputationOptions, bool>(
-=======
                     PeerCountOptions,
-                    RemovePeerOptions>(args)
+                    PeerReputationOptions,
+                    RemovePeerOptions >(args)
                .MapResult<
                     GetInfoOptions, 
                     ConnectOptions, 
@@ -123,19 +120,16 @@
                     PeerListOptions,
                     PeerCountOptions,
                     RemovePeerOptions,
+                    PeerReputationOptions,
                     bool>(
->>>>>>> 300bd78c
                     (GetInfoOptions opts) => OnGetCommands(opts),
                     (ConnectOptions opts) => OnConnectNode(opts.NodeId),
                     (SignOptions opts) => OnSignCommands(opts),
                     (VerifyOptions opts) => OnVerifyCommands(opts),
                     (PeerListOptions opts) => OnPeerListCommands(opts),
-<<<<<<< HEAD
-                    (PeerReputationOptions opts) => OnGetPeerNodeReputation(opts),
-=======
                     (PeerCountOptions opts) => OnPeerCountCommands(opts),
                     (RemovePeerOptions opts) => OnRemovePeerCommands(opts),
->>>>>>> 300bd78c
+                    (PeerReputationOptions opts) => OnGetPeerNodeReputation(opts),
                     errs => false);
         }
 
