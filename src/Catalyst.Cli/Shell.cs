--- conflicted
+++ resolved
@@ -109,10 +109,6 @@
                     SignOptions,
                     VerifyOptions,
                     PeerListOptions,
-<<<<<<< HEAD
-                    RemovePeerOptions>(args)
-               .MapResult<GetInfoOptions, ConnectOptions, SignOptions, VerifyOptions, PeerListOptions, RemovePeerOptions, bool>(
-=======
                     PeerCountOptions>(args)
                .MapResult<
                     GetInfoOptions, 
@@ -121,18 +117,15 @@
                     VerifyOptions,
                     PeerListOptions,
                     PeerCountOptions,
+                    RemovePeerOptions,
                     bool>(
->>>>>>> b1612f4e
                     (GetInfoOptions opts) => OnGetCommands(opts),
                     (ConnectOptions opts) => OnConnectNode(opts.NodeId),
                     (SignOptions opts) => OnSignCommands(opts),
                     (VerifyOptions opts) => OnVerifyCommands(opts),
                     (PeerListOptions opts) => OnPeerListCommands(opts),
-<<<<<<< HEAD
+                    (PeerCountOptions opts) => OnPeerCountCommands(opts),
                     (RemovePeerOptions opts) => OnRemovePeerCommands(opts),
-=======
-                    (PeerCountOptions opts) => OnPeerCountCommands(opts),
->>>>>>> b1612f4e
                     errs => false);
         }
 
@@ -570,7 +563,42 @@
             throw new NotImplementedException();
         }
 
-<<<<<<< HEAD
+        /// <summary>Called when [get peer count].</summary>
+        /// <param name="opts">The opts.</param>
+        /// <returns></returns>
+        protected override bool OnGetPeerCount(object opts)
+        {
+            try
+            {
+                Guard.Argument(opts).NotNull().Compatible<PeerCountOptions>();
+
+                var peerCountOptions = (PeerCountOptions) opts;
+                var node = GetConnectedNode(peerCountOptions.Node);
+                var nodeConfig = GetNodeConfig(peerCountOptions.Node);
+
+                Guard.Argument(node).NotNull();
+
+                var rpcMessageFactory = new RpcMessageFactory<GetPeerCountRequest, RpcMessages>();
+
+                var requestMessage = rpcMessageFactory.GetMessage(new MessageDto<GetPeerCountRequest, RpcMessages>
+                (
+                    type: RpcMessages.PeerListCountRequest,
+                    message: new GetPeerCountRequest(), 
+                    recipient: new PeerIdentifier(Encoding.ASCII.GetBytes(nodeConfig.PublicKey), nodeConfig.HostAddress, nodeConfig.Port),
+                    sender: _peerIdentifier
+                ));
+
+                node.SendMessage(requestMessage).Wait();
+            }
+            catch (Exception e)
+            {
+                Console.WriteLine(e);
+                throw;
+            }
+
+            return true;
+        }
+
         /// <summary>Called when [remove peer].</summary>
         /// <param name="args">The arguments.</param>
         /// <returns></returns>
@@ -605,40 +633,6 @@
             ));
 
             node.SendMessage(requestMessage).Wait();
-=======
-        /// <summary>Called when [get peer count].</summary>
-        /// <param name="opts">The opts.</param>
-        /// <returns></returns>
-        protected override bool OnGetPeerCount(object opts)
-        {
-            try
-            {
-                Guard.Argument(opts).NotNull().Compatible<PeerCountOptions>();
-
-                var peerCountOptions = (PeerCountOptions) opts;
-                var node = GetConnectedNode(peerCountOptions.Node);
-                var nodeConfig = GetNodeConfig(peerCountOptions.Node);
-
-                Guard.Argument(node).NotNull();
-
-                var rpcMessageFactory = new RpcMessageFactory<GetPeerCountRequest, RpcMessages>();
-
-                var requestMessage = rpcMessageFactory.GetMessage(new MessageDto<GetPeerCountRequest, RpcMessages>
-                (
-                    type: RpcMessages.PeerListCountRequest,
-                    message: new GetPeerCountRequest(), 
-                    recipient: new PeerIdentifier(Encoding.ASCII.GetBytes(nodeConfig.PublicKey), nodeConfig.HostAddress, nodeConfig.Port),
-                    sender: _peerIdentifier
-                ));
-
-                node.SendMessage(requestMessage).Wait();
-            }
-            catch (Exception e)
-            {
-                Console.WriteLine(e);
-                throw;
-            }
->>>>>>> b1612f4e
 
             return true;
         }
