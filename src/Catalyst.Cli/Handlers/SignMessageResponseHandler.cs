--- conflicted
+++ resolved
@@ -1,5 +1,4 @@
 #region LICENSE
-
 /**
 * Copyright (c) 2019 Catalyst Network
 *
@@ -26,13 +25,9 @@
 using Catalyst.Node.Common.Helpers.IO;
 using Catalyst.Node.Common.Helpers.IO.Inbound;
 using Catalyst.Node.Common.Helpers.Util;
-using Catalyst.Protocol.Common;
 using Catalyst.Protocol.Rpc.Node;
-<<<<<<< HEAD
 using Google.Protobuf.WellKnownTypes;
 using Multiformats.Base;
-=======
->>>>>>> ff376868
 using Nethereum.RLP;
 using ILogger = Serilog.ILogger;
 
@@ -79,19 +74,12 @@
                 var originalMessage = decodeResult.ToStringFromRLPDecoded();
 
                 //return to the user the signature, public key and the original message that he sent to be signed
-<<<<<<< HEAD
                 Console.WriteLine("Signature: {0}\nPublic Key: {1}\nOriginal Message: \"{2}\"", 
                     Multibase.Encode(MultibaseEncoding.Base64, deserialised.Signature.ToByteArray()),
                     Multibase.Encode(MultibaseEncoding.Base58Btc, deserialised.PublicKey.ToByteArray()),
                     originalMessage);
 
                 Console.WriteLine(@"Press Enter to continue ...");
-=======
-                Logger.Information(@"Signature: {0}
-Public Key: {1}
-Original Message: ""{2}""", deserialised.Signature.ToBase64(),
-                    deserialised.PublicKey.ToBase64(), originalMessage);
->>>>>>> ff376868
             }
             catch (Exception ex)
             {
