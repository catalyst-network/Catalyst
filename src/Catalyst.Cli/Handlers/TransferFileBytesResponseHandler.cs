#region LICENSE

/**
* Copyright (c) 2019 Catalyst Network
*
* This file is part of Catalyst.Node <https://github.com/catalyst-network/Catalyst.Node>
*
* Catalyst.Node is free software: you can redistribute it and/or modify
* it under the terms of the GNU General Public License as published by
* the Free Software Foundation, either version 2 of the License, or
* (at your option) any later version.
*
* Catalyst.Node is distributed in the hope that it will be useful,
* but WITHOUT ANY WARRANTY; without even the implied warranty of
* MERCHANTABILITY or FITNESS FOR A PARTICULAR PURPOSE. See the
* GNU General Public License for more details.
*
* You should have received a copy of the GNU General Public License
* along with Catalyst.Node. If not, see <https://www.gnu.org/licenses/>.
*/

#endregion

using System;
<<<<<<< HEAD
using Catalyst.Common.Config;
using Catalyst.Common.Enumerator;
=======
using Catalyst.Common.Enums.FileTransfer;
>>>>>>> c679ce13
using Catalyst.Common.Extensions;
using Catalyst.Common.Interfaces.FileTransfer;
using Catalyst.Common.Interfaces.IO.Inbound;
using Catalyst.Common.Interfaces.IO.Messaging;
using Catalyst.Common.IO.Messaging.Handlers;
using Catalyst.Protocol.Common;
using Catalyst.Protocol.Rpc.Node;
using Serilog;

namespace Catalyst.Cli.Handlers
{
    /// <summary>
    /// The Transfer file bytes response handler
    /// </summary>
    /// <seealso cref="CorrelatableMessageHandlerBase{TransferFileBytesResponse, IMessageCorrelationCache}" />
    /// <seealso cref="IRpcResponseHandler" />
    public class TransferFileBytesResponseHandler : CorrelatableMessageHandlerBase<TransferFileBytesResponse, IMessageCorrelationCache>,
        IRpcResponseHandler
    {
        /// <summary>The CLI file transfer</summary>
        private readonly ICliFileTransfer _cliFileTransfer;

        /// <summary>Initializes a new instance of the <see cref="TransferFileBytesResponseHandler"/> class.</summary>
        /// <param name="correlationCache">The correlation cache.</param>
        /// <param name="logger">The logger.</param>
        /// <param name="cliFileTransfer">The CLI file transfer</param>
        public TransferFileBytesResponseHandler(IMessageCorrelationCache correlationCache,
            ILogger logger,
            ICliFileTransfer cliFileTransfer) : base(correlationCache, logger)
        {
            _cliFileTransfer = cliFileTransfer;
        }

        /// <summary>Handles the specified message.</summary>
        /// <param name="message">The message.</param>
        protected override void Handler(IChanneledMessage<AnySigned> message)
        {
            var deserialised = message.Payload.FromAnySigned<TransferFileBytesResponse>();

            //@TODO check
            var responseCode = Enumeration.Parse<FileTransferResponseCodes>(deserialised.ResponseCode[0].ToString());

            _cliFileTransfer.FileTransferCallback(responseCode);
        }
    }
}<|MERGE_RESOLUTION|>--- conflicted
+++ resolved
@@ -22,16 +22,13 @@
 #endregion
 
 using System;
-<<<<<<< HEAD
 using Catalyst.Common.Config;
 using Catalyst.Common.Enumerator;
-=======
-using Catalyst.Common.Enums.FileTransfer;
->>>>>>> c679ce13
 using Catalyst.Common.Extensions;
 using Catalyst.Common.Interfaces.FileTransfer;
 using Catalyst.Common.Interfaces.IO.Inbound;
 using Catalyst.Common.Interfaces.IO.Messaging;
+using Catalyst.Common.Interfaces.Rpc;
 using Catalyst.Common.IO.Messaging.Handlers;
 using Catalyst.Protocol.Common;
 using Catalyst.Protocol.Rpc.Node;
@@ -44,21 +41,22 @@
     /// </summary>
     /// <seealso cref="CorrelatableMessageHandlerBase{TransferFileBytesResponse, IMessageCorrelationCache}" />
     /// <seealso cref="IRpcResponseHandler" />
-    public class TransferFileBytesResponseHandler : CorrelatableMessageHandlerBase<TransferFileBytesResponse, IMessageCorrelationCache>,
-        IRpcResponseHandler
+    public class TransferFileBytesResponseHandler
+        : CorrelatableMessageHandlerBase<TransferFileBytesResponse, IMessageCorrelationCache>,
+            IRpcResponseHandler
     {
         /// <summary>The CLI file transfer</summary>
-        private readonly ICliFileTransfer _cliFileTransfer;
+        private readonly IRpcFileTransfer _rpcFileTransfer;
 
         /// <summary>Initializes a new instance of the <see cref="TransferFileBytesResponseHandler"/> class.</summary>
         /// <param name="correlationCache">The correlation cache.</param>
         /// <param name="logger">The logger.</param>
-        /// <param name="cliFileTransfer">The CLI file transfer</param>
+        /// <param name="rpcFileTransfer">The CLI file transfer</param>
         public TransferFileBytesResponseHandler(IMessageCorrelationCache correlationCache,
             ILogger logger,
-            ICliFileTransfer cliFileTransfer) : base(correlationCache, logger)
+            IRpcFileTransfer rpcFileTransfer) : base(correlationCache, logger)
         {
-            _cliFileTransfer = cliFileTransfer;
+            _rpcFileTransfer = rpcFileTransfer;
         }
 
         /// <summary>Handles the specified message.</summary>
@@ -70,7 +68,7 @@
             //@TODO check
             var responseCode = Enumeration.Parse<FileTransferResponseCodes>(deserialised.ResponseCode[0].ToString());
 
-            _cliFileTransfer.FileTransferCallback(responseCode);
+            _rpcFileTransfer.FileTransferCallback(responseCode);
         }
     }
 }