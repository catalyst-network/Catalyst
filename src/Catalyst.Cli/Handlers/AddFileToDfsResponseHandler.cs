--- conflicted
+++ resolved
@@ -27,6 +27,7 @@
 using Catalyst.Common.Interfaces.FileTransfer;
 using Catalyst.Common.Interfaces.IO.Inbound;
 using Catalyst.Common.Interfaces.IO.Messaging;
+using Catalyst.Common.Interfaces.Rpc;
 using Catalyst.Common.IO.Messaging.Handlers;
 using Catalyst.Protocol.Common;
 using Catalyst.Protocol.Rpc.Node;
@@ -44,17 +45,17 @@
         IRpcResponseHandler
     {
         /// <summary>The cli file transfer</summary>
-        private readonly ICliFileTransfer _cliFileTransfer;
+        private readonly IRpcFileTransfer _rpcFileTransfer;
 
         /// <summary>Initializes a new instance of the <see cref="AddFileToDfsResponseHandler"/> class.</summary>
         /// <param name="correlationCache">The correlation cache.</param>
         /// <param name="logger">The logger.</param>
-        /// <param name="cliFileTransfer">The CLI file transfer</param>
+        /// <param name="rpcFileTransfer">The CLI file transfer</param>
         public AddFileToDfsResponseHandler(IMessageCorrelationCache correlationCache,
             ILogger logger,
-            ICliFileTransfer cliFileTransfer) : base(correlationCache, logger)
+            IRpcFileTransfer rpcFileTransfer) : base(correlationCache, logger)
         {
-            _cliFileTransfer = cliFileTransfer;
+            _rpcFileTransfer = rpcFileTransfer;
         }
 
         /// <summary>Handles the specified message.</summary>
@@ -65,19 +66,13 @@
 
             Guard.Argument(deserialised).NotNull("Message cannot be null");
 
-<<<<<<< HEAD
             //@TODO check
             var responseCode = Enumeration.Parse<FileTransferResponseCodes>(deserialised.ResponseCode[0].ToString());
 
             if (responseCode == FileTransferResponseCodes.Failed || responseCode == FileTransferResponseCodes.Finished)
-=======
-            var responseCode = (AddFileToDfsResponseCode) deserialised.ResponseCode[0];
-
-            if (responseCode == AddFileToDfsResponseCode.Failed || responseCode == AddFileToDfsResponseCode.Finished)
->>>>>>> c679ce13
-                _cliFileTransfer.ProcessCompletedCallback(responseCode, deserialised.DfsHash);
+                _rpcFileTransfer.ProcessCompletedCallback(responseCode, deserialised.DfsHash);
             else
-                _cliFileTransfer.InitialiseFileTransferResponseCallback(responseCode);
+                _rpcFileTransfer.InitialiseFileTransferResponseCallback(responseCode);
         }
     }
 }