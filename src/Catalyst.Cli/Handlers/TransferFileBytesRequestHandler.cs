#region LICENSE

/**
* Copyright (c) 2019 Catalyst Network
*
* This file is part of Catalyst.Node <https://github.com/catalyst-network/Catalyst.Node>
*
* Catalyst.Node is free software: you can redistribute it and/or modify
* it under the terms of the GNU General Public License as published by
* the Free Software Foundation, either version 2 of the License, or
* (at your option) any later version.
*
* Catalyst.Node is distributed in the hope that it will be useful,
* but WITHOUT ANY WARRANTY; without even the implied warranty of
* MERCHANTABILITY or FITNESS FOR A PARTICULAR PURPOSE. See the
* GNU General Public License for more details.
*
* You should have received a copy of the GNU General Public License
* along with Catalyst.Node. If not, see <https://www.gnu.org/licenses/>.
*/

#endregion

using System;
using Catalyst.Common.Config;
using Catalyst.Common.Extensions;
using Catalyst.Common.FileTransfer;
using Catalyst.Common.Interfaces.IO.Inbound;
using Catalyst.Common.Interfaces.IO.Messaging;
using Catalyst.Common.Interfaces.P2P;
using Catalyst.Common.IO.Messaging.Handlers;
using Catalyst.Protocol.Common;
using Catalyst.Protocol.Rpc.Node;
using Dawn;
using Google.Protobuf;
using Serilog;
using Catalyst.Common.Interfaces.FileTransfer;
using Catalyst.Common.Interfaces.Rpc;
using Catalyst.Common.IO.Messaging;
using Catalyst.Common.P2P;
using Catalyst.Common.Rpc;
using Microsoft.Extensions.Configuration;

namespace Catalyst.Cli.Handlers
{
    public sealed class TransferFileBytesRequestHandler
        : CorrelatableMessageHandlerBase<TransferFileBytesRequest, IMessageCorrelationCache>,
            IRpcResponseHandler
    {
        /// <summary>The download file transfer factory</summary>
        private readonly IDownloadFileTransferFactory _fileTransferFactory;

        /// <summary>The RPC message factory</summary>
        private readonly IRpcMessageFactory _rpcMessageFactory;

        /// <summary>The peer identifier</summary>
        private readonly IPeerIdentifier _peerIdentifier;

        /// <summary>Initializes a new instance of the <see cref="TransferFileBytesRequestHandler"/> class.</summary>
        /// <param name="fileTransferFactory">The download file transfer factory.</param>
        /// <param name="config">The configuration.</param>
        /// <param name="correlationCache">The correlation cache.</param>
        /// <param name="logger">The logger.</param>
        public TransferFileBytesRequestHandler(IDownloadFileTransferFactory fileTransferFactory,
            IConfigurationRoot config,
            IMessageCorrelationCache correlationCache,
            ILogger logger,
            IRpcMessageFactory rpcMessageFactory)
            : base(correlationCache, logger)
        {
            _fileTransferFactory = fileTransferFactory;
<<<<<<< HEAD
            _rpcMessageFactory = new RpcMessageFactory<TransferFileBytesResponse>(correlationCache);
=======
            _rpcMessageFactory = rpcMessageFactory;
>>>>>>> b915acd4
            _peerIdentifier = Commands.Commands.BuildCliPeerId(config);
        }

        /// <summary>Initializes a new instance of the <see cref="TransferFileBytesRequestHandler"/> class.</summary>
        /// <param name="fileTransferFactory">The download file transfer factory.</param>
        /// <param name="peerIdentifier">The peer identifier.</param>
        /// <param name="correlationCache">The correlation cache.</param>
        /// <param name="logger">The logger.</param>
        public TransferFileBytesRequestHandler(IDownloadFileTransferFactory fileTransferFactory,
            IPeerIdentifier peerIdentifier,
            IMessageCorrelationCache correlationCache,
            ILogger logger,
            IRpcMessageFactory rpcMessageFactory)
            : base(correlationCache, logger)
        {
            _fileTransferFactory = fileTransferFactory;
<<<<<<< HEAD
            _rpcMessageFactory = new RpcMessageFactory<TransferFileBytesResponse>(correlationCache);
=======
            _rpcMessageFactory = rpcMessageFactory;
>>>>>>> b915acd4
            _peerIdentifier = peerIdentifier;
        }

        /// <summary>Handles the specified message.</summary>
        /// <param name="message">The message.</param>
        protected override void Handler(IChanneledMessage<AnySigned> message)
        {
            var deserialised = message.Payload.FromAnySigned<TransferFileBytesRequest>();
            FileTransferResponseCodes responseCode;

            try
            {
                Guard.Argument(deserialised).NotNull("Message cannot be null");

                var correlationId = new Guid(deserialised.CorrelationFileName.ToByteArray());
                responseCode = _fileTransferFactory.DownloadChunk(correlationId, deserialised.ChunkId, deserialised.ChunkBytes.ToByteArray());
            }
            catch (Exception e)
            {
                Logger.Error(e,
                    "Failed to handle TransferFileBytesRequestHandler after receiving message {0}", message);
                responseCode = FileTransferResponseCodes.Error;
            }

            var responseMessage = new TransferFileBytesResponse
            {
                ResponseCode = ByteString.CopyFrom((byte) responseCode.Id)
            };

            var responseDto = _rpcMessageFactory.GetMessage(new MessageDto(
                    responseMessage,
                    MessageTypes.Tell,
                    new PeerIdentifier(message.Payload.PeerId),
                    _peerIdentifier
                ),
                message.Payload.CorrelationId.ToGuid()
            );

            message.Context.Channel.WriteAndFlushAsync(responseDto);
        }
    }
}<|MERGE_RESOLUTION|>--- conflicted
+++ resolved
@@ -69,11 +69,7 @@
             : base(correlationCache, logger)
         {
             _fileTransferFactory = fileTransferFactory;
-<<<<<<< HEAD
-            _rpcMessageFactory = new RpcMessageFactory<TransferFileBytesResponse>(correlationCache);
-=======
             _rpcMessageFactory = rpcMessageFactory;
->>>>>>> b915acd4
             _peerIdentifier = Commands.Commands.BuildCliPeerId(config);
         }
 
@@ -90,11 +86,7 @@
             : base(correlationCache, logger)
         {
             _fileTransferFactory = fileTransferFactory;
-<<<<<<< HEAD
-            _rpcMessageFactory = new RpcMessageFactory<TransferFileBytesResponse>(correlationCache);
-=======
             _rpcMessageFactory = rpcMessageFactory;
->>>>>>> b915acd4
             _peerIdentifier = peerIdentifier;
         }
 
