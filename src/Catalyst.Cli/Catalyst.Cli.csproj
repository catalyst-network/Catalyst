<<<<<<< HEAD
﻿<Project>
  <PropertyGroup>
    <TargetFramework>netcoreapp2.2</TargetFramework>
    <Title>Catalyst CLI</Title>
    <Authors>James Kirkby (james.kirby@atlascity.io)</Authors>
    <PackageDescription>CLI tool to interact with Catalyst Nodes via RPC</PackageDescription>
    <AssemblyCopyrightAttribute>Copyright © 2019 AtlasCity.io</AssemblyCopyrightAttribute>
    <OutputType>Exe</OutputType>
  </PropertyGroup>
  <Import Project="../Common.Projects.props" />
  <ItemGroup>
    <PackageReference Include="Autofac" Version="4.8.1" />
    <PackageReference Include="Autofac.Configuration" Version="4.1.0" />
    <PackageReference Include="Autofac.Extensions.DependencyInjection" Version="4.3.1" />
    <PackageReference Include="AutofacSerilogIntegration" Version="2.0.0" />
    <PackageReference Include="DotNetty.Codecs.Protobuf" Version="0.6.0" />
    <PackageReference Include="Microsoft.Extensions.Configuration.Json" Version="2.1.1" />
    <PackageReference Include="DotNetty.Codecs" Version="0.6.0" />
    <PackageReference Include="DotNetty.Handlers" Version="0.6.0" />
    <PackageReference Include="Microsoft.Extensions.DependencyInjection" Version="3.0.0-preview3.19153.1" />
    <PackageReference Include="Microsoft.Extensions.Logging.Console" Version="1.1.0" />
    <PackageReference Include="Serilog" Version="2.7.1" />
    <PackageReference Include="Serilog.Enrichers.Environment" Version="2.1.3" />
    <PackageReference Include="Serilog.Enrichers.Thread" Version="3.0.0" />
    <PackageReference Include="Serilog.Settings.Configuration" Version="3.0.1" />
    <PackageReference Include="Serilog.Sinks.Console" Version="3.1.1" />
    <PackageReference Include="Serilog.Sinks.File" Version="4.0.1-dev-00801" />
    <PackageReference Include="SharpRepository.Caching.Redis" Version="2.0.2.2" />
    <PackageReference Include="SharpRepository.InMemoryRepository" Version="2.0.3-prerelease" />
    <PackageReference Include="SharpRepository.Ioc.Autofac" Version="2.0.4.1-prerelease" />
    <PackageReference Include="SharpRepository.MongoDbRepository" Version="2.0.7.2-prerelease" />
  </ItemGroup>
  <ItemGroup>
    <ProjectReference Include="..\Catalyst.Node.Common\Catalyst.Node.Common.csproj" />
  </ItemGroup>
  <ItemGroup>
    <None Update="Config\*.json">
      <CopyToOutputDirectory>Always</CopyToOutputDirectory>
    </None>
  </ItemGroup>
=======
﻿<Project>
  <PropertyGroup>
    <TargetFramework>netcoreapp2.2</TargetFramework>
    <Title>Catalyst CLI</Title>
    <Authors>James Kirkby (james.kirby@atlascity.io)</Authors>
    <PackageDescription>CLI tool to interact with Catalyst Nodes via RPC</PackageDescription>
    <AssemblyCopyrightAttribute>Copyright © 2019 AtlasCity.io</AssemblyCopyrightAttribute>
    <OutputType>Exe</OutputType>
  </PropertyGroup>
  <Import Project="../Common.Projects.props" />
  <ItemGroup>
    <PackageReference Include="Autofac" Version="4.8.1" />
    <PackageReference Include="Autofac.Configuration" Version="4.1.0" />
    <PackageReference Include="Microsoft.Extensions.Configuration.Json" Version="2.2.0" />
  </ItemGroup>
  <ItemGroup>
    <ProjectReference Include="..\Catalyst.Node.Common\Catalyst.Node.Common.csproj" />
  </ItemGroup>
  <ItemGroup>
    <None Update="config.shell.json">
      <CopyToOutputDirectory>Always</CopyToOutputDirectory>
    </None>
  </ItemGroup>
>>>>>>> 47bbf4e5
</Project><|MERGE_RESOLUTION|>--- conflicted
+++ resolved
@@ -1,4 +1,3 @@
-<<<<<<< HEAD
 ﻿<Project>
   <PropertyGroup>
     <TargetFramework>netcoreapp2.2</TargetFramework>
@@ -15,21 +14,19 @@
     <PackageReference Include="Autofac.Extensions.DependencyInjection" Version="4.3.1" />
     <PackageReference Include="AutofacSerilogIntegration" Version="2.0.0" />
     <PackageReference Include="DotNetty.Codecs.Protobuf" Version="0.6.0" />
-    <PackageReference Include="Microsoft.Extensions.Configuration.Json" Version="2.1.1" />
+    <PackageReference Include="Microsoft.Extensions.Configuration.Json" Version="2.2.0" />
     <PackageReference Include="DotNetty.Codecs" Version="0.6.0" />
     <PackageReference Include="DotNetty.Handlers" Version="0.6.0" />
-    <PackageReference Include="Microsoft.Extensions.DependencyInjection" Version="3.0.0-preview3.19153.1" />
-    <PackageReference Include="Microsoft.Extensions.Logging.Console" Version="1.1.0" />
-    <PackageReference Include="Serilog" Version="2.7.1" />
+    <PackageReference Include="Microsoft.Extensions.DependencyInjection" Version="2.2.0" />
+    <PackageReference Include="Microsoft.Extensions.Logging.Console" Version="2.2.0" />
+    <PackageReference Include="Serilog" Version="2.8.0" />
     <PackageReference Include="Serilog.Enrichers.Environment" Version="2.1.3" />
     <PackageReference Include="Serilog.Enrichers.Thread" Version="3.0.0" />
     <PackageReference Include="Serilog.Settings.Configuration" Version="3.0.1" />
     <PackageReference Include="Serilog.Sinks.Console" Version="3.1.1" />
-    <PackageReference Include="Serilog.Sinks.File" Version="4.0.1-dev-00801" />
-    <PackageReference Include="SharpRepository.Caching.Redis" Version="2.0.2.2" />
-    <PackageReference Include="SharpRepository.InMemoryRepository" Version="2.0.3-prerelease" />
-    <PackageReference Include="SharpRepository.Ioc.Autofac" Version="2.0.4.1-prerelease" />
-    <PackageReference Include="SharpRepository.MongoDbRepository" Version="2.0.7.2-prerelease" />
+    <PackageReference Include="Serilog.Sinks.File" Version="4.0.0" />
+    <PackageReference Include="SharpRepository.InMemoryRepository" Version="2.0.3.1" />
+    <PackageReference Include="SharpRepository.Ioc.Autofac" Version="2.0.4.2" />
   </ItemGroup>
   <ItemGroup>
     <ProjectReference Include="..\Catalyst.Node.Common\Catalyst.Node.Common.csproj" />
@@ -39,29 +36,4 @@
       <CopyToOutputDirectory>Always</CopyToOutputDirectory>
     </None>
   </ItemGroup>
-=======
-﻿<Project>
-  <PropertyGroup>
-    <TargetFramework>netcoreapp2.2</TargetFramework>
-    <Title>Catalyst CLI</Title>
-    <Authors>James Kirkby (james.kirby@atlascity.io)</Authors>
-    <PackageDescription>CLI tool to interact with Catalyst Nodes via RPC</PackageDescription>
-    <AssemblyCopyrightAttribute>Copyright © 2019 AtlasCity.io</AssemblyCopyrightAttribute>
-    <OutputType>Exe</OutputType>
-  </PropertyGroup>
-  <Import Project="../Common.Projects.props" />
-  <ItemGroup>
-    <PackageReference Include="Autofac" Version="4.8.1" />
-    <PackageReference Include="Autofac.Configuration" Version="4.1.0" />
-    <PackageReference Include="Microsoft.Extensions.Configuration.Json" Version="2.2.0" />
-  </ItemGroup>
-  <ItemGroup>
-    <ProjectReference Include="..\Catalyst.Node.Common\Catalyst.Node.Common.csproj" />
-  </ItemGroup>
-  <ItemGroup>
-    <None Update="config.shell.json">
-      <CopyToOutputDirectory>Always</CopyToOutputDirectory>
-    </None>
-  </ItemGroup>
->>>>>>> 47bbf4e5
 </Project>