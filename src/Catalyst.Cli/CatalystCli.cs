#region LICENSE

/**
* Copyright (c) 2019 Catalyst Network
*
* This file is part of Catalyst.Node <https://github.com/catalyst-network/Catalyst.Node>
*
* Catalyst.Node is free software: you can redistribute it and/or modify
* it under the terms of the GNU General Public License as published by
* the Free Software Foundation, either version 2 of the License, or
* (at your option) any later version.
*
* Catalyst.Node is distributed in the hope that it will be useful,
* but WITHOUT ANY WARRANTY; without even the implied warranty of
* MERCHANTABILITY or FITNESS FOR A PARTICULAR PURPOSE. See the
* GNU General Public License for more details.
*
* You should have received a copy of the GNU General Public License
* along with Catalyst.Node. If not, see <https://www.gnu.org/licenses/>.
*/

#endregion

using Catalyst.Node.Common.Interfaces;
using System.Diagnostics;
using Serilog;

namespace Catalyst.Cli
{
    public class CatalystCli : ICatalystCli
    {
        public IAds Ads { get; set; }

        public CatalystCli(IAds ads, ILogger logger)
        {
<<<<<<< HEAD
            logger.Debug($"PID {Process.GetCurrentProcess().Id}");
=======
>>>>>>> 98b0e380
            Ads = ads;
        }
    }
}<|MERGE_RESOLUTION|>--- conflicted
+++ resolved
@@ -33,10 +33,6 @@
 
         public CatalystCli(IAds ads, ILogger logger)
         {
-<<<<<<< HEAD
-            logger.Debug($"PID {Process.GetCurrentProcess().Id}");
-=======
->>>>>>> 98b0e380
             Ads = ads;
         }
     }
