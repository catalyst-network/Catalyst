#region LICENSE

/**
* Copyright (c) 2019 Catalyst Network
*
* This file is part of Catalyst.Node <https://github.com/catalyst-network/Catalyst.Node>
*
* Catalyst.Node is free software: you can redistribute it and/or modify
* it under the terms of the GNU General Public License as published by
* the Free Software Foundation, either version 2 of the License, or
* (at your option) any later version.
*
* Catalyst.Node is distributed in the hope that it will be useful,
* but WITHOUT ANY WARRANTY; without even the implied warranty of
* MERCHANTABILITY or FITNESS FOR A PARTICULAR PURPOSE. See the
* GNU General Public License for more details.
*
* You should have received a copy of the GNU General Public License
* along with Catalyst.Node. If not, see <https://www.gnu.org/licenses/>.
*/

#endregion

using System.Collections.Generic;
using CommandLine;
using CommandLine.Text;

namespace Catalyst.Cli
{
    [Verb("get", HelpText = "Gets information from a catalyst node")]
    class GetInfoOptions
    {
        [Option('i', "info")]
        public bool Info { get; set; }

        [Option('m', "mempool")]
        public bool Mempool { get; set; }

        [Option('v', "version")]
        public bool Version { get; set; }

        [Value(1, MetaName = "Node ID",
            HelpText = "Valid and connected node ID.",
            Required = true)]
        public string NodeId { get; set; }
    }

    [Verb("connect", HelpText = "Connects the CLI to a catalyst node")]
    public sealed class ConnectOptions
    {
        [Option('n', "node", HelpText = "A valid node ID as listed in the nodes.json config file.")]
        public bool Node { get; set; }

        [Value(1, MetaName = "Node ID",
            HelpText = "Node name as listed in nodes.json config file.",
            Required = true)]
        public string NodeId { get; set; }

        [Usage(ApplicationAlias = "")]
        public static IEnumerable<Example> Examples =>
            new List<Example>
            {
                new Example("Connects the CLI to a node", new ConnectOptions
                {
                    NodeId = "Node ID"
                })
            };
    }

    [Verb("sign", HelpText = "Signs a message or a transaction")]
    public sealed class SignOptions
    {
        [Option('m', "message", HelpText = "Directs the CLI to sign the message to be provided as the value")]
        public string Message { get; set; }

        [Option('n', "node", HelpText = "A valid node ID as listed in the nodes.json config file.")]
        public string Node { get; set; }

        [Usage(ApplicationAlias = "")]
        public static IEnumerable<Example> Examples =>
            new List<Example>
            {
                new Example("Signs a message or a transaction provided.", new SignOptions
                {
                    Node = "Messsage"
                })
            };
    }

    [Verb("verify", HelpText = "verifies a message")]
    class VerifyOptions
    {
        [Option('m', "message", HelpText = "Directs the CLI to verify the message to be provided as the value")]
        public string Message { get; set; }

        [Option('k', "address", HelpText = "A valid public key.")]
        public string Address { get; set; }

        [Option('s', "signature", HelpText = "A valid signature.")]
        public string Signature { get; set; }

        [Option('n', "node", HelpText = "A valid node ID as listed in the nodes.json config file.")]
        public string Node { get; set; }

        [Usage(ApplicationAlias = "")]
        public static IEnumerable<Example> Examples =>
            new List<Example>
            {
                new Example("Signs a message or a transaction provided.", new SignOptions {Node = "Messsage"})
            };
    }

    /// <summary>
    /// Class contains the options for the peer list command
    /// </summary>
    [Verb("listpeers", HelpText = "displays peer list")]
    class PeerListOptions
    {
        /// <summary>
        /// Gets or sets the node.
        /// </summary>
        /// <value>
        /// The node.
        /// </value>
        [Option('n', "node", HelpText = "A valid node ID as listed in the nodes.json config file.")]
        public string Node { get; set; }

        /// <summary>
        /// Gets the examples.
        /// </summary>
        /// <value>
        /// The examples.
        /// </value>
        [Usage(ApplicationAlias = "")]
        public static IEnumerable<Example> Examples =>
            new List<Example>
            {
                new Example("Displays peer list for the specified node.", new PeerListOptions {Node = "node1"})
            };
    }

    /// <summary>
<<<<<<< HEAD
    /// Class contains the options for the peer list command
    /// </summary>
    [Verb("removepeer", HelpText = "removes a peer")]
    class RemovePeerOptions
=======
    /// Class contains the options for the peer count command
    /// </summary>
    [Verb("peercount", HelpText = "Gets the peer count")]
    class PeerCountOptions
>>>>>>> b1612f4e
    {
        /// <summary>
        /// Gets or sets the node.
        /// </summary>
        /// <value>
        /// The node.
        /// </value>
<<<<<<< HEAD
        [Option('n', "node", HelpText = "A valid node ID as listed in the nodes.json config file.", Required = true)]
        public string Node { get; set; }

        /// <summary>Gets or sets the public key.</summary>
        /// <value>The public key.</value>
        [Option('k', "publickey", HelpText = "The peer public key", Required = false)]
        public string PublicKey { get; set; }

        /// <summary>Gets or sets the ip.</summary>
        /// <value>The ip.</value>
        [Option('i', "ip", HelpText = "The peer IP", Required = true)]
        public string Ip { get; set; }

=======
        [Option('n', "node", HelpText = "A valid node ID as listed in the nodes.json config file.")]
        public string Node { get; set; }

>>>>>>> b1612f4e
        /// <summary>
        /// Gets the examples.
        /// </summary>
        /// <value>
        /// The examples.
        /// </value>
        [Usage(ApplicationAlias = "")]
        public static IEnumerable<Example> Examples =>
            new List<Example>
            {
<<<<<<< HEAD
                new Example("Removes a peer from the specified node.",
                    new RemovePeerOptions {Ip = "127.0.0.1", Node = "node1", PublicKey = "302a300506032b657003"})
=======
                new Example("Displays peer count for the specified node.", new PeerCountOptions {Node = "node1"})
>>>>>>> b1612f4e
            };
    }
}<|MERGE_RESOLUTION|>--- conflicted
+++ resolved
@@ -140,17 +140,39 @@
     }
 
     /// <summary>
-<<<<<<< HEAD
+    /// Class contains the options for the peer count command
+    /// </summary>
+    [Verb("peercount", HelpText = "Gets the peer count")]
+    class PeerCountOptions
+    {
+        /// <summary>
+        /// Gets or sets the node.
+        /// </summary>
+        /// <value>
+        /// The node.
+        /// </value>
+        [Option('n', "node", HelpText = "A valid node ID as listed in the nodes.json config file.")]
+        public string Node { get; set; }
+
+        /// <summary>
+        /// Gets the examples.
+        /// </summary>
+        /// <value>
+        /// The examples.
+        /// </value>
+        [Usage(ApplicationAlias = "")]
+        public static IEnumerable<Example> Examples =>
+            new List<Example>
+            {
+                new Example("Displays peer count for the specified node.", new PeerCountOptions {Node = "node1"})
+            };
+    }
+
+    /// <summary>
     /// Class contains the options for the peer list command
     /// </summary>
     [Verb("removepeer", HelpText = "removes a peer")]
     class RemovePeerOptions
-=======
-    /// Class contains the options for the peer count command
-    /// </summary>
-    [Verb("peercount", HelpText = "Gets the peer count")]
-    class PeerCountOptions
->>>>>>> b1612f4e
     {
         /// <summary>
         /// Gets or sets the node.
@@ -158,7 +180,6 @@
         /// <value>
         /// The node.
         /// </value>
-<<<<<<< HEAD
         [Option('n', "node", HelpText = "A valid node ID as listed in the nodes.json config file.", Required = true)]
         public string Node { get; set; }
 
@@ -172,11 +193,6 @@
         [Option('i', "ip", HelpText = "The peer IP", Required = true)]
         public string Ip { get; set; }
 
-=======
-        [Option('n', "node", HelpText = "A valid node ID as listed in the nodes.json config file.")]
-        public string Node { get; set; }
-
->>>>>>> b1612f4e
         /// <summary>
         /// Gets the examples.
         /// </summary>
@@ -187,12 +203,8 @@
         public static IEnumerable<Example> Examples =>
             new List<Example>
             {
-<<<<<<< HEAD
                 new Example("Removes a peer from the specified node.",
                     new RemovePeerOptions {Ip = "127.0.0.1", Node = "node1", PublicKey = "302a300506032b657003"})
-=======
-                new Example("Displays peer count for the specified node.", new PeerCountOptions {Node = "node1"})
->>>>>>> b1612f4e
             };
     }
 }