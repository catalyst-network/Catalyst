#region LICENSE

/**
* Copyright (c) 2019 Catalyst Network
*
* This file is part of Catalyst.Node <https://github.com/catalyst-network/Catalyst.Node>
*
* Catalyst.Node is free software: you can redistribute it and/or modify
* it under the terms of the GNU General Public License as published by
* the Free Software Foundation, either version 2 of the License, or
* (at your option) any later version.
*
* Catalyst.Node is distributed in the hope that it will be useful,
* but WITHOUT ANY WARRANTY; without even the implied warranty of
* MERCHANTABILITY or FITNESS FOR A PARTICULAR PURPOSE. See the
* GNU General Public License for more details.
*
* You should have received a copy of the GNU General Public License
* along with Catalyst.Node. If not, see <https://www.gnu.org/licenses/>.
*/

#endregion

using System.Collections.Generic;
using CommandLine;
using CommandLine.Text;

namespace Catalyst.Cli
{
    [Verb("get", HelpText = "Gets information from a catalyst node")]
    class GetInfoOptions
    {
        [Option('i', "info")]
        public bool Info { get; set; }

        [Option('m', "mempool")]
        public bool Mempool { get; set; }

        [Option('v', "version")]
        public bool Version { get; set; }

        [Value(1, MetaName = "Node ID",
            HelpText = "Valid and connected node ID.",
            Required = true)]
        public string NodeId { get; set; }
    }

    [Verb("connect", HelpText = "Connects the CLI to a catalyst node")]
    public sealed class ConnectOptions
    {
        [Option('n', "node", HelpText = "A valid node ID as listed in the nodes.json config file.")]
        public bool Node { get; set; }

        [Value(1, MetaName = "Node ID",
            HelpText = "Node name as listed in nodes.json config file.",
            Required = true)]
        public string NodeId { get; set; }

        [Usage(ApplicationAlias = "")]
        public static IEnumerable<Example> Examples =>
            new List<Example>
            {
                new Example("Connects the CLI to a node", new ConnectOptions
                {
                    NodeId = "Node ID"
                })
            };
    }

    [Verb("sign", HelpText = "Signs a message or a transaction")]
    public sealed class SignOptions
    {
        [Option('m', "message", HelpText = "Directs the CLI to sign the message to be provided as the value")]
        public string Message { get; set; }

        [Option('n', "node", HelpText = "A valid node ID as listed in the nodes.json config file.")]
        public string Node { get; set; }

        [Usage(ApplicationAlias = "")]
        public static IEnumerable<Example> Examples =>
            new List<Example>
            {
                new Example("Signs a message or a transaction provided.", new SignOptions
                {
                    Node = "Messsage"
                })
            };
    }

    [Verb("verify", HelpText = "verifies a message")]
    class VerifyOptions
    {
        [Option('m', "message", HelpText = "Directs the CLI to verify the message to be provided as the value")]
        public string Message { get; set; }

        [Option('k', "address", HelpText = "A valid public key.")]
        public string Address { get; set; }

        [Option('s', "signature", HelpText = "A valid signature.")]
        public string Signature { get; set; }

        [Option('n', "node", HelpText = "A valid node ID as listed in the nodes.json config file.")]
        public string Node { get; set; }

        [Usage(ApplicationAlias = "")]
        public static IEnumerable<Example> Examples =>
            new List<Example>
            {
                new Example("Signs a message or a transaction provided.", new SignOptions {Node = "Messsage"})
            };
    }

    /// <summary>
<<<<<<< HEAD
    /// Add file onto DFS CLI options
    /// </summary>
    [Verb("addfile", HelpText = "Adds a file onto the DFS")]
    class AddFileOnDfsOptions
=======
    /// Class contains the options for the peer list command
    /// </summary>
    [Verb("listpeers", HelpText = "displays peer list")]
    class PeerListOptions
>>>>>>> 9b232537
    {
        /// <summary>
        /// Gets or sets the node.
        /// </summary>
        /// <value>
        /// The node.
        /// </value>
        [Option('n', "node", HelpText = "A valid node ID as listed in the nodes.json config file.")]
        public string Node { get; set; }

        /// <summary>
<<<<<<< HEAD
        /// Gets or sets the file.
        /// </summary>
        /// <value>
        /// The file.
        /// </value>
        [Option('f', "file", HelpText = "The file to upload onto DFS")]
        public string File { get; set; }

        /// <summary>
=======
>>>>>>> 9b232537
        /// Gets the examples.
        /// </summary>
        /// <value>
        /// The examples.
        /// </value>
        [Usage(ApplicationAlias = "")]
        public static IEnumerable<Example> Examples =>
            new List<Example>
            {
<<<<<<< HEAD
                new Example("Adds a file to the DFS.", new AddFileOnDfsOptions {Node = "node1", File = "AFile.txt"})
=======
                new Example("Displays peer list for the specified node.", new PeerListOptions {Node = "node1"})
>>>>>>> 9b232537
            };
    }
}<|MERGE_RESOLUTION|>--- conflicted
+++ resolved
@@ -111,17 +111,10 @@
     }
 
     /// <summary>
-<<<<<<< HEAD
-    /// Add file onto DFS CLI options
-    /// </summary>
-    [Verb("addfile", HelpText = "Adds a file onto the DFS")]
-    class AddFileOnDfsOptions
-=======
     /// Class contains the options for the peer list command
     /// </summary>
     [Verb("listpeers", HelpText = "displays peer list")]
     class PeerListOptions
->>>>>>> 9b232537
     {
         /// <summary>
         /// Gets or sets the node.
@@ -133,7 +126,35 @@
         public string Node { get; set; }
 
         /// <summary>
-<<<<<<< HEAD
+        /// Gets the examples.
+        /// </summary>
+        /// <value>
+        /// The examples.
+        /// </value>
+        [Usage(ApplicationAlias = "")]
+        public static IEnumerable<Example> Examples =>
+            new List<Example>
+            {
+                new Example("Displays peer list for the specified node.", new PeerListOptions {Node = "node1"})
+            };
+    }
+
+    /// <summary>
+    /// Add file onto DFS CLI options
+    /// </summary>
+    [Verb("addfile", HelpText = "Adds a file onto the DFS")]
+    class AddFileOnDfsOptions
+    {
+        /// <summary>
+        /// Gets or sets the node.
+        /// </summary>
+        /// <value>
+        /// The node.
+        /// </value>
+        [Option('n', "node", HelpText = "A valid node ID as listed in the nodes.json config file.")]
+        public string Node { get; set; }
+
+        /// <summary>
         /// Gets or sets the file.
         /// </summary>
         /// <value>
@@ -143,8 +164,6 @@
         public string File { get; set; }
 
         /// <summary>
-=======
->>>>>>> 9b232537
         /// Gets the examples.
         /// </summary>
         /// <value>
@@ -154,11 +173,7 @@
         public static IEnumerable<Example> Examples =>
             new List<Example>
             {
-<<<<<<< HEAD
                 new Example("Adds a file to the DFS.", new AddFileOnDfsOptions {Node = "node1", File = "AFile.txt"})
-=======
-                new Example("Displays peer list for the specified node.", new PeerListOptions {Node = "node1"})
->>>>>>> 9b232537
             };
     }
 }