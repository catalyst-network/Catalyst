#region LICENSE

/**
* Copyright (c) 2019 Catalyst Network
*
* This file is part of Catalyst.Node <https://github.com/catalyst-network/Catalyst.Node>
*
* Catalyst.Node is free software: you can redistribute it and/or modify
* it under the terms of the GNU General Public License as published by
* the Free Software Foundation, either version 2 of the License, or
* (at your option) any later version.
*
* Catalyst.Node is distributed in the hope that it will be useful,
* but WITHOUT ANY WARRANTY; without even the implied warranty of
* MERCHANTABILITY or FITNESS FOR A PARTICULAR PURPOSE. See the
* GNU General Public License for more details.
*
* You should have received a copy of the GNU General Public License
* along with Catalyst.Node. If not, see <https://www.gnu.org/licenses/>.
*/

#endregion

using System;
using System.Text;
using Catalyst.Common.Config;
using Catalyst.Common.Extensions;
using Catalyst.Common.Interfaces.Cli.Options;
using Catalyst.Common.Interfaces.Rpc;
using Catalyst.Common.IO.Messaging;
using Catalyst.Common.P2P;
using Catalyst.Common.Rpc;
using Catalyst.Protocol.Rpc.Node;
using Dawn;

namespace Catalyst.Cli.Commands
{
    public partial class Commands
    {
        /// <inheritdoc cref="GetVersionCommand" />
        public bool GetVersionCommand(IGetVersionOptions opts)
        {
            Guard.Argument(opts, nameof(opts)).NotNull().Compatible<IGetVersionOptions>();

            INodeRpcClient node;
            try
            {
                node = GetConnectedNode(opts.NodeId);
            }
            catch (Exception e)
            {
                _logger.Error(e.Message);
                return false;
            }
            
            var nodeConfig = GetNodeConfig(opts.NodeId);
            Guard.Argument(nodeConfig, nameof(nodeConfig)).NotNull("The node configuration cannot be null");

            try
            {
<<<<<<< HEAD
                var request = new RpcMessageFactory<VersionRequest>(_rpcMessageCorrelationCache).GetMessage(
=======
                var request = new RpcMessageFactory(_rpcMessageCorrelationCache).GetMessage(new MessageDto(
>>>>>>> b915acd4
                    new VersionRequest
                    {
                        Query = true
                    },
                    MessageTypes.Ask,
                    new PeerIdentifier(Encoding.ASCII.GetBytes(nodeConfig.PublicKey), nodeConfig.HostAddress,
                        nodeConfig.Port),
                    _peerIdentifier
                ));

                node.SendMessage(request.ToAnySigned(_peerIdentifier.PeerId, Guid.NewGuid()));
            }
            catch (Exception e)
            {
                _logger.Debug(e.Message);
                return false;
            }

            return true;
        }
    }
}<|MERGE_RESOLUTION|>--- conflicted
+++ resolved
@@ -58,11 +58,7 @@
 
             try
             {
-<<<<<<< HEAD
-                var request = new RpcMessageFactory<VersionRequest>(_rpcMessageCorrelationCache).GetMessage(
-=======
                 var request = new RpcMessageFactory(_rpcMessageCorrelationCache).GetMessage(new MessageDto(
->>>>>>> b915acd4
                     new VersionRequest
                     {
                         Query = true
