#region LICENSE

/**
* Copyright (c) 2019 Catalyst Network
*
* This file is part of Catalyst.Node <https://github.com/catalyst-network/Catalyst.Node>
*
* Catalyst.Node is free software: you can redistribute it and/or modify
* it under the terms of the GNU General Public License as published by
* the Free Software Foundation, either version 2 of the License, or
* (at your option) any later version.
*
* Catalyst.Node is distributed in the hope that it will be useful,
* but WITHOUT ANY WARRANTY; without even the implied warranty of
* MERCHANTABILITY or FITNESS FOR A PARTICULAR PURPOSE. See the
* GNU General Public License for more details.
*
* You should have received a copy of the GNU General Public License
* along with Catalyst.Node. If not, see <https://www.gnu.org/licenses/>.
*/

#endregion

using System;
using System.Text;
using Catalyst.Common.Config;
using Catalyst.Common.Interfaces.Cli.Options;
using Catalyst.Common.Interfaces.Rpc;
using Catalyst.Common.IO.Messaging;
using Catalyst.Common.P2P;
using Catalyst.Common.Rpc;
using Catalyst.Protocol.Rpc.Node;
using Dawn;

namespace Catalyst.Cli.Commands
{
    public partial class Commands
    {
        /// <inheritdoc cref="GetMempoolCommand" />
        public bool GetMempoolCommand(IGetMempoolOptions opts)
        {
            Guard.Argument(opts, nameof(opts)).NotNull().Compatible<IGetMempoolOptions>();

            INodeRpcClient node;
            try
            {
                node = GetConnectedNode(opts.NodeId);
            }
            catch (Exception e)
            {
                _logger.Error(e.Message);
                return false;
            }
            
            var nodeConfig = GetNodeConfig(opts.NodeId);
            Guard.Argument(nodeConfig, nameof(nodeConfig)).NotNull("The node configuration cannot be null");

            try
            {
<<<<<<< HEAD
                var request = new RpcMessageFactory<GetMempoolRequest>(_rpcMessageCorrelationCache).GetMessage(
                    new GetMempoolRequest(),
=======
                var dto = new MessageDto(new GetMempoolRequest(),
                    MessageTypes.Ask,
>>>>>>> b915acd4
                    new PeerIdentifier(Encoding.ASCII.GetBytes(nodeConfig.PublicKey),
                        nodeConfig.HostAddress,
                        nodeConfig.Port),
                    _peerIdentifier);
                
                var request = new RpcMessageFactory(_rpcMessageCorrelationCache).GetMessage(dto);
                node.SendMessage(request);
            }
            catch (Exception e)
            {
                _logger.Debug(e.Message);
                return false;
            }

            return true;
        }
    }
}<|MERGE_RESOLUTION|>--- conflicted
+++ resolved
@@ -57,13 +57,8 @@
 
             try
             {
-<<<<<<< HEAD
-                var request = new RpcMessageFactory<GetMempoolRequest>(_rpcMessageCorrelationCache).GetMessage(
-                    new GetMempoolRequest(),
-=======
                 var dto = new MessageDto(new GetMempoolRequest(),
                     MessageTypes.Ask,
->>>>>>> b915acd4
                     new PeerIdentifier(Encoding.ASCII.GetBytes(nodeConfig.PublicKey),
                         nodeConfig.HostAddress,
                         nodeConfig.Port),
