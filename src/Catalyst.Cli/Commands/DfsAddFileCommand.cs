--- conflicted
+++ resolved
@@ -103,13 +103,8 @@
 
             while (!fileTransfer.ChunkIndicatorsTrue() && !fileTransfer.IsExpired())
             {
-<<<<<<< HEAD
                 _userOutput.Write("\rUploaded: " + fileTransfer.GetPercentage() + "%");
                 System.Threading.Thread.Sleep(500);
-=======
-                UserOutput.WriteLine("Timeout - No response received from node");
-                return false;
->>>>>>> 8e0ee9a0
             }
 
             if (fileTransfer.ChunkIndicatorsTrue())
