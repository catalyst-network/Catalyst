#region LICENSE

/**
* Copyright (c) 2019 Catalyst Network
*
* This file is part of Catalyst.Node <https://github.com/catalyst-network/Catalyst.Node>
*
* Catalyst.Node is free software: you can redistribute it and/or modify
* it under the terms of the GNU General Public License as published by
* the Free Software Foundation, either version 2 of the License, or
* (at your option) any later version.
*
* Catalyst.Node is distributed in the hope that it will be useful,
* but WITHOUT ANY WARRANTY; without even the implied warranty of
* MERCHANTABILITY or FITNESS FOR A PARTICULAR PURPOSE. See the
* GNU General Public License for more details.
*
* You should have received a copy of the GNU General Public License
* along with Catalyst.Node. If not, see <https://www.gnu.org/licenses/>.
*/

#endregion

using System;
using System.IO;
using System.Text;
using Catalyst.Common.Config;
using Catalyst.Common.Extensions;
using Catalyst.Common.FileTransfer;
using Catalyst.Common.Interfaces.Cli.Options;
using Catalyst.Common.Interfaces.FileTransfer;
using Catalyst.Common.Interfaces.Rpc;
using Catalyst.Common.IO.Messaging;
using Catalyst.Common.P2P;
using Catalyst.Common.Rpc;
using Catalyst.Protocol.Rpc.Node;
using Dawn;
using Serilog.Events;

namespace Catalyst.Cli.Commands
{
    public sealed partial class Commands
    {
        /// <inheritdoc cref="DfsAddFile" />
        public bool DfsAddFile(IAddFileOnDfsOptions opts)
        {
            Guard.Argument(opts, nameof(opts)).NotNull().Compatible<IAddFileOnDfsOptions>();

            INodeRpcClient node;
            try
            {
                node = GetConnectedNode(opts.Node);
            }
            catch (Exception e)
            {
                _logger.Error(e.Message);
                return false;
            }

            var nodeConfig = GetNodeConfig(opts.Node);
            Guard.Argument(nodeConfig, nameof(nodeConfig)).NotNull();

            var nodePeerIdentifier = new PeerIdentifier(Encoding.ASCII.GetBytes(nodeConfig.PublicKey),
                nodeConfig.HostAddress, nodeConfig.Port);

            if (!File.Exists(opts.File))
            {
                UserOutput.WriteLine("File does not exist.");
                return false;
            }

            var request = new AddFileToDfsRequest
            {
                FileName = Path.GetFileName(opts.File)
            };

            using (var fileStream = File.Open(opts.File, FileMode.Open))
            {
                request.FileSize = (ulong) fileStream.Length;
            }
<<<<<<< HEAD

            var requestMessage = new RpcMessageFactory<AddFileToDfsRequest>(_rpcMessageCorrelationCache).GetMessage(
=======
            
            var requestMessage = new RpcMessageFactory(_rpcMessageCorrelationCache).GetMessage(new MessageDto(
>>>>>>> b915acd4
                message: request,
                messageTypes: MessageTypes.Ask,
                recipient: nodePeerIdentifier,
                sender: _peerIdentifier
            ));

            IUploadFileInformation fileTransfer = new UploadFileTransferInformation(
                File.Open(opts.File, FileMode.Open),
                _peerIdentifier,
                nodePeerIdentifier,
                node.Channel,
                requestMessage.CorrelationId.ToGuid(),
<<<<<<< HEAD
                new RpcMessageFactory<TransferFileBytesRequest>(_rpcMessageCorrelationCache));
=======
                new RpcMessageFactory(_rpcMessageCorrelationCache));
>>>>>>> b915acd4

            _uploadFileTransferFactory.RegisterTransfer(fileTransfer);

            node.SendMessage(requestMessage);

            var originalLogLevel = Program.LogLevelSwitch.MinimumLevel;
            
            Program.LogLevelSwitch.MinimumLevel = LogEventLevel.Error;

            while (!fileTransfer.ChunkIndicatorsTrue() && !fileTransfer.IsExpired())
            {
                _userOutput.Write("\rUploaded: " + fileTransfer.GetPercentage() + "%");
                System.Threading.Thread.Sleep(500);
            }

            if (fileTransfer.ChunkIndicatorsTrue())
            {
                _userOutput.Write("\rUploaded: " + fileTransfer.GetPercentage() + "%\n");
            }
            else
            {
                _userOutput.WriteLine("\nFile transfer expired.");
            }

            Program.LogLevelSwitch.MinimumLevel = originalLogLevel;
            return true;
        }
    }
}<|MERGE_RESOLUTION|>--- conflicted
+++ resolved
@@ -78,13 +78,8 @@
             {
                 request.FileSize = (ulong) fileStream.Length;
             }
-<<<<<<< HEAD
-
-            var requestMessage = new RpcMessageFactory<AddFileToDfsRequest>(_rpcMessageCorrelationCache).GetMessage(
-=======
             
             var requestMessage = new RpcMessageFactory(_rpcMessageCorrelationCache).GetMessage(new MessageDto(
->>>>>>> b915acd4
                 message: request,
                 messageTypes: MessageTypes.Ask,
                 recipient: nodePeerIdentifier,
@@ -97,11 +92,7 @@
                 nodePeerIdentifier,
                 node.Channel,
                 requestMessage.CorrelationId.ToGuid(),
-<<<<<<< HEAD
-                new RpcMessageFactory<TransferFileBytesRequest>(_rpcMessageCorrelationCache));
-=======
                 new RpcMessageFactory(_rpcMessageCorrelationCache));
->>>>>>> b915acd4
 
             _uploadFileTransferFactory.RegisterTransfer(fileTransfer);
 
