#region LICENSE

/**
* Copyright (c) 2019 Catalyst Network
*
* This file is part of Catalyst.Node <https://github.com/catalyst-network/Catalyst.Node>
*
* Catalyst.Node is free software: you can redistribute it and/or modify
* it under the terms of the GNU General Public License as published by
* the Free Software Foundation, either version 2 of the License, or
* (at your option) any later version.
*
* Catalyst.Node is distributed in the hope that it will be useful,
* but WITHOUT ANY WARRANTY; without even the implied warranty of
* MERCHANTABILITY or FITNESS FOR A PARTICULAR PURPOSE. See the
* GNU General Public License for more details.
*
* You should have received a copy of the GNU General Public License
* along with Catalyst.Node. If not, see <https://www.gnu.org/licenses/>.
*/

#endregion

using System;
using System.Text;
using Catalyst.Common.Config;
using Catalyst.Common.Interfaces.Cli.Options;
using Catalyst.Common.Interfaces.Rpc;
using Catalyst.Common.IO.Messaging;
using Catalyst.Common.P2P;
using Catalyst.Common.Rpc;
using Catalyst.Common.Util;
using Catalyst.Protocol.Rpc.Node;
using Dawn;
using Nethereum.RLP;

namespace Catalyst.Cli.Commands
{
    public partial class Commands
    {
        /// <inheritdoc cref="MessageVerifyCommand" />
        public bool MessageVerifyCommand(IVerifyOptions opts)
        {
            Guard.Argument(opts, nameof(opts)).NotNull().Compatible<IVerifyOptions>();

            INodeRpcClient node;
            try
            {
                node = GetConnectedNode(opts.Node);
            }
            catch (Exception e)
            {
                _logger.Error(e.Message);
                return false;
            }
            
            var nodeConfig = GetNodeConfig(opts.Node);
            Guard.Argument(nodeConfig, nameof(nodeConfig)).NotNull("The node configuration cannot be null");

            try
            {
<<<<<<< HEAD
                var request = new RpcMessageFactory<VerifyMessageRequest>(_rpcMessageCorrelationCache).GetMessage(
=======
                var request = new RpcMessageFactory(_rpcMessageCorrelationCache).GetMessage(new MessageDto(
>>>>>>> b915acd4
                    new VerifyMessageRequest
                    {
                        Message =
                            RLP.EncodeElement(opts.Message.Trim('\"').ToBytesForRLPEncoding()).ToByteString(),
                        PublicKey = opts.Address.ToBytesForRLPEncoding().ToByteString(),
                        Signature = opts.Signature.ToBytesForRLPEncoding().ToByteString()
                    },
                    MessageTypes.Ask,
                    new PeerIdentifier(Encoding.ASCII.GetBytes(nodeConfig.PublicKey), nodeConfig.HostAddress,
                        nodeConfig.Port),
                    _peerIdentifier
                ));
                node.SendMessage(request).Wait();
            }
            catch (Exception e)
            {
                _logger.Debug(e.Message);
                return false;
            }

            return true;
        }
    }
}<|MERGE_RESOLUTION|>--- conflicted
+++ resolved
@@ -59,11 +59,7 @@
 
             try
             {
-<<<<<<< HEAD
-                var request = new RpcMessageFactory<VerifyMessageRequest>(_rpcMessageCorrelationCache).GetMessage(
-=======
                 var request = new RpcMessageFactory(_rpcMessageCorrelationCache).GetMessage(new MessageDto(
->>>>>>> b915acd4
                     new VerifyMessageRequest
                     {
                         Message =
