--- conflicted
+++ resolved
@@ -66,13 +66,9 @@
             IConfigurationRoot config,
             ILogger logger,
             ICertificateStore certificateStore,
-<<<<<<< HEAD
-            IRpcFileTransfer rpcFileTransfer,
             IMessageCorrelationCache rpcMessageCorrelationCache,
-=======
             IDownloadFileTransferFactory downloadFileTransferFactory,
             IUploadFileTransferFactory uploadFileTransferFactory,
->>>>>>> d9830f7b
             IUserOutput userOutput) : base(userOutput)
         {
             _rpcMessageCorrelationCache = rpcMessageCorrelationCache;
