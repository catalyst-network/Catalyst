--- conflicted
+++ resolved
@@ -59,13 +59,8 @@
             var nodeConfig = GetNodeConfig(opts.Node);
             Guard.Argument(nodeConfig, nameof(nodeConfig)).NotNull("The node configuration cannot be null");
 
-<<<<<<< HEAD
-            var requestMessage = new RpcMessageFactory<RemovePeerRequest>(_rpcMessageCorrelationCache).GetMessage(
-                message: new RemovePeerRequest
-=======
             var requestMessage = new RpcMessageFactory(_rpcMessageCorrelationCache).GetMessage(new MessageDto(
                 new RemovePeerRequest
->>>>>>> b915acd4
                 {
                     PeerIp = ByteString.CopyFrom(IPAddress.Parse(opts.Ip).To16Bytes()),
                     PublicKey = string.IsNullOrEmpty(opts.PublicKey)
