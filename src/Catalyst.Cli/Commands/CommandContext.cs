#region LICENSE

/**
* Copyright (c) 2019 Catalyst Network
*
* This file is part of Catalyst.Node <https://github.com/catalyst-network/Catalyst.Node>
*
* Catalyst.Node is free software: you can redistribute it and/or modify
* it under the terms of the GNU General Public License as published by
* the Free Software Foundation, either version 2 of the License, or
* (at your option) any later version.
*
* Catalyst.Node is distributed in the hope that it will be useful,
* but WITHOUT ANY WARRANTY; without even the implied warranty of
* MERCHANTABILITY or FITNESS FOR A PARTICULAR PURPOSE. See the
* GNU General Public License for more details.
*
* You should have received a copy of the GNU General Public License
* along with Catalyst.Node. If not, see <https://www.gnu.org/licenses/>.
*/

#endregion

using System;
using System.Collections.Generic;
using System.Linq;
<<<<<<< HEAD
using Catalyst.Abstractions.Cli;
using Catalyst.Abstractions.Cli.Commands;
using Catalyst.Abstractions.Cryptography;
using Catalyst.Abstractions.IO.Messaging.Dto;
using Catalyst.Abstractions.IO.Transport;
using Catalyst.Abstractions.P2P;
using Catalyst.Abstractions.Registry;
using Catalyst.Abstractions.Rpc;
using Catalyst.Core.IO.Transport;
using Catalyst.Core.Network;
using Catalyst.Core.Rpc;
=======
using Catalyst.Common.Interfaces.Cli;
using Catalyst.Common.Interfaces.Cli.Commands;
using Catalyst.Common.Interfaces.Cryptography;
using Catalyst.Common.Interfaces.IO.Transport;
using Catalyst.Common.Interfaces.P2P;
using Catalyst.Common.Interfaces.Registry;
using Catalyst.Common.Interfaces.Rpc;
using Catalyst.Common.IO.Transport;
using Catalyst.Common.Network;
using Catalyst.Node.Rpc.Client;
>>>>>>> 50566f17
using Dawn;
using Microsoft.Extensions.Configuration;
using Serilog;

namespace Catalyst.Cli.Commands
{
    public class CommandContext : ICommandContext
    {
        private readonly IList<IRpcNodeConfig> _rpcNodeConfigs;
        private readonly ILogger _logger;

        /// <summary>
        /// </summary>
        public CommandContext(IConfigurationRoot config,
            ILogger logger,
            IUserOutput userOutput,
            INodeRpcClientFactory nodeRpcClientFactory,
            ICertificateStore certificateStore,
            IKeyRegistry keyRegistry)
        {
            _logger = logger;
            _rpcNodeConfigs = NodeRpcConfig.BuildRpcNodeSettingList(config);

            SocketClientRegistry = new SocketClientRegistry<INodeRpcClient>();
<<<<<<< HEAD
            DtoFactory = dtoFactory;
            PeerIdentifier = Core.P2P.PeerIdentifier.BuildPeerIdFromConfig(config, userOutput, keyRegistry);
=======
            PeerIdentifier = Common.P2P.PeerIdentifier.BuildPeerIdFromConfig(config, userOutput, keyRegistry);
>>>>>>> 50566f17
            NodeRpcClientFactory = nodeRpcClientFactory;
            CertificateStore = certificateStore;
            UserOutput = userOutput;
        }

        public IPeerIdentifier PeerIdentifier { get; }

        public INodeRpcClientFactory NodeRpcClientFactory { get; }

        public ICertificateStore CertificateStore { get; }

        public IUserOutput UserOutput { get; }
        
        public ISocketClientRegistry<INodeRpcClient> SocketClientRegistry { get; }

        /// <inheritdoc cref="GetConnectedNode" />
        public INodeRpcClient GetConnectedNode(string nodeId)
        {
            Guard.Argument(nodeId, nameof(nodeId)).NotNull().NotEmpty().Compatible<string>();
            var nodeConfig = _rpcNodeConfigs.SingleOrDefault(node => node.NodeId.Equals(nodeId));
            Guard.Argument(nodeConfig, nameof(nodeConfig)).NotNull();

            var registryId = SocketClientRegistry.GenerateClientHashCode(
                EndpointBuilder.BuildNewEndPoint(nodeConfig.HostAddress, nodeConfig.Port));

            var nodeRpcClient = SocketClientRegistry.GetClientFromRegistry(registryId);
            Guard.Argument(nodeRpcClient).Require(IsSocketChannelActive(nodeRpcClient));

            return nodeRpcClient;
        }

        /// <inheritdoc cref="GetNodeConfig" />
        public IRpcNodeConfig GetNodeConfig(string nodeId)
        {
            Guard.Argument(nodeId, nameof(nodeId)).NotNull().NotEmpty().Compatible<string>();

            var nodeConfig = _rpcNodeConfigs.SingleOrDefault(config => config.NodeId.Equals(nodeId));

            if (nodeConfig != null)
            {
                return nodeConfig;
            }

            UserOutput.WriteLine("Node not configured. Add node to config file and try again.");

            return null;
        }

        public bool IsSocketChannelActive(INodeRpcClient node)
        {
            Guard.Argument(node, nameof(node)).Compatible<INodeRpcClient>();
            try
            {
                Guard.Argument(node.Channel.Active, nameof(node.Channel.Active)).True();
                return true;
            }
            catch (Exception e)
            {
                _logger.Information("Channel inactive ...");
                _logger.Debug(e.Message);
                return false;
            }
        }
    }
}<|MERGE_RESOLUTION|>--- conflicted
+++ resolved
@@ -24,7 +24,6 @@
 using System;
 using System.Collections.Generic;
 using System.Linq;
-<<<<<<< HEAD
 using Catalyst.Abstractions.Cli;
 using Catalyst.Abstractions.Cli.Commands;
 using Catalyst.Abstractions.Cryptography;
@@ -36,18 +35,6 @@
 using Catalyst.Core.IO.Transport;
 using Catalyst.Core.Network;
 using Catalyst.Core.Rpc;
-=======
-using Catalyst.Common.Interfaces.Cli;
-using Catalyst.Common.Interfaces.Cli.Commands;
-using Catalyst.Common.Interfaces.Cryptography;
-using Catalyst.Common.Interfaces.IO.Transport;
-using Catalyst.Common.Interfaces.P2P;
-using Catalyst.Common.Interfaces.Registry;
-using Catalyst.Common.Interfaces.Rpc;
-using Catalyst.Common.IO.Transport;
-using Catalyst.Common.Network;
-using Catalyst.Node.Rpc.Client;
->>>>>>> 50566f17
 using Dawn;
 using Microsoft.Extensions.Configuration;
 using Serilog;
@@ -72,12 +59,7 @@
             _rpcNodeConfigs = NodeRpcConfig.BuildRpcNodeSettingList(config);
 
             SocketClientRegistry = new SocketClientRegistry<INodeRpcClient>();
-<<<<<<< HEAD
-            DtoFactory = dtoFactory;
             PeerIdentifier = Core.P2P.PeerIdentifier.BuildPeerIdFromConfig(config, userOutput, keyRegistry);
-=======
-            PeerIdentifier = Common.P2P.PeerIdentifier.BuildPeerIdFromConfig(config, userOutput, keyRegistry);
->>>>>>> 50566f17
             NodeRpcClientFactory = nodeRpcClientFactory;
             CertificateStore = certificateStore;
             UserOutput = userOutput;
