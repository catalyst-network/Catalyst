#region LICENSE

/**
* Copyright (c) 2019 Catalyst Network
*
* This file is part of Catalyst.Node <https://github.com/catalyst-network/Catalyst.Node>
*
* Catalyst.Node is free software: you can redistribute it and/or modify
* it under the terms of the GNU General Public License as published by
* the Free Software Foundation, either version 2 of the License, or
* (at your option) any later version.
*
* Catalyst.Node is distributed in the hope that it will be useful,
* but WITHOUT ANY WARRANTY; without even the implied warranty of
* MERCHANTABILITY or FITNESS FOR A PARTICULAR PURPOSE. See the
* GNU General Public License for more details.
*
* You should have received a copy of the GNU General Public License
* along with Catalyst.Node. If not, see <https://www.gnu.org/licenses/>.
*/

#endregion

using System;
using System.Text;
using Catalyst.Common.Config;
using Catalyst.Common.Interfaces.Cli.Options;
using Catalyst.Common.Interfaces.Rpc;
using Catalyst.Common.IO.Messaging;
using Catalyst.Common.P2P;
using Catalyst.Common.Rpc;
using Catalyst.Common.Util;
using Catalyst.Protocol.Rpc.Node;
using Dawn;
using Google.Protobuf;

namespace Catalyst.Cli.Commands
{
    public partial class Commands
    {
        /// <inheritdoc cref="MessageSignCommand" />
        public bool MessageSignCommand(ISignOptions opts)
        {
            Guard.Argument(opts, nameof(opts)).NotNull().Compatible<ISignOptions>();

            INodeRpcClient node;
            try
            {
                node = GetConnectedNode(opts.Node);
            }
            catch (Exception e)
            {
                _logger.Error(e.Message);
                return false;
            }
            
            var nodeConfig = GetNodeConfig(opts.Node);
            Guard.Argument(nodeConfig, nameof(nodeConfig)).NotNull("The node configuration cannot be null");

            try
            {
<<<<<<< HEAD
                var request = new RpcMessageFactory<SignMessageRequest>(_rpcMessageCorrelationCache).GetMessage(
=======
                var request = new RpcMessageFactory(_rpcMessageCorrelationCache).GetMessage(new MessageDto(
>>>>>>> b915acd4
                    new SignMessageRequest
                    {
                        Message = ByteString.CopyFrom(opts.Message.Trim('\"'), Encoding.UTF8)
                           .ToByteString()
                    },
                    MessageTypes.Ask,
                    new PeerIdentifier(Encoding.ASCII.GetBytes(nodeConfig.PublicKey), nodeConfig.HostAddress,
                        nodeConfig.Port),
                    _peerIdentifier
                ));
                node.SendMessage(request).Wait();
            }
            catch (Exception e)
            {
                _logger.Debug(e.Message);
                return false;
            }

            return true;
        }
    }
}<|MERGE_RESOLUTION|>--- conflicted
+++ resolved
@@ -59,11 +59,7 @@
 
             try
             {
-<<<<<<< HEAD
-                var request = new RpcMessageFactory<SignMessageRequest>(_rpcMessageCorrelationCache).GetMessage(
-=======
                 var request = new RpcMessageFactory(_rpcMessageCorrelationCache).GetMessage(new MessageDto(
->>>>>>> b915acd4
                     new SignMessageRequest
                     {
                         Message = ByteString.CopyFrom(opts.Message.Trim('\"'), Encoding.UTF8)
