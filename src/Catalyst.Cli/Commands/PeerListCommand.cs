#region LICENSE

/**
* Copyright (c) 2019 Catalyst Network
*
* This file is part of Catalyst.Node <https://github.com/catalyst-network/Catalyst.Node>
*
* Catalyst.Node is free software: you can redistribute it and/or modify
* it under the terms of the GNU General Public License as published by
* the Free Software Foundation, either version 2 of the License, or
* (at your option) any later version.
*
* Catalyst.Node is distributed in the hope that it will be useful,
* but WITHOUT ANY WARRANTY; without even the implied warranty of
* MERCHANTABILITY or FITNESS FOR A PARTICULAR PURPOSE. See the
* GNU General Public License for more details.
*
* You should have received a copy of the GNU General Public License
* along with Catalyst.Node. If not, see <https://www.gnu.org/licenses/>.
*/

#endregion

using System;
using System.Text;
using Catalyst.Common.Config;
using Catalyst.Common.Interfaces.Cli.Options;
using Catalyst.Common.Interfaces.Rpc;
using Catalyst.Common.IO.Messaging;
using Catalyst.Common.P2P;
using Catalyst.Common.Rpc;
using Catalyst.Protocol.Rpc.Node;
using Dawn;

namespace Catalyst.Cli.Commands
{
    public partial class Commands
    {
        /// <inheritdoc cref="PeerListCommand" />
        public bool PeerListCommand(IPeerListOptions opts)
        {
            Guard.Argument(opts).NotNull().Compatible<IPeerListOptions>();

            INodeRpcClient node;
            try
            {
                node = GetConnectedNode(opts.Node);
            }
            catch (Exception e)
            {
                _logger.Error(e.Message);
                return false;
            }
            
            var nodeConfig = GetNodeConfig(opts.Node);
            Guard.Argument(nodeConfig, nameof(nodeConfig)).NotNull("The node configuration cannot be null");
            
            try
            {
<<<<<<< HEAD
                var requestMessage = new RpcMessageFactory<GetPeerListRequest>(_rpcMessageCorrelationCache).GetMessage(
                    message: new GetPeerListRequest(),
                    recipient: new PeerIdentifier(Encoding.ASCII.GetBytes(nodeConfig.PublicKey), nodeConfig.HostAddress,
=======
                var requestMessage = new RpcMessageFactory(_rpcMessageCorrelationCache).GetMessage(new MessageDto(
                    new GetPeerListRequest(),
                    MessageTypes.Ask,
                    new PeerIdentifier(Encoding.ASCII.GetBytes(nodeConfig.PublicKey), nodeConfig.HostAddress,
>>>>>>> b915acd4
                        nodeConfig.Port),
                    _peerIdentifier
                ));

                node.SendMessage(requestMessage).Wait();
            }
            catch (Exception e)
            {
                _logger.Debug(e.Message);
                return false;
            }

            return true;
        }
    }
}<|MERGE_RESOLUTION|>--- conflicted
+++ resolved
@@ -57,16 +57,10 @@
             
             try
             {
-<<<<<<< HEAD
-                var requestMessage = new RpcMessageFactory<GetPeerListRequest>(_rpcMessageCorrelationCache).GetMessage(
-                    message: new GetPeerListRequest(),
-                    recipient: new PeerIdentifier(Encoding.ASCII.GetBytes(nodeConfig.PublicKey), nodeConfig.HostAddress,
-=======
                 var requestMessage = new RpcMessageFactory(_rpcMessageCorrelationCache).GetMessage(new MessageDto(
                     new GetPeerListRequest(),
                     MessageTypes.Ask,
                     new PeerIdentifier(Encoding.ASCII.GetBytes(nodeConfig.PublicKey), nodeConfig.HostAddress,
->>>>>>> b915acd4
                         nodeConfig.Port),
                     _peerIdentifier
                 ));
