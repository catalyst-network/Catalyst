--- conflicted
+++ resolved
@@ -22,14 +22,9 @@
 #endregion
 
 using System;
-<<<<<<< HEAD
+using System.Diagnostics;
 using Catalyst.Core.Config;
 using Catalyst.Core.Kernel;
-=======
-using System.Diagnostics;
-using Catalyst.Common.Config;
-using Catalyst.Common.Kernel;
->>>>>>> e3a4c5db
 
 namespace Catalyst.Cli
 {
@@ -50,15 +45,9 @@
         /// </summary>
         public static int Main()
         {
-<<<<<<< HEAD
             Kernel.Logger.Information("Catalyst.Cli started with process id {0}",
-                System.Diagnostics.Process.GetCurrentProcess().Id.ToString());
-            
-=======
-            _kernel.Logger.Information("Catalyst.Cli started with process id {0}",
                 Process.GetCurrentProcess().Id.ToString());
 
->>>>>>> e3a4c5db
             try
             {
                 Kernel.WithDataDirectory()
