/*
 * Copyright (c) 2019 Catalyst Network
 *
 * This file is part of Catalyst.Node <https://github.com/catalyst-network/Catalyst.Node>
 *
 * Catalyst.Node is free software: you can redistribute it and/or modify
 * it under the terms of the GNU General Public License as published by
 * the Free Software Foundation, either version 2 of the License, or
 * (at your option) any later version.
 * 
 * Catalyst.Node is distributed in the hope that it will be useful,
 * but WITHOUT ANY WARRANTY; without even the implied warranty of
 * MERCHANTABILITY or FITNESS FOR A PARTICULAR PURPOSE. See the
 * GNU General Public License for more details.
 * 
 * You should have received a copy of the GNU General Public License
 * along with Catalyst.Node. If not, see <https://www.gnu.org/licenses/>.
*/

using System;
using System.IO;
using System.Reflection;
using Microsoft.Extensions.DependencyInjection;
using System.Threading;
using Autofac;
using Autofac.Configuration;
using Autofac.Extensions.DependencyInjection;
using AutofacSerilogIntegration;
 using Catalyst.Node.Common.Interfaces;
using Catalyst.Node.Common.Helpers.FileSystem;
using Catalyst.Node.Common.Helpers.Config;
using Microsoft.Extensions.Configuration;
using Serilog;

namespace Catalyst.Cli
{
    public static class Program
    {
        private static readonly ILogger Logger;
        private static readonly string LifetimeTag;
        private static readonly string ExecutionDirectory;
        private static CancellationTokenSource _cancellationSource;
        
        static Program()
        {
            var declaringType = MethodBase.GetCurrentMethod().DeclaringType;
            Logger = Log.Logger.ForContext(declaringType);
            LifetimeTag = declaringType.AssemblyQualifiedName;
            ExecutionDirectory = Path.GetDirectoryName(declaringType.Assembly.Location);
        }

        /// <summary>
        ///     Main cli loop
        /// </summary>
        /// <param name="args"></param>
        public static int Main()
        {
            const int bufferSize = 1024 * 67 + 128;
            _cancellationSource = new CancellationTokenSource();

            try
            {
                var targetConfigFolder = new FileSystem().GetCatalystHomeDir().FullName;
                
                // check if user home data dir has a shell config
                var shellFilePath = Path.Combine(targetConfigFolder, Constants.ShellConfig);
                var shellComponentsFilePath = Path.Combine(targetConfigFolder, Constants.ShellComponentsJsonConfigFile);
                var shellSeriLogFilePath = Path.Combine(targetConfigFolder, Constants.ShellSerilogJsonConfigFile);

                if (!File.Exists(shellFilePath))
                {
                    File.Copy(Path.Combine(AppDomain.CurrentDomain.BaseDirectory, "Config/shell.json"),
                        shellFilePath);
                    File.Copy(Path.Combine(AppDomain.CurrentDomain.BaseDirectory, "Config/shell.components.json"),
                        shellComponentsFilePath);
                    File.Copy(Path.Combine(AppDomain.CurrentDomain.BaseDirectory, "Config/shell.serilog.json"),
                        shellSeriLogFilePath);
                }
                
                var config = new ConfigurationBuilder()
                   .AddJsonFile(Path.Combine(targetConfigFolder, Constants.ShellConfig))
                   .AddJsonFile(Path.Combine(targetConfigFolder, Constants.ShellComponentsJsonConfigFile))
                   .AddJsonFile(Path.Combine(targetConfigFolder, Constants.ShellSerilogJsonConfigFile))
                   .Build();
            
                var serviceCollection = new ServiceCollection();
                
                // register components from config file
                var configurationModule = new ConfigurationModule(config);
                var containerBuilder = new ContainerBuilder();
            
                containerBuilder.RegisterModule(configurationModule);

                var loggerConfiguration =
                    new LoggerConfiguration().ReadFrom.Configuration(configurationModule.Configuration);
                Log.Logger = loggerConfiguration.WriteTo
                   .File(Path.Combine(targetConfigFolder, "Catalyst.Node..log"), 
                        rollingInterval: RollingInterval.Day,
                        outputTemplate: "{Timestamp:HH:mm:ss} [{Level:u3}] ({MachineName}/{ThreadId}) {Message} ({SourceContext}){NewLine}{Exception}")
                   .CreateLogger();
            
                containerBuilder.RegisterLogger();

                var container = containerBuilder.Build();
                
                Console.SetIn(
                    new StreamReader(
                        Console.OpenStandardInput(bufferSize),
                        Console.InputEncoding, false, bufferSize
                    )
                );
                
                using (var scope = container.BeginLifetimeScope(LifetimeTag,
                    //Add .Net Core serviceCollection to the Autofac container.
                    b => { b.Populate(serviceCollection, LifetimeTag); }))
                {
                    var shell = container.Resolve<ICatalystCli>();
<<<<<<< HEAD
                    shell.Ads.RunConsole();
=======
                    shell._aRunConsole();
>>>>>>> 6d21751b
                }
                
                Environment.ExitCode = 0;
            
                return 0;
            }
            catch (Exception e)
            {
                Log.Logger.Error(e, "Catalyst.Node failed to start.");
                Environment.ExitCode = 1;
            }

            return Environment.ExitCode;
        }
    }
}<|MERGE_RESOLUTION|>--- conflicted
+++ resolved
@@ -115,11 +115,8 @@
                     b => { b.Populate(serviceCollection, LifetimeTag); }))
                 {
                     var shell = container.Resolve<ICatalystCli>();
-<<<<<<< HEAD
                     shell.Ads.RunConsole();
-=======
-                    shell._aRunConsole();
->>>>>>> 6d21751b
+
                 }
                 
                 Environment.ExitCode = 0;
