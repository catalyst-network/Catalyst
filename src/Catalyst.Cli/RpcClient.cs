#region LICENSE
/**
* Copyright (c) 2019 Catalyst Network
*
* This file is part of Catalyst.Node <https://github.com/catalyst-network/Catalyst.Node>
*
* Catalyst.Node is free software: you can redistribute it and/or modify
* it under the terms of the GNU General Public License as published by
* the Free Software Foundation, either version 2 of the License, or
* (at your option) any later version.
* 
* Catalyst.Node is distributed in the hope that it will be useful,
* but WITHOUT ANY WARRANTY; without even the implied warranty of
* MERCHANTABILITY or FITNESS FOR A PARTICULAR PURPOSE. See the
* GNU General Public License for more details.
* 
* You should have received a copy of the GNU General Public License
* along with Catalyst.Node. If not, see <https://www.gnu.org/licenses/>.
*/
#endregion

using System;
using System.Collections.Generic;
using System.Threading.Tasks;
using Catalyst.Cli.Handlers;
using Catalyst.Node.Common.Helpers.IO.Inbound;
using Catalyst.Node.Common.Helpers.Shell;
using Catalyst.Node.Common.Interfaces;
using DotNetty.Transport.Channels.Sockets;
using ILogger = Serilog.ILogger;
using Catalyst.Node.Common.Helpers.IO.Outbound;
using Catalyst.Protocol.Common;
using DotNetty.Codecs.Protobuf;
using DotNetty.Transport.Channels;
using Google.Protobuf.WellKnownTypes;

namespace Catalyst.Cli
{
    /// <summary>
    /// This class provides a command line interface (CLI) application to connect to Catalyst Node.
    /// Through the CLI the node operator will be able to connect to any number of running nodes and run commands.
    /// </summary>
    public class RpcClient : IRpcClient, IDisposable
    {
        private readonly ILogger _logger;
        private readonly ICertificateStore _certificateStore;
        private readonly AnyTypeClientHandler _clientHandler;
<<<<<<< HEAD
        public IObservable<IChanneledMessage<AnySigned>> MessageStream { get; }
        
=======
        public IObservable<IChanneledMessage<Any>> MessageStream { get; }

>>>>>>> 1b1691cf
        private readonly GetInfoResponseHandler _getInfoResponseHandler;
        private readonly GetVersionResponseHandler _getVersionResponseHandler;
        private readonly GetMempoolResponseHandler _getMempoolResponseHandler;

        /// <summary>
        /// Intialize a new instance of RPClient by doing the following:
        /// 1- Get the settings from the config file
        /// 2- Create/Read the SSL Certificate
        /// 3- Start the client
        /// </summary>
        /// <param name="logger">a logger instance</param>
        /// <param name="certificateStore">certification store object to create/read the SSL certificate</param>
        public RpcClient(ILogger logger, ICertificateStore certificateStore)
        {
            _logger = logger;
            _certificateStore = certificateStore;
            _clientHandler = new AnyTypeClientHandler();
            MessageStream = _clientHandler.MessageStream;

            _getInfoResponseHandler = new GetInfoResponseHandler(MessageStream, _logger);
            _getVersionResponseHandler = new GetVersionResponseHandler(MessageStream, _logger);
            _getMempoolResponseHandler = new GetMempoolResponseHandler(MessageStream, _logger);
        }

        public async Task<ISocketClient> GetClientSocketAsync(IRpcNodeConfig nodeConfig)
        {
            try
            {
                var certificate = _certificateStore.ReadOrCreateCertificateFile(nodeConfig.PfxFileName);

                var handlers = new List<IChannelHandler>
                {
                    new ProtobufVarint32LengthFieldPrepender(),
                    new ProtobufEncoder(),
                    new ProtobufVarint32FrameDecoder(),
                    new ProtobufDecoder(Any.Parser),
                    _clientHandler
                };

                var socketClient = await new TcpClient()
                   .Bootstrap(
                        new OutboundChannelInitializer<ISocketChannel>(channel => { },
                            handlers,
                            nodeConfig.HostAddress,
                            certificate
                        )
                    )
                   .ConnectClient(
                        nodeConfig.HostAddress,
                        nodeConfig.Port
                    );


                _logger.Information("Rpc client starting");
                _logger.Information("Connecting to {0} @ {1}:{2}", nodeConfig.NodeId, nodeConfig.HostAddress,
                    nodeConfig.Port);

                return socketClient;
            }
            catch (System.PlatformNotSupportedException exception)
            {
                _logger.Error(exception, "Invalid SSL certificate.");

                throw;
            }
            catch (ConnectException connectException)
            {
                _logger.Error(connectException, "Connection with the server couldn't be established.");

                throw;
            }
            catch (ConnectTimeoutException timeoutException)
            {
                _logger.Error(timeoutException, "Connection timed out.");

                throw;
            }
            catch (Exception e)
            {
                _logger.Error(e, "Connection with the server couldn't be established.");

                throw;
            }
        }

        /// <summary>
        /// Sends the message to the RPC Server by writing it asynchronously
        /// </summary>
        /// <param name="node">RpcNode object which is selected to connect to by the user</param>
        /// <param name="message"></param>
        /// <returns></returns>
        public async Task SendMessage(IRpcNode node, AnySigned message)
        {
            await node.SocketClient.SendMessage(message);
        }

        /*Implementing IDisposable */

        protected virtual void Dispose(bool disposing)
        {
            if (disposing)
            {
                _logger.Information("disposing RpcClient");
                _getInfoResponseHandler.Dispose();
                _getVersionResponseHandler.Dispose();
                _getMempoolResponseHandler.Dispose();
            }
        }

        public void Dispose()
        {
            Dispose(true);
        }
    }
}<|MERGE_RESOLUTION|>--- conflicted
+++ resolved
@@ -1,4 +1,5 @@
 #region LICENSE
+
 /**
 * Copyright (c) 2019 Catalyst Network
 *
@@ -8,15 +9,16 @@
 * it under the terms of the GNU General Public License as published by
 * the Free Software Foundation, either version 2 of the License, or
 * (at your option) any later version.
-* 
+*
 * Catalyst.Node is distributed in the hope that it will be useful,
 * but WITHOUT ANY WARRANTY; without even the implied warranty of
 * MERCHANTABILITY or FITNESS FOR A PARTICULAR PURPOSE. See the
 * GNU General Public License for more details.
-* 
+*
 * You should have received a copy of the GNU General Public License
 * along with Catalyst.Node. If not, see <https://www.gnu.org/licenses/>.
 */
+
 #endregion
 
 using System;
@@ -40,18 +42,12 @@
     /// This class provides a command line interface (CLI) application to connect to Catalyst Node.
     /// Through the CLI the node operator will be able to connect to any number of running nodes and run commands.
     /// </summary>
-    public class RpcClient : IRpcClient, IDisposable
+    public sealed class RpcClient : IRpcClient, IDisposable
     {
         private readonly ILogger _logger;
         private readonly ICertificateStore _certificateStore;
         private readonly AnyTypeClientHandler _clientHandler;
-<<<<<<< HEAD
         public IObservable<IChanneledMessage<AnySigned>> MessageStream { get; }
-        
-=======
-        public IObservable<IChanneledMessage<Any>> MessageStream { get; }
-
->>>>>>> 1b1691cf
         private readonly GetInfoResponseHandler _getInfoResponseHandler;
         private readonly GetVersionResponseHandler _getVersionResponseHandler;
         private readonly GetMempoolResponseHandler _getMempoolResponseHandler;
@@ -104,7 +100,6 @@
                         nodeConfig.Port
                     );
 
-
                 _logger.Information("Rpc client starting");
                 _logger.Information("Connecting to {0} @ {1}:{2}", nodeConfig.NodeId, nodeConfig.HostAddress,
                     nodeConfig.Port);
@@ -150,7 +145,7 @@
 
         /*Implementing IDisposable */
 
-        protected virtual void Dispose(bool disposing)
+        private void Dispose(bool disposing)
         {
             if (disposing)
             {
