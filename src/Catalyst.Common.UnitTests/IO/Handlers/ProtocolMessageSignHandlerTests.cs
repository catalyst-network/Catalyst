#region LICENSE

/**
* Copyright (c) 2019 Catalyst Network
*
* This file is part of Catalyst.Node <https://github.com/catalyst-network/Catalyst.Node>
*
* Catalyst.Node is free software: you can redistribute it and/or modify
* it under the terms of the GNU General Public License as published by
* the Free Software Foundation, either version 2 of the License, or
* (at your option) any later version.
*
* Catalyst.Node is distributed in the hope that it will be useful,
* but WITHOUT ANY WARRANTY; without even the implied warranty of
* MERCHANTABILITY or FITNESS FOR A PARTICULAR PURPOSE. See the
* GNU General Public License for more details.
*
* You should have received a copy of the GNU General Public License
* along with Catalyst.Node. If not, see <https://www.gnu.org/licenses/>.
*/

#endregion

using Catalyst.Common.Extensions;
using Catalyst.Common.Interfaces.IO.Messaging.Dto;
using Catalyst.Common.Interfaces.Modules.KeySigner;
using Catalyst.Common.Interfaces.P2P;
using Catalyst.Common.IO.Handlers;
using Catalyst.Common.IO.Messaging.Dto;
using Catalyst.Common.Util;
using Catalyst.Cryptography.BulletProofs.Wrapper;
using Catalyst.Cryptography.BulletProofs.Wrapper.Interfaces;
using Catalyst.Protocol.Common;
using Catalyst.Protocol.IPPN;
using Catalyst.TestUtils;
using DotNetty.Transport.Channels;
using NSubstitute;
using Xunit;

namespace Catalyst.Common.UnitTests.IO.Handlers
{
    public sealed class ProtocolMessageSignHandlerTests
    {
        private readonly IChannelHandlerContext _fakeContext;
        private readonly IMessageDto<ProtocolMessage> _dto;
        private readonly IKeySigner _keySigner;
        private readonly ISignature _signature;
        private readonly SigningContext _signingContext;
        private readonly IPeerSettings _peerSettings;

        public ProtocolMessageSignHandlerTests()
        {
            _fakeContext = Substitute.For<IChannelHandlerContext>();
            _keySigner = Substitute.For<IKeySigner>();
            _signature = Substitute.For<ISignature>();
            _peerSettings = Substitute.For<IPeerSettings>();
            
            _signature.SignatureBytes.Returns(ByteUtil.GenerateRandomByteArray(FFI.SignatureLength));
            _signature.PublicKeyBytes.Returns(ByteUtil.GenerateRandomByteArray(FFI.PublicKeyLength));

<<<<<<< HEAD
            _dto = new DtoFactory().GetDto(new PingRequest().ToProtocolMessage(PeerIdentifierHelper.GetPeerIdentifier("sender").PeerId),
                PeerIdentifierHelper.GetPeerIdentifier("recipient")
=======
            _peerSettings.Network.Returns(Protocol.Common.Network.Devnet);

            _dto = new DtoFactory().GetDto(new PingRequest(),
                PeerIdentifierHelper.GetPeerIdentifier("recipient"), 
                PeerIdentifierHelper.GetPeerIdentifier("sender")
>>>>>>> 959e660b
            );
        }

        [Fact]
        public void CantSignMessage()
        {
            var protocolMessageSignHandler = new ProtocolMessageSignHandler(_keySigner, _peerSettings);

            protocolMessageSignHandler.WriteAsync(_fakeContext, new object());

            _keySigner.DidNotReceiveWithAnyArgs().Sign(Arg.Any<byte[]>(), default);
            _fakeContext.ReceivedWithAnyArgs().WriteAsync(new object());
        }

        [Fact]
        public void CanWriteAsyncOnSigningMessage()
        {
            _keySigner.Sign(Arg.Any<byte[]>(), default).ReturnsForAnyArgs(_signature);

            var protocolMessageSignHandler = new ProtocolMessageSignHandler(_keySigner, _peerSettings);

            protocolMessageSignHandler.WriteAsync(_fakeContext, _dto);
            
            _fakeContext.DidNotReceiveWithAnyArgs().WriteAndFlushAsync(new object());
            _fakeContext.ReceivedWithAnyArgs().WriteAsync(new object());
        }
    }
}<|MERGE_RESOLUTION|>--- conflicted
+++ resolved
@@ -58,16 +58,9 @@
             _signature.SignatureBytes.Returns(ByteUtil.GenerateRandomByteArray(FFI.SignatureLength));
             _signature.PublicKeyBytes.Returns(ByteUtil.GenerateRandomByteArray(FFI.PublicKeyLength));
 
-<<<<<<< HEAD
+            _peerSettings.Network.Returns(Protocol.Common.Network.Devnet);
             _dto = new DtoFactory().GetDto(new PingRequest().ToProtocolMessage(PeerIdentifierHelper.GetPeerIdentifier("sender").PeerId),
                 PeerIdentifierHelper.GetPeerIdentifier("recipient")
-=======
-            _peerSettings.Network.Returns(Protocol.Common.Network.Devnet);
-
-            _dto = new DtoFactory().GetDto(new PingRequest(),
-                PeerIdentifierHelper.GetPeerIdentifier("recipient"), 
-                PeerIdentifierHelper.GetPeerIdentifier("sender")
->>>>>>> 959e660b
             );
         }
 
