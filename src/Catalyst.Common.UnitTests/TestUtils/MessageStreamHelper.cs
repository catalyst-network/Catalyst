#region LICENSE

/**
* Copyright (c) 2019 Catalyst Network
*
* This file is part of Catalyst.Node <https://github.com/catalyst-network/Catalyst.Node>
*
* Catalyst.Node is free software: you can redistribute it and/or modify
* it under the terms of the GNU General Public License as published by
* the Free Software Foundation, either version 2 of the License, or
* (at your option) any later version.
*
* Catalyst.Node is distributed in the hope that it will be useful,
* but WITHOUT ANY WARRANTY; without even the implied warranty of
* MERCHANTABILITY or FITNESS FOR A PARTICULAR PURPOSE. See the
* GNU General Public License for more details.
*
* You should have received a copy of the GNU General Public License
* along with Catalyst.Node. If not, see <https://www.gnu.org/licenses/>.
*/

#endregion

using System;
using System.Linq;
using System.Reactive.Concurrency;
using System.Reactive.Linq;
using System.Threading.Tasks;
using Catalyst.Common.IO.Inbound;
using Catalyst.Common.Interfaces.IO.Inbound;
using Catalyst.Common.IO.Messaging;
using Catalyst.Protocol.Common;
using DotNetty.Transport.Channels;
using Google.Protobuf;

namespace Catalyst.Common.UnitTests.TestUtils 
{
    public static class MessageStreamHelper
    {
<<<<<<< HEAD
        public static void SendToHandler<T>(this ProtocolMessage[] messages, IChannelHandlerContext fakeContext, MessageHandlerBase<T> handler) where T : IMessage
        {
            CreateChanneledMessage(fakeContext, messages).ForEach(handler.HandleMessage);
        }

        public static void SendToHandler<T>(this ProtocolMessage messages, IChannelHandlerContext fakeContext, MessageHandlerBase<T> handler) where T : IMessage
=======
        public static void SendToHandler<T>(this AnySigned messages, IChannelHandlerContext fakeContext, MessageHandlerBase<T> handler) where T : IMessage
>>>>>>> ab32ddeb
        {
            handler.HandleMessage(CreateChanneledMessage(fakeContext, messages));
        }

        public static IObservable<IChanneledMessage<ProtocolMessage>> CreateStreamWithMessage(IChannelHandlerContext fakeContext, ProtocolMessage response)
        {   
            var channeledAny = new ProtocolMessageDto(fakeContext, response);
            var messageStream = new[] {channeledAny}.ToObservable();
            return messageStream;
        }

        public static IObservable<IChanneledMessage<ProtocolMessage>> CreateStreamWithMessages(IChannelHandlerContext fakeContext, params ProtocolMessage[] responseMessages)
        {
            var stream = responseMessages
               .Select(message => new ProtocolMessageDto(fakeContext, message));

            var messageStream = stream.ToObservable();
            return messageStream;
        }

        private static ProtocolMessageDto CreateChanneledMessage(IChannelHandlerContext fakeContext, ProtocolMessage responseMessage)
        {
            return new ProtocolMessageDto(fakeContext, responseMessage);
        }

<<<<<<< HEAD
        private static List<ProtocolMessageDto> CreateChanneledMessage(IChannelHandlerContext fakeContext, params ProtocolMessage[] responseMessages)
        {
            var stream = new List<ProtocolMessageDto>();

            foreach (var message in responseMessages)
            {
                var channeledAny = new ProtocolMessageDto(fakeContext, message);
                stream.Add(channeledAny);
            }
=======
        public static IObservable<T> DelayAndSubscribeOnTaskPool<T>(this IObservable<T> messageStream, TimeSpan customDelay = default)
        {
            var delay = customDelay == default ? TimeSpan.FromMilliseconds(30) : customDelay;
            return messageStream.Delay(delay).SubscribeOn(TaskPoolScheduler.Default);
        }

        public static async Task<T> WaitForEndOfDelayedStreamOnTaskPoolScheduler<T>(this IObservable<T> messageStream, TimeSpan customDelay = default)
        {
            return await messageStream.DelayAndSubscribeOnTaskPool(customDelay).LastAsync();
        }
>>>>>>> ab32ddeb

        public static async Task<T> WaitForItemsOnDelayedStreamOnTaskPoolScheduler<T>(this IObservable<T> messageStream, int numberOfItemsToWaitFor = 1, TimeSpan customDelay = default)
        {
            return await messageStream.Take(numberOfItemsToWaitFor).DelayAndSubscribeOnTaskPool(customDelay).LastAsync();
        }
    }
}<|MERGE_RESOLUTION|>--- conflicted
+++ resolved
@@ -37,16 +37,7 @@
 {
     public static class MessageStreamHelper
     {
-<<<<<<< HEAD
-        public static void SendToHandler<T>(this ProtocolMessage[] messages, IChannelHandlerContext fakeContext, MessageHandlerBase<T> handler) where T : IMessage
-        {
-            CreateChanneledMessage(fakeContext, messages).ForEach(handler.HandleMessage);
-        }
-
-        public static void SendToHandler<T>(this ProtocolMessage messages, IChannelHandlerContext fakeContext, MessageHandlerBase<T> handler) where T : IMessage
-=======
         public static void SendToHandler<T>(this AnySigned messages, IChannelHandlerContext fakeContext, MessageHandlerBase<T> handler) where T : IMessage
->>>>>>> ab32ddeb
         {
             handler.HandleMessage(CreateChanneledMessage(fakeContext, messages));
         }
@@ -72,17 +63,6 @@
             return new ProtocolMessageDto(fakeContext, responseMessage);
         }
 
-<<<<<<< HEAD
-        private static List<ProtocolMessageDto> CreateChanneledMessage(IChannelHandlerContext fakeContext, params ProtocolMessage[] responseMessages)
-        {
-            var stream = new List<ProtocolMessageDto>();
-
-            foreach (var message in responseMessages)
-            {
-                var channeledAny = new ProtocolMessageDto(fakeContext, message);
-                stream.Add(channeledAny);
-            }
-=======
         public static IObservable<T> DelayAndSubscribeOnTaskPool<T>(this IObservable<T> messageStream, TimeSpan customDelay = default)
         {
             var delay = customDelay == default ? TimeSpan.FromMilliseconds(30) : customDelay;
@@ -93,7 +73,6 @@
         {
             return await messageStream.DelayAndSubscribeOnTaskPool(customDelay).LastAsync();
         }
->>>>>>> ab32ddeb
 
         public static async Task<T> WaitForItemsOnDelayedStreamOnTaskPoolScheduler<T>(this IObservable<T> messageStream, int numberOfItemsToWaitFor = 1, TimeSpan customDelay = default)
         {
