#region LICENSE

/**
* Copyright (c) 2019 Catalyst Network
*
* This file is part of Catalyst.Node <https://github.com/catalyst-network/Catalyst.Node>
*
* Catalyst.Node is free software: you can redistribute it and/or modify
* it under the terms of the GNU General Public License as published by
* the Free Software Foundation, either version 2 of the License, or
* (at your option) any later version.
*
* Catalyst.Node is distributed in the hope that it will be useful,
* but WITHOUT ANY WARRANTY; without even the implied warranty of
* MERCHANTABILITY or FITNESS FOR A PARTICULAR PURPOSE. See the
* GNU General Public License for more details.
*
* You should have received a copy of the GNU General Public License
* along with Catalyst.Node. If not, see <https://www.gnu.org/licenses/>.
*/

#endregion

using System;
using System.Collections.Generic;
using System.Linq;
using System.Reactive.Linq;
using Catalyst.Common.IO.Inbound;
using Catalyst.Common.Interfaces.IO.Inbound;
using Catalyst.Common.IO.Messaging;
using Catalyst.Protocol.Common;
using DotNetty.Transport.Channels;
using Google.Protobuf;

namespace Catalyst.Common.UnitTests.TestUtils 
{
    public static class MessageStreamHelper
    {
        public static void SendToHandler<T>(this AnySigned[] messages, IChannelHandlerContext fakeContext, MessageHandlerBase<T> handler) where T : IMessage
        {
            CreateChanneledMessage(fakeContext, messages).ForEach(handler.HandleMessage);
        }

        public static void SendToHandler<T>(this AnySigned messages, IChannelHandlerContext fakeContext, MessageHandlerBase<T> handler) where T : IMessage
        {
            handler.HandleMessage(CreateChanneledMessage(fakeContext, messages));
        }

        public static IObservable<IChanneledMessage<AnySigned>> CreateStreamWithMessage(IChannelHandlerContext fakeContext, AnySigned response)
        {   
            var channeledAny = new ChanneledAnySigned(fakeContext, response);
            var messageStream = new[] {channeledAny}.ToObservable();
            return messageStream;
        }

        public static IObservable<IChanneledMessage<AnySigned>> CreateStreamWithMessages(IChannelHandlerContext fakeContext, params AnySigned[] responseMessages)
        {
            var stream = responseMessages
               .Select(message => new ChanneledAnySigned(fakeContext, message));

            var messageStream = stream.ToObservable();
            return messageStream;
<<<<<<< HEAD
=======
        }

        private static ChanneledAnySigned CreateChanneledMessage(IChannelHandlerContext fakeContext, AnySigned responseMessage)
        {
            return new ChanneledAnySigned(fakeContext, responseMessage);
        }

        private static List<ChanneledAnySigned> CreateChanneledMessage(IChannelHandlerContext fakeContext, params AnySigned[] responseMessages)
        {
            List<ChanneledAnySigned> stream = new List<ChanneledAnySigned>();
            foreach (var message in responseMessages)
            {
                var channeledAny = new ChanneledAnySigned(fakeContext, message);
                stream.Add(channeledAny);
            }

            return stream;
>>>>>>> a30a0a43
        }
    }
}<|MERGE_RESOLUTION|>--- conflicted
+++ resolved
@@ -60,8 +60,6 @@
 
             var messageStream = stream.ToObservable();
             return messageStream;
-<<<<<<< HEAD
-=======
         }
 
         private static ChanneledAnySigned CreateChanneledMessage(IChannelHandlerContext fakeContext, AnySigned responseMessage)
@@ -79,7 +77,6 @@
             }
 
             return stream;
->>>>>>> a30a0a43
         }
     }
 }