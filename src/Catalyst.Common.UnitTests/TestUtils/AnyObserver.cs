--- conflicted
+++ resolved
@@ -1,4 +1,3 @@
-
 #region LICENSE
 
 /**
@@ -25,11 +24,6 @@
 using System;
 using System.Collections.Concurrent;
 using System.Collections.Generic;
-<<<<<<< HEAD
-using System.Collections.Immutable;
-using System.Collections.ObjectModel;
-=======
->>>>>>> d60d9263
 using Catalyst.Common.Util;
 using Catalyst.Common.Interfaces.IO.Inbound;
 using Catalyst.Protocol.Common;
@@ -46,17 +40,11 @@
         {
             _logger = logger;
             Index = index;
-<<<<<<< HEAD
-        }
-
-        public IChanneledMessage<AnySigned> Received { get; private set; }
-=======
             _received = new ConcurrentStack<IChanneledMessage<AnySigned>>();
         }
 
         public IReadOnlyCollection<IChanneledMessage<AnySigned>> Received =>
             Array.AsReadOnly(_received.ToArray());
->>>>>>> d60d9263
 
         public int Index { get; }
 
