--- conflicted
+++ resolved
@@ -51,13 +51,8 @@
             PrepareCacheWithPendingRequests<GetInfoRequest>();
         }
 
-<<<<<<< HEAD
-        [Fact(Skip = "Fixed in pending PR https://github.com/catalyst-network/Catalyst.Node/pull/675")]
-        public override async Task RequestStore_Should_Not_Keep_Records_For_Longer_Than_Ttl()
-=======
         [Fact]
         public void TryMatchResponseAsync_Should_Match_Existing_Records_With_Matching_Correlation_Id()
->>>>>>> f0f765e9
         {
             TryMatchResponseAsync_Should_Match_Existing_Records_With_Matching_Correlation_Id<GetInfoResponse>();
         }
