--- conflicted
+++ resolved
@@ -8,20 +8,11 @@
   </ItemGroup>
   <ItemGroup>
     <PackageReference Update="Microsoft.NET.Test.Sdk" Version="16.0.1" />
-<<<<<<< HEAD
-      <PackageReference Include="Autofac" Version="4.8.1" />
-      <PackageReference Include="Autofac.Configuration" Version="4.1.0" />
-      <PackageReference Include="AutofacSerilogIntegration" Version="2.0.0" />
-    <PackageReference Include="Serilog.Settings.Configuration" Version="3.0.1" />
-    <PackageReference Include="Serilog.Sinks.File" Version="4.0.0" />
-    <PackageReference Include="SharpRepository.Ioc.Autofac" Version="2.0.4.2" />
-=======
     <PackageReference Include="Autofac.Configuration" Version="4.1.0" />
     <PackageReference Include="Autofac.Extensions.DependencyInjection" Version="4.3.1" />
     <PackageReference Include="AutofacSerilogIntegration" Version="2.0.0" />
     <PackageReference Include="Serilog.Sinks.File" Version="4.0.0" />
     <PackageReference Include="SharpRepository.Ioc.Autofac" Version="2.0.4.2" />
     <PackageReference Include="Serilog.Settings.Configuration" Version="3.0.1" />
->>>>>>> 9824ef40
   </ItemGroup>
 </Project>