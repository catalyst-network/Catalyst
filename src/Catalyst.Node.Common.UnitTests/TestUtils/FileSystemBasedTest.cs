<<<<<<< HEAD
﻿#region LICENSE

=======
#region LICENSE
>>>>>>> b103e5df
/**
* Copyright (c) 2019 Catalyst Network
*
* This file is part of Catalyst.Node <https://github.com/catalyst-network/Catalyst.Node>
*
* Catalyst.Node is free software: you can redistribute it and/or modify
* it under the terms of the GNU General Public License as published by
* the Free Software Foundation, either version 2 of the License, or
* (at your option) any later version.
*
* Catalyst.Node is distributed in the hope that it will be useful,
* but WITHOUT ANY WARRANTY; without even the implied warranty of
* MERCHANTABILITY or FITNESS FOR A PARTICULAR PURPOSE. See the
* GNU General Public License for more details.
*
* You should have received a copy of the GNU General Public License
* along with Catalyst.Node. If not, see <https://www.gnu.org/licenses/>.
*/

#endregion

using System;
using System.IO;
using System.Linq;
using System.Reflection;
using System.Text.RegularExpressions;
using Catalyst.Node.Common.Interfaces;
using Dawn;
using FluentAssertions;
using NSubstitute;
using Xunit;
using Xunit.Abstractions;

namespace Catalyst.Node.Common.UnitTests.TestUtils
{
    /// <inheritdoc />
    /// <summary>
    ///     A base test class that can be used to offer inheriting tests a folder on which
    ///     to create files, logs, etc.
    /// </summary>
    [Trait(Traits.TestType, Traits.IntegrationTest)]
    public abstract class FileSystemBasedTest : IDisposable
    {
        protected readonly ITest CurrentTest;
        protected readonly string CurrentTestName;
        protected readonly IFileSystem FileSystem;
        protected readonly ITestOutputHelper Output;
        private readonly DirectoryInfo _testDirectory;

        protected FileSystemBasedTest(ITestOutputHelper output)
        {
<<<<<<< HEAD
            Output = output;
            CurrentTest = Output?.GetType()
               .GetField("test", BindingFlags.Instance | BindingFlags.NonPublic)
               .GetValue(Output) as ITest;
=======
            Guard.Argument(output, nameof(output)).NotNull();
            Output = output;
            CurrentTest = Output.GetType()
               .GetField("test", BindingFlags.Instance | BindingFlags.NonPublic)
               .GetValue(Output) as ITest;

            if (CurrentTest == null)
            {
                throw new ArgumentNullException(
                    $"Failed to reflect current test as {nameof(ITest)} from {nameof(output)}");
            }

>>>>>>> b103e5df
            CurrentTestName = CurrentTest.TestCase.TestMethod.Method.Name;
            var testStartTime = DateTime.Now;
            _testDirectory = new DirectoryInfo(Path.Combine(Environment.CurrentDirectory,

                //get a unique folder for this run
<<<<<<< HEAD
                CurrentTestName + $"_{testStartTime:yyMMddHHmmssffff}")
            );
=======
                CurrentTestName + $"_{testStartTime:yyMMddHHmmssffff}"));
>>>>>>> b103e5df

            _testDirectory.Exists.Should().BeFalse();
            _testDirectory.Create();

            FileSystem = Substitute.For<IFileSystem>();
            FileSystem.GetCatalystHomeDir().Returns(_testDirectory);

            Output.WriteLine("test running in folder {0}", _testDirectory.FullName);
        }

        public void Dispose() { Dispose(true); }

        protected virtual void Dispose(bool disposing)
        {
<<<<<<< HEAD
            if (!disposing)
            {
                return;
            }

            var regex = new Regex(CurrentTestName + @"_(?<timestamp>[\d]{14})");
            if (_testDirectory.Parent != null)
            {
                var oldDirectories = _testDirectory.Parent.EnumerateDirectories()
                   .Where(d => regex.IsMatch(d.Name)
                     && string.CompareOrdinal(d.Name, _testDirectory.Name) == -1)
                   .ToList();
                oldDirectories.ForEach(TryDeleteFolder);
            }
=======
            if (!disposing || _testDirectory.Parent == null) { return; }

            var regex = new Regex(CurrentTestName + @"_(?<timestamp>[\d]{14})");

            var oldDirectories = _testDirectory.Parent.EnumerateDirectories()
               .Where(d => regex.IsMatch(d.Name)
                 && string.CompareOrdinal(d.Name, _testDirectory.Name) == -1)
               .ToList();
            oldDirectories.ForEach(TryDeleteFolder);
>>>>>>> b103e5df
        }

        private static void TryDeleteFolder(DirectoryInfo d)
        {
            try
            {
                d.Delete(true);
            }
            catch (Exception)
            {
                //no big deal is this doesn't work once in a while, only worry if
                //this happens all the time.
            }
        }
    }
}<|MERGE_RESOLUTION|>--- conflicted
+++ resolved
@@ -1,9 +1,5 @@
-<<<<<<< HEAD
 ﻿#region LICENSE
 
-=======
-#region LICENSE
->>>>>>> b103e5df
 /**
 * Copyright (c) 2019 Catalyst Network
 *
@@ -55,12 +51,6 @@
 
         protected FileSystemBasedTest(ITestOutputHelper output)
         {
-<<<<<<< HEAD
-            Output = output;
-            CurrentTest = Output?.GetType()
-               .GetField("test", BindingFlags.Instance | BindingFlags.NonPublic)
-               .GetValue(Output) as ITest;
-=======
             Guard.Argument(output, nameof(output)).NotNull();
             Output = output;
             CurrentTest = Output.GetType()
@@ -73,18 +63,12 @@
                     $"Failed to reflect current test as {nameof(ITest)} from {nameof(output)}");
             }
 
->>>>>>> b103e5df
             CurrentTestName = CurrentTest.TestCase.TestMethod.Method.Name;
             var testStartTime = DateTime.Now;
             _testDirectory = new DirectoryInfo(Path.Combine(Environment.CurrentDirectory,
 
                 //get a unique folder for this run
-<<<<<<< HEAD
-                CurrentTestName + $"_{testStartTime:yyMMddHHmmssffff}")
-            );
-=======
                 CurrentTestName + $"_{testStartTime:yyMMddHHmmssffff}"));
->>>>>>> b103e5df
 
             _testDirectory.Exists.Should().BeFalse();
             _testDirectory.Create();
@@ -99,23 +83,10 @@
 
         protected virtual void Dispose(bool disposing)
         {
-<<<<<<< HEAD
-            if (!disposing)
+            if (!disposing || _testDirectory.Parent == null)
             {
                 return;
             }
-
-            var regex = new Regex(CurrentTestName + @"_(?<timestamp>[\d]{14})");
-            if (_testDirectory.Parent != null)
-            {
-                var oldDirectories = _testDirectory.Parent.EnumerateDirectories()
-                   .Where(d => regex.IsMatch(d.Name)
-                     && string.CompareOrdinal(d.Name, _testDirectory.Name) == -1)
-                   .ToList();
-                oldDirectories.ForEach(TryDeleteFolder);
-            }
-=======
-            if (!disposing || _testDirectory.Parent == null) { return; }
 
             var regex = new Regex(CurrentTestName + @"_(?<timestamp>[\d]{14})");
 
@@ -124,7 +95,6 @@
                  && string.CompareOrdinal(d.Name, _testDirectory.Name) == -1)
                .ToList();
             oldDirectories.ForEach(TryDeleteFolder);
->>>>>>> b103e5df
         }
 
         private static void TryDeleteFolder(DirectoryInfo d)
