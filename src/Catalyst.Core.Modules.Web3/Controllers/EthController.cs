#region LICENSE

/**
* Copyright (c) 2019 Catalyst Network
*
* This file is part of Catalyst.Node <https://github.com/catalyst-network/Catalyst.Node>
*
* Catalyst.Node is free software: you can redistribute it and/or modify
* it under the terms of the GNU General Public License as published by
* the Free Software Foundation, either version 2 of the License, or
* (at your option) any later version.
*
* Catalyst.Node is distributed in the hope that it will be useful,
* but WITHOUT ANY WARRANTY; without even the implied warranty of
* MERCHANTABILITY or FITNESS FOR A PARTICULAR PURPOSE. See the
* GNU General Public License for more details.
*
* You should have received a copy of the GNU General Public License
* along with Catalyst.Node. If not, see <https://www.gnu.org/licenses/>.
*/

#endregion

using System;
using Catalyst.Abstractions.Kvm.Models;
using Catalyst.Abstractions.Ledger;
using Catalyst.Core.Modules.Web3.Controllers.Handlers;
using Microsoft.AspNetCore.Mvc;
using Nethermind.Core;
using Newtonsoft.Json.Linq;
using Serilog;
using Serilog.Events;

namespace Catalyst.Core.Modules.Web3.Controllers
{
    [ApiController]
    [Route("api/[controller]/[action]")]
    public class EthController : Controller
    {
        private static readonly object Lock = new object();
        private readonly IWeb3EthApi _web3EthApi;
        private readonly IJsonSerializer _jsonSerializer;
        private readonly IWeb3HandlerResolver _handlerResolver;
        private readonly ILogger _logger = Log.Logger.ForContext(typeof(EthController));

        public EthController(IWeb3EthApi web3EthApi, IWeb3HandlerResolver handlerResolver, IJsonSerializer jsonSerializer)
        {
            _web3EthApi = web3EthApi ?? throw new ArgumentNullException(nameof(web3EthApi));
            _handlerResolver = handlerResolver ?? throw new ArgumentNullException(nameof(handlerResolver));
            _jsonSerializer = jsonSerializer ?? throw new ArgumentNullException(nameof(jsonSerializer));
        }

<<<<<<< HEAD
        private JsonRpcResponse[] HandleManyRequests(JsonRpcRequest[] requests)
        {
            JsonRpcResponse[] responses = new JsonRpcResponse[requests.Length];
            for (int i = 0; i < requests.Length; i++)
            {
                responses[i] = HandleSingleRequest(requests[i]);
            }

            return responses;
        }

=======
>>>>>>> 7da6c136
        [HttpPost]
        public object Request([FromBody] object body)
        {
            JObject jObject = body as JObject;
            if (jObject?.Type == JTokenType.Array)
            {
                JsonRpcRequest[] requests = jObject.ToObject<JsonRpcRequest[]>();
                return HandleManyRequests(requests);
            }

            JsonRpcRequest request = jObject?.ToObject<JsonRpcRequest>();
            return HandleSingleRequest(request);
        }

        private JsonRpcResponse HandleSingleRequest(JsonRpcRequest request)
        {
            EthWeb3RequestHandlerBase handler = _handlerResolver.Resolve(request.Method, request.Params.Length);
            if (handler == null)
            {
                JsonRpcErrorResponse errorResponse = new JsonRpcErrorResponse {Result = null, Error = new Error {Code = (int) ErrorType.MethodNotFound, Data = $"{request.Method}", Message = "Method not found"}};
                _logger.Error("Failed ETH JSON RPC request {id} {method} {params}", request.Id, request.Method, request.Params);
                return errorResponse;
            }

            lock (Lock)
            {
                object result = handler.Handle(request.Params, _web3EthApi, _jsonSerializer);
                JsonRpcResponse response = new JsonRpcResponse(request, result);
                _logger.Information("ETH JSON RPC request {id} {method} {params} returned {result}", request.Id, request.Method, request.Params, result);
                return response;
            }
        }
    }
}<|MERGE_RESOLUTION|>--- conflicted
+++ resolved
@@ -49,8 +49,7 @@
             _handlerResolver = handlerResolver ?? throw new ArgumentNullException(nameof(handlerResolver));
             _jsonSerializer = jsonSerializer ?? throw new ArgumentNullException(nameof(jsonSerializer));
         }
-
-<<<<<<< HEAD
+        
         private JsonRpcResponse[] HandleManyRequests(JsonRpcRequest[] requests)
         {
             JsonRpcResponse[] responses = new JsonRpcResponse[requests.Length];
@@ -62,8 +61,6 @@
             return responses;
         }
 
-=======
->>>>>>> 7da6c136
         [HttpPost]
         public object Request([FromBody] object body)
         {
