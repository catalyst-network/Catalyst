#region LICENSE

/**
* Copyright (c) 2019 Catalyst Network
*
* This file is part of Catalyst.Node <https://github.com/catalyst-network/Catalyst.Node>
*
* Catalyst.Node is free software: you can redistribute it and/or modify
* it under the terms of the GNU General Public License as published by
* the Free Software Foundation, either version 2 of the License, or
* (at your option) any later version.
*
* Catalyst.Node is distributed in the hope that it will be useful,
* but WITHOUT ANY WARRANTY; without even the implied warranty of
* MERCHANTABILITY or FITNESS FOR A PARTICULAR PURPOSE. See the
* GNU General Public License for more details.
*
* You should have received a copy of the GNU General Public License
* along with Catalyst.Node. If not, see <https://www.gnu.org/licenses/>.
*/

#endregion

using System;
<<<<<<< HEAD
using System.IO;
using Catalyst.Abstractions.Ledger;
using Catalyst.Core.Lib.Extensions;
using Catalyst.Protocol.Transaction;
using Catalyst.Protocol.Wire;
=======
using Catalyst.Abstractions.Ledger;
using Catalyst.Core.Lib.Extensions;
using Catalyst.Protocol.Cryptography;
using Catalyst.Protocol.Transaction;
>>>>>>> 7da6c136
using Google.Protobuf;
using Google.Protobuf.WellKnownTypes;
using Nethermind.Core;
using Nethermind.Core.Crypto;
using Nethermind.Core.Encoding;
<<<<<<< HEAD
using Nethermind.Core.Extensions;
using Nethermind.Core.Specs;
using Nethermind.Dirichlet.Numerics;
using Nethermind.Logging;
=======
using Nethermind.Dirichlet.Numerics;
>>>>>>> 7da6c136

namespace Catalyst.Core.Modules.Web3.Controllers.Handlers
{
    [EthWeb3RequestHandler("eth", "sendRawTransaction")]
    public class EthSendRawTransactionHandler : EthWeb3RequestHandler<byte[], Keccak>
    {
        protected override Keccak Handle(byte[] transaction, IWeb3EthApi api)
        {
<<<<<<< HEAD
            PublicEntry publicEntry;
            try
            {
                Transaction tx = Rlp.Decode<Transaction>(transaction);
                EthereumEcdsa ecdsa = new EthereumEcdsa(MainNetSpecProvider.Instance, LimboLogs.Instance);
                tx.SenderAddress = ecdsa.RecoverAddress(tx, MainNetSpecProvider.IstanbulBlockNumber);
                tx.Timestamp = (UInt256) DateTimeOffset.UtcNow.ToUnixTimeSeconds();
                publicEntry = new PublicEntry
                {
                    Data = (tx.Data ?? tx.Init).ToByteString(),
                    GasLimit = (ulong) tx.GasLimit,
                    GasPrice = tx.GasPrice.ToUint256ByteString(),
                    Nonce = (ulong) tx.Nonce,
                    SenderAddress = tx.SenderAddress.Bytes.ToByteString(),
                    ReceiverAddress = tx.To?.Bytes.ToByteString() ?? ByteString.Empty,
                    Amount = tx.Value.ToUint256ByteString(),
                    Timestamp = new Timestamp {Seconds = (long) tx.Timestamp},
                    Signature = new Protocol.Cryptography.Signature
                    {
                        RawBytes = ByteString.CopyFrom((byte) 1)
                    }
                };
            }
            catch
            {
                try
                {
                    TransactionBroadcast transactionBroadcast = TransactionBroadcast.Parser.ParseFrom(transaction);
                    publicEntry = transactionBroadcast.PublicEntry;
                }
                catch (Exception)
                {
                    throw new InvalidDataException($"Transaction data could not be deserialized into a {nameof(PublicEntry)}");
                }
            }
=======
            Transaction tx = Rlp.Decode<Transaction>(transaction);

            tx.Timestamp = (UInt256) DateTimeOffset.UtcNow.ToUnixTimeSeconds();

            PublicEntry publicEntry = new PublicEntry
            {
                Data = (tx.Data ?? tx.Init).ToByteString(),
                GasLimit = (ulong) tx.GasLimit,
                GasPrice = tx.GasPrice.ToUint256ByteString(),
                Nonce = (ulong) tx.Nonce,
                SenderAddress = new Address("0xb77aec9f59f9d6f39793289a09aea871932619ed").Bytes.ToByteString(),
                ReceiverAddress = tx.To?.Bytes.ToByteString() ?? ByteString.Empty,
                Amount = tx.Value.ToUint256ByteString(),
                Timestamp = new Timestamp {Seconds = (long) tx.Timestamp},
                Signature = new Protocol.Cryptography.Signature
                {
                    RawBytes = ByteString.CopyFrom((byte) 1)
                }
            };
>>>>>>> 7da6c136

            return api.SendTransaction(publicEntry);
        }
    }
}<|MERGE_RESOLUTION|>--- conflicted
+++ resolved
@@ -22,31 +22,19 @@
 #endregion
 
 using System;
-<<<<<<< HEAD
 using System.IO;
 using Catalyst.Abstractions.Ledger;
 using Catalyst.Core.Lib.Extensions;
 using Catalyst.Protocol.Transaction;
 using Catalyst.Protocol.Wire;
-=======
-using Catalyst.Abstractions.Ledger;
-using Catalyst.Core.Lib.Extensions;
-using Catalyst.Protocol.Cryptography;
-using Catalyst.Protocol.Transaction;
->>>>>>> 7da6c136
 using Google.Protobuf;
 using Google.Protobuf.WellKnownTypes;
 using Nethermind.Core;
 using Nethermind.Core.Crypto;
 using Nethermind.Core.Encoding;
-<<<<<<< HEAD
-using Nethermind.Core.Extensions;
 using Nethermind.Core.Specs;
 using Nethermind.Dirichlet.Numerics;
 using Nethermind.Logging;
-=======
-using Nethermind.Dirichlet.Numerics;
->>>>>>> 7da6c136
 
 namespace Catalyst.Core.Modules.Web3.Controllers.Handlers
 {
@@ -55,7 +43,6 @@
     {
         protected override Keccak Handle(byte[] transaction, IWeb3EthApi api)
         {
-<<<<<<< HEAD
             PublicEntry publicEntry;
             try
             {
@@ -91,27 +78,6 @@
                     throw new InvalidDataException($"Transaction data could not be deserialized into a {nameof(PublicEntry)}");
                 }
             }
-=======
-            Transaction tx = Rlp.Decode<Transaction>(transaction);
-
-            tx.Timestamp = (UInt256) DateTimeOffset.UtcNow.ToUnixTimeSeconds();
-
-            PublicEntry publicEntry = new PublicEntry
-            {
-                Data = (tx.Data ?? tx.Init).ToByteString(),
-                GasLimit = (ulong) tx.GasLimit,
-                GasPrice = tx.GasPrice.ToUint256ByteString(),
-                Nonce = (ulong) tx.Nonce,
-                SenderAddress = new Address("0xb77aec9f59f9d6f39793289a09aea871932619ed").Bytes.ToByteString(),
-                ReceiverAddress = tx.To?.Bytes.ToByteString() ?? ByteString.Empty,
-                Amount = tx.Value.ToUint256ByteString(),
-                Timestamp = new Timestamp {Seconds = (long) tx.Timestamp},
-                Signature = new Protocol.Cryptography.Signature
-                {
-                    RawBytes = ByteString.CopyFrom((byte) 1)
-                }
-            };
->>>>>>> 7da6c136
 
             return api.SendTransaction(publicEntry);
         }
