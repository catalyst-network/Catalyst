#region LICENSE

/**
* Copyright (c) 2019 Catalyst Network
*
* This file is part of Catalyst.Node <https://github.com/catalyst-network/Catalyst.Node>
*
* Catalyst.Node is free software: you can redistribute it and/or modify
* it under the terms of the GNU General Public License as published by
* the Free Software Foundation, either version 2 of the License, or
* (at your option) any later version.
*
* Catalyst.Node is distributed in the hope that it will be useful,
* but WITHOUT ANY WARRANTY; without even the implied warranty of
* MERCHANTABILITY or FITNESS FOR A PARTICULAR PURPOSE. See the
* GNU General Public License for more details.
*
* You should have received a copy of the GNU General Public License
* along with Catalyst.Node. If not, see <https://www.gnu.org/licenses/>.
*/

#endregion

using System;
using System.IO;
using System.Threading;
using System.Threading.Tasks;
using Catalyst.Common.Config;
using Catalyst.Common.Extensions;
using Catalyst.Common.FileTransfer;
using Catalyst.Common.Interfaces.FileTransfer;
using Catalyst.Common.Interfaces.IO.Messaging.Dto;
using Catalyst.Common.Interfaces.Modules.Dfs;
using Catalyst.Common.Interfaces.Rpc;
using Catalyst.Common.IO.Messaging.Correlation;
using Catalyst.Common.IO.Messaging.Dto;
using Catalyst.Common.P2P;
using Catalyst.Common.Rpc.IO.Observers;
using Catalyst.Node.Core.Modules.Dfs;
using Catalyst.Node.Core.P2P;
using Catalyst.Node.Core.Rpc.IO.Observers;
using Catalyst.Protocol.Common;
using Catalyst.Protocol.Rpc.Node;
using Catalyst.TestUtils;
using DotNetty.Transport.Channels;
using Microsoft.Extensions.Configuration;
using NSubstitute;
using Serilog;
using Xunit;
using Xunit.Abstractions;

namespace Catalyst.Node.Core.IntegrationTests.Modules.Dfs
{
    public sealed class NodeFileTransferIntegrationTest : FileSystemBasedTest
    {
        private readonly ILogger _logger;
        private readonly IChannelHandlerContext _fakeContext;
        private readonly IDownloadFileTransferFactory _nodeFileTransferFactory;
        private readonly IDfs _dfs;

        public NodeFileTransferIntegrationTest(ITestOutputHelper testOutput) : base(testOutput)
        {
            var config = SocketPortHelper.AlterConfigurationToGetUniquePort(new ConfigurationBuilder()
               .AddJsonFile(Path.Combine(Constants.ConfigSubFolder, Constants.ComponentsJsonConfigFile))
               .AddJsonFile(Path.Combine(Constants.ConfigSubFolder, Constants.SerilogJsonConfigFile))
               .AddJsonFile(Path.Combine(Constants.ConfigSubFolder, Constants.NetworkConfigFile(Network.Dev)))
               .Build(), "NodeFileTransferIntegrationTest");

            var peerSettings = new PeerSettings(config);
            _logger = Substitute.For<ILogger>();
            _fakeContext = Substitute.For<IChannelHandlerContext>();
            Substitute.For<IDtoFactory>();
            _nodeFileTransferFactory = new DownloadFileTransferFactory();

            var passwordReader = new TestPasswordReader("abcd");

            var ipfsEngine = new IpfsAdapter(passwordReader, peerSettings, FileSystem, _logger);
            _logger = Substitute.For<ILogger>();
            _dfs = new Core.Modules.Dfs.Dfs(ipfsEngine, _logger);
        }

        [Fact]
        [Trait(Traits.TestType, Traits.IntegrationTest)]
        public async Task Cancel_File_Transfer()
        {
            var sender = new PeerIdentifier(PeerIdHelper.GetPeerId("sender"));

            IDownloadFileInformation fileTransferInformation = new DownloadFileTransferInformation(
                sender,
                sender,
                _fakeContext.Channel,
<<<<<<< HEAD
                Guid.NewGuid(),
=======
                CorrelationId.GenerateCorrelationId(),
>>>>>>> d755d565
                string.Empty,
                555);

            var cancellationTokenSource = new CancellationTokenSource();
            _nodeFileTransferFactory.RegisterTransfer(fileTransferInformation);
            _nodeFileTransferFactory.FileTransferAsync(fileTransferInformation.CorrelationId, cancellationTokenSource.Token).ConfigureAwait(false).GetAwaiter();
            Assert.Single(_nodeFileTransferFactory.Keys);
            cancellationTokenSource.Cancel();

<<<<<<< HEAD
            var cts = new CancellationTokenSource(TimeSpan.FromSeconds(5));
            var linearBackOffRetryPolicy = Policy.Handle<TaskCanceledException>()
               .WaitAndRetryAsync(5, retryAttempt =>
               {
                   var timeSpan = TimeSpan.FromSeconds(retryAttempt + 5);
                   cts = new CancellationTokenSource(timeSpan);
                   return timeSpan;
               });

            linearBackOffRetryPolicy.ExecuteAsync(() =>
            {
                return Task.Run(() =>
                {
                    while (!fileTransferInformation.IsCompleted)
                    {
                        Task.Delay(1000, cts.Token).GetAwaiter().GetResult();
                    }
                }, cts.Token);
            }).GetAwaiter().GetResult();
=======
            await TaskHelper.WaitForAsync(() => fileTransferInformation.IsCompleted, TimeSpan.FromSeconds(10));
>>>>>>> d755d565

            var fileCleanedUp = !File.Exists(fileTransferInformation.TempPath);

            Assert.True(fileTransferInformation.IsExpired());
            Assert.True(fileCleanedUp);
            Assert.Empty(_nodeFileTransferFactory.Keys);
        }

        [Theory]
        [Trait(Traits.TestType, Traits.IntegrationTest)]
        [InlineData(1000L)]
        [InlineData(82000L)]
        [InlineData(100000L)]
        public async Task Verify_File_Integrity_On_Transfer(long byteSize) { await AddFileToDfs(byteSize).ConfigureAwait(false); }

        private async Task AddFileToDfs(long byteSize)
        {
            var fakeNode = Substitute.For<INodeRpcClient>();
            var sender = PeerIdHelper.GetPeerId("sender");
            var recipient = PeerIdHelper.GetPeerId("recipient");
            var senderPeerId = new PeerIdentifier(sender);
            var recipientPeerId = new PeerIdentifier(recipient);
            var fileToTransfer = FileHelper.CreateRandomTempFile(byteSize);
            var addFileToDfsRequestHandler = new AddFileToDfsRequestObserver(_dfs, senderPeerId, _nodeFileTransferFactory, _logger);
            var transferBytesRequestHandler =
<<<<<<< HEAD
                new TransferFileBytesRequestHandler(_nodeFileTransferFactory, senderPeerId, _logger, _messageFactory);
            var uniqueFileKey = Guid.NewGuid();
            crcValue = FileHelper.GetCrcValue(fileToTransfer);
=======
                new TransferFileBytesRequestObserver(_nodeFileTransferFactory, senderPeerId, _logger);

            var uniqueFileKey = CorrelationId.GenerateCorrelationId();
            var crcValue = FileHelper.GetCrcValue(fileToTransfer);
>>>>>>> d755d565

            //Create a response object and set its return value
            ProtocolMessage request = new AddFileToDfsRequest
            {
                Node = "node1",
                FileName = fileToTransfer,
                FileSize = (ulong) byteSize
            }.ToProtocolMessage(sender, uniqueFileKey);
            request.SendToHandler(_fakeContext, addFileToDfsRequestHandler);

            Assert.Single(_nodeFileTransferFactory.Keys);

            var fileTransferInformation =
                _nodeFileTransferFactory.GetFileTransferInformation(uniqueFileKey);
            Assert.True(fileTransferInformation.Initialised, "File transfer not initialised");

            using (var fs = File.Open(fileToTransfer, FileMode.Open))
            {
                var fileUploadInformation = new UploadFileTransferInformation(fs, senderPeerId, recipientPeerId,
                    fakeNode.Channel, uniqueFileKey, new DtoFactory());
                for (uint i = 0; i < fileTransferInformation.MaxChunk; i++)
                {
                    fileUploadInformation.GetUploadMessageDto(i).Content.ToProtocolMessage(sender).SendToHandler(_fakeContext, transferBytesRequestHandler);
                }
            }

            Assert.True(fileTransferInformation.ChunkIndicatorsTrue());
<<<<<<< HEAD

            var cts = new CancellationTokenSource(TimeSpan.FromSeconds(5));
            var linearBackOffRetryPolicy = Policy.Handle<TaskCanceledException>()
               .WaitAndRetryAsync(5, retryAttempt =>
               {
                   var timeSpan = TimeSpan.FromSeconds(retryAttempt + 5);
                   cts = new CancellationTokenSource(timeSpan);
                   return timeSpan;
               });

            linearBackOffRetryPolicy.ExecuteAsync(() =>
            {
                return Task.Run(() =>
                {
                    while (fileTransferInformation.DfsHash == null)
                    {
                        Task.Delay(1000, cts.Token).GetAwaiter().GetResult();
                    }
                }, cts.Token);
            }).GetAwaiter().GetResult();

=======
            await TaskHelper.WaitForAsync(() => fileTransferInformation.DfsHash != null, TimeSpan.FromSeconds(15));
>>>>>>> d755d565
            Assert.NotNull(fileTransferInformation.DfsHash);

            long ipfsCrcValue;
            using (var ipfsStream = await _dfs.ReadAsync(fileTransferInformation.DfsHash))
            {
                ipfsCrcValue = FileHelper.GetCrcValue(ipfsStream);
            }

            Assert.Equal(crcValue, ipfsCrcValue);
        }
    }
}<|MERGE_RESOLUTION|>--- conflicted
+++ resolved
@@ -89,11 +89,7 @@
                 sender,
                 sender,
                 _fakeContext.Channel,
-<<<<<<< HEAD
-                Guid.NewGuid(),
-=======
                 CorrelationId.GenerateCorrelationId(),
->>>>>>> d755d565
                 string.Empty,
                 555);
 
@@ -103,29 +99,7 @@
             Assert.Single(_nodeFileTransferFactory.Keys);
             cancellationTokenSource.Cancel();
 
-<<<<<<< HEAD
-            var cts = new CancellationTokenSource(TimeSpan.FromSeconds(5));
-            var linearBackOffRetryPolicy = Policy.Handle<TaskCanceledException>()
-               .WaitAndRetryAsync(5, retryAttempt =>
-               {
-                   var timeSpan = TimeSpan.FromSeconds(retryAttempt + 5);
-                   cts = new CancellationTokenSource(timeSpan);
-                   return timeSpan;
-               });
-
-            linearBackOffRetryPolicy.ExecuteAsync(() =>
-            {
-                return Task.Run(() =>
-                {
-                    while (!fileTransferInformation.IsCompleted)
-                    {
-                        Task.Delay(1000, cts.Token).GetAwaiter().GetResult();
-                    }
-                }, cts.Token);
-            }).GetAwaiter().GetResult();
-=======
             await TaskHelper.WaitForAsync(() => fileTransferInformation.IsCompleted, TimeSpan.FromSeconds(10));
->>>>>>> d755d565
 
             var fileCleanedUp = !File.Exists(fileTransferInformation.TempPath);
 
@@ -151,16 +125,10 @@
             var fileToTransfer = FileHelper.CreateRandomTempFile(byteSize);
             var addFileToDfsRequestHandler = new AddFileToDfsRequestObserver(_dfs, senderPeerId, _nodeFileTransferFactory, _logger);
             var transferBytesRequestHandler =
-<<<<<<< HEAD
-                new TransferFileBytesRequestHandler(_nodeFileTransferFactory, senderPeerId, _logger, _messageFactory);
-            var uniqueFileKey = Guid.NewGuid();
-            crcValue = FileHelper.GetCrcValue(fileToTransfer);
-=======
                 new TransferFileBytesRequestObserver(_nodeFileTransferFactory, senderPeerId, _logger);
 
             var uniqueFileKey = CorrelationId.GenerateCorrelationId();
             var crcValue = FileHelper.GetCrcValue(fileToTransfer);
->>>>>>> d755d565
 
             //Create a response object and set its return value
             ProtocolMessage request = new AddFileToDfsRequest
@@ -188,31 +156,7 @@
             }
 
             Assert.True(fileTransferInformation.ChunkIndicatorsTrue());
-<<<<<<< HEAD
-
-            var cts = new CancellationTokenSource(TimeSpan.FromSeconds(5));
-            var linearBackOffRetryPolicy = Policy.Handle<TaskCanceledException>()
-               .WaitAndRetryAsync(5, retryAttempt =>
-               {
-                   var timeSpan = TimeSpan.FromSeconds(retryAttempt + 5);
-                   cts = new CancellationTokenSource(timeSpan);
-                   return timeSpan;
-               });
-
-            linearBackOffRetryPolicy.ExecuteAsync(() =>
-            {
-                return Task.Run(() =>
-                {
-                    while (fileTransferInformation.DfsHash == null)
-                    {
-                        Task.Delay(1000, cts.Token).GetAwaiter().GetResult();
-                    }
-                }, cts.Token);
-            }).GetAwaiter().GetResult();
-
-=======
             await TaskHelper.WaitForAsync(() => fileTransferInformation.DfsHash != null, TimeSpan.FromSeconds(15));
->>>>>>> d755d565
             Assert.NotNull(fileTransferInformation.DfsHash);
 
             long ipfsCrcValue;
