#region LICENSE

/**
* Copyright (c) 2019 Catalyst Network
*
* This file is part of Catalyst.Node <https://github.com/catalyst-network/Catalyst.Node>
*
* Catalyst.Node is free software: you can redistribute it and/or modify
* it under the terms of the GNU General Public License as published by
* the Free Software Foundation, either version 2 of the License, or
* (at your option) any later version.
*
* Catalyst.Node is distributed in the hope that it will be useful,
* but WITHOUT ANY WARRANTY; without even the implied warranty of
* MERCHANTABILITY or FITNESS FOR A PARTICULAR PURPOSE. See the
* GNU General Public License for more details.
*
* You should have received a copy of the GNU General Public License
* along with Catalyst.Node. If not, see <https://www.gnu.org/licenses/>.
*/

#endregion

using System;
using System.IO;
using System.Threading;
using System.Threading.Tasks;
using Catalyst.Common.Config;
using Catalyst.Common.Extensions;
using Catalyst.Common.FileTransfer;
using Catalyst.Common.Interfaces.FileTransfer;
using Catalyst.Common.Interfaces.IO.Messaging;
using Catalyst.Common.Interfaces.Modules.Dfs;
using Catalyst.Common.Interfaces.Rpc;
using Catalyst.Common.IO.Messaging;
using Catalyst.Common.P2P;
using Catalyst.Node.Core.Modules.Dfs;
using Catalyst.Node.Core.P2P;
using Catalyst.Node.Core.RPC.Observables;
using Catalyst.Protocol.Common;
using Catalyst.Protocol.Rpc.Node;
using Catalyst.TestUtils;
using DotNetty.Transport.Channels;
using Microsoft.Extensions.Configuration;
using NSubstitute;
using Polly;
using Serilog;
using Xunit;
using Xunit.Abstractions;

namespace Catalyst.Node.Core.IntegrationTests.Modules.Dfs
{
    public sealed class NodeFileTransferIntegrationTest : FileSystemBasedTest
    {
        private readonly ILogger _logger;
        private readonly IChannelHandlerContext _fakeContext;
        private readonly IDownloadFileTransferFactory _nodeFileTransferFactory;
        private readonly IDfs _dfs;
<<<<<<< HEAD
=======
        private readonly IpfsAdapter _ipfsEngine;
>>>>>>> 26dfcc1d
        private readonly IProtocolMessageFactory _protocolMessageFactory;

        public NodeFileTransferIntegrationTest(ITestOutputHelper testOutput) : base(testOutput)
        {
            var config = SocketPortHelper.AlterConfigurationToGetUniquePort(new ConfigurationBuilder()
               .AddJsonFile(Path.Combine(Constants.ConfigSubFolder, Constants.ComponentsJsonConfigFile))
               .AddJsonFile(Path.Combine(Constants.ConfigSubFolder, Constants.SerilogJsonConfigFile))
               .AddJsonFile(Path.Combine(Constants.ConfigSubFolder, Constants.NetworkConfigFile(Network.Dev)))
               .Build(), "NodeFileTransferIntegrationTest");

            var peerSettings = new PeerSettings(config);
            _logger = Substitute.For<ILogger>();
            _fakeContext = Substitute.For<IChannelHandlerContext>();
            _protocolMessageFactory = Substitute.For<IProtocolMessageFactory>();
            _nodeFileTransferFactory = new DownloadFileTransferFactory();

            var passwordReader = new TestPasswordReader("abcd");

            var ipfsEngine = new IpfsAdapter(passwordReader, peerSettings, FileSystem, _logger);
            _logger = Substitute.For<ILogger>();
            _dfs = new Core.Modules.Dfs.Dfs(ipfsEngine, _logger);
        }
        
        [Fact]
        [Trait(Traits.TestType, Traits.IntegrationTest)]
        public void Cancel_File_Transfer()
        {
            var sender = new PeerIdentifier(PeerIdHelper.GetPeerId("sender"));

            IDownloadFileInformation fileTransferInformation = new DownloadFileTransferInformation(
                sender,
                sender, 
                _fakeContext.Channel, 
                Guid.NewGuid(), 
                string.Empty, 
                555);

            var cancellationTokenSource = new CancellationTokenSource();
            _nodeFileTransferFactory.RegisterTransfer(fileTransferInformation);
            _nodeFileTransferFactory.FileTransferAsync(fileTransferInformation.CorrelationGuid, cancellationTokenSource.Token);
            Assert.Single(_nodeFileTransferFactory.Keys);
            cancellationTokenSource.Cancel();

            var cts = new CancellationTokenSource(TimeSpan.FromSeconds(5));
            var linearBackOffRetryPolicy = Policy.Handle<TaskCanceledException>()
               .WaitAndRetryAsync(5, retryAttempt =>
                {
                    var timeSpan = TimeSpan.FromSeconds(retryAttempt + 5);
                    cts = new CancellationTokenSource(timeSpan);
                    return timeSpan;
                });

            linearBackOffRetryPolicy.ExecuteAsync(() =>
            {
                return Task.Run(() =>
                {
                    while (!fileTransferInformation.IsCompleted)
                    {
                        Task.Delay(1000, cts.Token).GetAwaiter().GetResult();
                    }
                }, cts.Token);
            }).GetAwaiter().GetResult();

            var fileCleanedUp = !File.Exists(fileTransferInformation.TempPath);

            Assert.True(fileTransferInformation.IsExpired());
            Assert.True(fileCleanedUp);
            Assert.Empty(_nodeFileTransferFactory.Keys);
        }

        [Theory]
        [Trait(Traits.TestType, Traits.IntegrationTest)]
        [InlineData(1000L)]
        [InlineData(82000L)]
        [InlineData(100000L)]
        public void Verify_File_Integrity_On_Transfer(long byteSize) { AddFileToDfs(byteSize, out _); }

        private void AddFileToDfs(long byteSize, out long crcValue)
        {
            var fakeNode = Substitute.For<INodeRpcClient>();
            var sender = PeerIdHelper.GetPeerId("sender");
            var recipient = PeerIdHelper.GetPeerId("recipient");
            var senderPeerId = new PeerIdentifier(sender);
            var recipientPeerId = new PeerIdentifier(recipient);
            var fileToTransfer = FileHelper.CreateRandomTempFile(byteSize);
<<<<<<< HEAD
            var addFileToDfsRequestHandler = new AddFileToDfsRequestMessageObserver(_dfs, senderPeerId, _nodeFileTransferFactory,
                _protocolMessageFactory, _logger);
            var transferBytesRequestHandler =
                new TransferFileBytesRequestMessageObserver(_nodeFileTransferFactory, senderPeerId, _logger);
=======
            var addFileToDfsRequestHandler = new AddFileToDfsRequestObserver(_dfs, senderPeerId, _nodeFileTransferFactory,
                _protocolMessageFactory, _logger);
            var transferBytesRequestHandler =
                new TransferFileBytesRequestObserver(_nodeFileTransferFactory, senderPeerId, _logger, _protocolMessageFactory);
>>>>>>> 26dfcc1d
            var uniqueFileKey = Guid.NewGuid();
            crcValue = FileHelper.GetCrcValue(fileToTransfer);
            
            //Create a response object and set its return value
            ProtocolMessage request = new AddFileToDfsRequest
            {
                Node = "node1",
                FileName = fileToTransfer,
                FileSize = (ulong) byteSize
            }.ToProtocolMessage(sender, uniqueFileKey);
            request.SendToHandler(_fakeContext, addFileToDfsRequestHandler);
            
            Assert.Single(_nodeFileTransferFactory.Keys);

            var fileTransferInformation =
                _nodeFileTransferFactory.GetFileTransferInformation(uniqueFileKey);
            Assert.True(fileTransferInformation.Initialised, "File transfer not initialised");

            using (var fs = File.Open(fileToTransfer, FileMode.Open))
            {
                var fileUploadInformation = new UploadFileTransferInformation(fs, senderPeerId, recipientPeerId,
                    fakeNode.Channel, uniqueFileKey, new ProtocolMessageFactory());
                for (uint i = 0; i < fileTransferInformation.MaxChunk; i++)
                {
                    fileUploadInformation.GetUploadMessageDto(i)
                       .SendToHandler(_fakeContext, transferBytesRequestHandler);
                }
            }

            Assert.True(fileTransferInformation.ChunkIndicatorsTrue());
            
            var cts = new CancellationTokenSource(TimeSpan.FromSeconds(5));
            var linearBackOffRetryPolicy = Policy.Handle<TaskCanceledException>()
               .WaitAndRetryAsync(5, retryAttempt =>
                {
                    var timeSpan = TimeSpan.FromSeconds(retryAttempt + 5);
                    cts = new CancellationTokenSource(timeSpan);
                    return timeSpan;
                });

            linearBackOffRetryPolicy.ExecuteAsync(() =>
            {
                return Task.Run(() =>
                {
                    while (fileTransferInformation.DfsHash == null)
                    {
                        Task.Delay(1000, cts.Token).GetAwaiter().GetResult();
                    }
                }, cts.Token);
            }).GetAwaiter().GetResult();

            Assert.NotNull(fileTransferInformation.DfsHash);
            
            long ipfsCrcValue;
            using (var ipfsStream = _dfs.ReadAsync(fileTransferInformation.DfsHash, cts.Token).GetAwaiter().GetResult())
            {
                ipfsCrcValue = FileHelper.GetCrcValue(ipfsStream);
            }

            Assert.Equal(crcValue, ipfsCrcValue);
        }
    }
}<|MERGE_RESOLUTION|>--- conflicted
+++ resolved
@@ -56,10 +56,7 @@
         private readonly IChannelHandlerContext _fakeContext;
         private readonly IDownloadFileTransferFactory _nodeFileTransferFactory;
         private readonly IDfs _dfs;
-<<<<<<< HEAD
-=======
         private readonly IpfsAdapter _ipfsEngine;
->>>>>>> 26dfcc1d
         private readonly IProtocolMessageFactory _protocolMessageFactory;
 
         public NodeFileTransferIntegrationTest(ITestOutputHelper testOutput) : base(testOutput)
@@ -145,17 +142,10 @@
             var senderPeerId = new PeerIdentifier(sender);
             var recipientPeerId = new PeerIdentifier(recipient);
             var fileToTransfer = FileHelper.CreateRandomTempFile(byteSize);
-<<<<<<< HEAD
             var addFileToDfsRequestHandler = new AddFileToDfsRequestMessageObserver(_dfs, senderPeerId, _nodeFileTransferFactory,
                 _protocolMessageFactory, _logger);
             var transferBytesRequestHandler =
                 new TransferFileBytesRequestMessageObserver(_nodeFileTransferFactory, senderPeerId, _logger);
-=======
-            var addFileToDfsRequestHandler = new AddFileToDfsRequestObserver(_dfs, senderPeerId, _nodeFileTransferFactory,
-                _protocolMessageFactory, _logger);
-            var transferBytesRequestHandler =
-                new TransferFileBytesRequestObserver(_nodeFileTransferFactory, senderPeerId, _logger, _protocolMessageFactory);
->>>>>>> 26dfcc1d
             var uniqueFileKey = Guid.NewGuid();
             crcValue = FileHelper.GetCrcValue(fileToTransfer);
             
