--- conflicted
+++ resolved
@@ -53,14 +53,9 @@
 
 namespace Catalyst.Node.Core.IntegrationTests.P2P
 {
-<<<<<<< HEAD
-    public sealed class PeerServiceIntergrationTests : 
-        ConfigFileBasedTest
-=======
     public sealed class PeerServiceIntergrationTests :
         ConfigFileBasedTest,
         IClassFixture<PeerClientFixture>
->>>>>>> a2dc78a6
     {
         private readonly Guid _guid;
         private readonly ILogger _logger;
@@ -70,11 +65,7 @@
         private readonly IConfigurationRoot _config;
         private readonly PeerClientFixture _peerClientFixture;
 
-<<<<<<< HEAD
-        public PeerServiceIntergrationTests(ITestOutputHelper output) : base(output)
-=======
         public PeerServiceIntergrationTests(ITestOutputHelper output, PeerClientFixture peerClientFixture) : base(output)
->>>>>>> a2dc78a6
         {
             _config = SocketPortHelper.AlterConfigurationToGetUniquePort(new ConfigurationBuilder()
                .AddJsonFile(Path.Combine(Constants.ConfigSubFolder, Constants.ComponentsJsonConfigFile))
@@ -138,8 +129,9 @@
                 using (peerService.MessageStream.Subscribe(serverObserver))
                 {
                     var peerSettings = _container.Resolve<IPeerSettings>();
-
-                    var datagramEnvelope = new MessageFactory().GetMessage(new MessageDto(
+                    var targetHost = new IPEndPoint(peerSettings.BindAddress, peerSettings.Port);
+
+                    var datagramEnvelope = new MessageFactory().GetDatagramMessage(new MessageDto(
                             new PingRequest(),
                             MessageTypes.Ask,
                             new PeerIdentifier(ByteUtil.InitialiseEmptyByteArray(20), peerSettings.BindAddress,
@@ -150,22 +142,8 @@
                         Guid.NewGuid()
                     );
 
-<<<<<<< HEAD
-                    peerClient.SendMessage(datagramEnvelope);
-
-                    var tasks = new IChanneledMessageStreamer<ProtocolMessage>[]
-                        {
-                            peerService
-                        }
-                       .Select(async p =>
-                            await p.MessageStream.FirstAsync(a => a != null && a.Payload != NullObjects.ProtocolMessage))
-                       .ToArray();
-
-                    Task.WaitAll(tasks, TimeSpan.FromMilliseconds(2500));
-=======
                     await _peerClientFixture.UniversalPeerClient.SendMessageAsync(datagramEnvelope);
                     WaitForPeerServiceStream(peerService);
->>>>>>> a2dc78a6
 
                     serverObserver.Received.LastOrDefault().Should().NotBeNull();
                     serverObserver.Received.Last().Payload.TypeUrl.Should()
@@ -189,37 +167,20 @@
                     var peerSettings = new PeerSettings(_config);
                     var targetHost = new IPEndPoint(peerSettings.BindAddress, peerSettings.Port);
 
-                    var datagramEnvelope = new MessageFactory().GetMessage(new MessageDto(
+                    var datagramEnvelope = new MessageFactory().GetDatagramMessage(new MessageDto(
                             new PeerNeighborsResponse(),
                             MessageTypes.Tell,
-                            new PeerIdentifier(ByteUtil.InitialiseEmptyByteArray(20), peerSettings.BindAddress,
-                                peerSettings.Port),
-                            new PeerIdentifier(ByteUtil.InitialiseEmptyByteArray(20), peerSettings.BindAddress,
-                                peerSettings.Port)
+                            new PeerIdentifier(ByteUtil.InitialiseEmptyByteArray(20), peerSettings.BindAddress, peerSettings.Port),
+                            new PeerIdentifier(ByteUtil.InitialiseEmptyByteArray(20), peerSettings.BindAddress, peerSettings.Port)
                         ),
                         Guid.NewGuid()
                     );
 
-<<<<<<< HEAD
-                    peerClient.SendMessage(datagramEnvelope);
-
-                    var tasks = new IChanneledMessageStreamer<ProtocolMessage>[]
-                        {
-                            peerService
-                        }
-                       .Select(async p =>
-                            await p.MessageStream.FirstAsync(a => a != null && a.Payload.Equals(NullObjects.ProtocolMessage) == false))
-                       .ToArray();
-
-                    Task.WaitAll(tasks, TimeSpan.FromMilliseconds(2500));
-=======
                     await _peerClientFixture.UniversalPeerClient.SendMessageAsync(datagramEnvelope);
                     WaitForPeerServiceStream(peerService);
->>>>>>> a2dc78a6
 
                     serverObserver.Received.FirstOrDefault().Should().NotBeNull();
-                    serverObserver.Received.First().Payload.TypeUrl.Should()
-                       .Be(PeerNeighborsResponse.Descriptor.ShortenedFullName());
+                    serverObserver.Received.First().Payload.TypeUrl.Should().Be(PeerNeighborsResponse.Descriptor.ShortenedFullName());
                     peerService.Dispose();
                 }
             }
@@ -231,22 +192,13 @@
         {
             using (_container.BeginLifetimeScope(CurrentTestName))
             {
-<<<<<<< HEAD
-                var peerClient = _container.Resolve<IPeerClient>();
-
-=======
->>>>>>> a2dc78a6
                 using (var peerService = _container.Resolve<IPeerService>())
                 {
                     var peerSettings = new PeerSettings(_config);
                     var targetHost = new IPEndPoint(peerSettings.BindAddress,
                         peerSettings.Port + new Random().Next(0, 5000));
 
-<<<<<<< HEAD
-                    using (var peerValidator = new PeerValidator(targetHost, peerSettings, peerService, _logger, peerClient))
-=======
                     using (var peerValidator = new PeerValidator(targetHost, peerSettings, peerService, _logger, _peerClientFixture.UniversalPeerClient))
->>>>>>> a2dc78a6
                     {
                         var valid = peerValidator.PeerChallengeResponse(new PeerIdentifier(peerSettings));
 
@@ -264,22 +216,13 @@
         {
             using (_container.BeginLifetimeScope(CurrentTestName))
             {
-<<<<<<< HEAD
-                var peerClient = _container.Resolve<IPeerClient>();
-
-=======
->>>>>>> a2dc78a6
                 using (var peerService = _container.Resolve<IPeerService>())
                 {
                     var peerSettings = new PeerSettings(_config);
                     var targetHost = new IPEndPoint(peerSettings.BindAddress,
                         peerSettings.Port + new Random().Next(0, 5000));
 
-<<<<<<< HEAD
-                    using (var peerValidator = new PeerValidator(targetHost, peerSettings, peerService, _logger, peerClient))
-=======
                     using (var peerValidator = new PeerValidator(targetHost, peerSettings, peerService, _logger, _peerClientFixture.UniversalPeerClient))
->>>>>>> a2dc78a6
                     {
                         var peerActiveId = new PeerIdentifier(publicKey.ToUtf8ByteString().ToByteArray(),
                             IPAddress.Parse(ip),
@@ -292,8 +235,6 @@
                 }
             }
         }
-<<<<<<< HEAD
-=======
 
         private void WaitForPeerServiceStream(IPeerService peerService)
         {
@@ -307,6 +248,5 @@
 
             Task.WaitAll(tasks, TimeSpan.FromMilliseconds(3500));
         }
->>>>>>> a2dc78a6
     }
 }