<Project Sdk="Microsoft.NET.Sdk">
    <PropertyGroup>
        <TargetFramework>netcoreapp2.2</TargetFramework>
        <AllowUnsafeBlocks>true</AllowUnsafeBlocks>
        <RootNamespace>Catalyst.Modules.Lib</RootNamespace>
        <SignAssembly>true</SignAssembly>
        <PublicSign>true</PublicSign>
        <Description>Contains alternate implementations for the modules defined in Catalyst.Common and otherwise implementd in Catalyst.Core.Lib, such as POA consensus, Filesystem based 'Dfs', etc.</Description>
        <GeneratePackageOnBuild>true</GeneratePackageOnBuild>
        <AssemblyName>Catalyst.Modules.Lib</AssemblyName>
        <AssemblyOriginatorKeyFile>Catalyst.Modules.Lib.snk</AssemblyOriginatorKeyFile>
    </PropertyGroup>
    <ItemGroup>
      <ProjectReference Include="..\Catalyst.Common\Catalyst.Common.csproj" />
    </ItemGroup>
    <ItemGroup>
        <PackageReference Include="Autofac" Version="4.8.1" />
        <PackageReference Include="GraphQL" Version="2.4.0" />
        <PackageReference Include="Microsoft.AspNetCore" Version="2.2.0" />
        <PackageReference Include="Microsoft.AspNetCore.App" />
        <PackageReference Include="Microsoft.AspNetCore.Mvc.Core" Version="2.2.5" />
<<<<<<< HEAD
        <PackageReference Include="System.Reactive" Version="4.1.6" />
        <PackageReference Include="System.Reactive.Core" Version="4.1.6" />
        <PackageReference Include="System.Reactive.Interfaces" Version="4.1.6" />
        <PackageReference Include="System.Reactive.Linq" Version="4.1.6" />
=======
        <PackageReference Include="Microsoft.Extensions.DependencyInjection" Version="2.2.0" />
        <PackageReference Include="Microsoft.Extensions.Configuration.Abstractions" Version="2.2.0" />
        <PackageReference Include="Microsoft.Extensions.DependencyModel" Version="2.1.0" />
>>>>>>> 006436c6
    </ItemGroup>
    <Import Project="../Common.Projects.props" />
</Project><|MERGE_RESOLUTION|>--- conflicted
+++ resolved
@@ -19,16 +19,10 @@
         <PackageReference Include="Microsoft.AspNetCore" Version="2.2.0" />
         <PackageReference Include="Microsoft.AspNetCore.App" />
         <PackageReference Include="Microsoft.AspNetCore.Mvc.Core" Version="2.2.5" />
-<<<<<<< HEAD
         <PackageReference Include="System.Reactive" Version="4.1.6" />
         <PackageReference Include="System.Reactive.Core" Version="4.1.6" />
         <PackageReference Include="System.Reactive.Interfaces" Version="4.1.6" />
         <PackageReference Include="System.Reactive.Linq" Version="4.1.6" />
-=======
-        <PackageReference Include="Microsoft.Extensions.DependencyInjection" Version="2.2.0" />
-        <PackageReference Include="Microsoft.Extensions.Configuration.Abstractions" Version="2.2.0" />
-        <PackageReference Include="Microsoft.Extensions.DependencyModel" Version="2.1.0" />
->>>>>>> 006436c6
     </ItemGroup>
     <Import Project="../Common.Projects.props" />
 </Project>