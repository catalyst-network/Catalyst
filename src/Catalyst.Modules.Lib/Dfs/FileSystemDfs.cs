--- conflicted
+++ resolved
@@ -29,12 +29,8 @@
 using Catalyst.Common.Interfaces.FileSystem;
 using Catalyst.Common.Interfaces.Modules.Dfs;
 using Dawn;
-<<<<<<< HEAD
-using Multiformats.Base;
-=======
 using Ipfs;
 using Ipfs.Registry;
->>>>>>> f2b35663
 using Multiformats.Hash.Algorithms;
 
 namespace Catalyst.Modules.Lib.Dfs
@@ -82,12 +78,8 @@
         public async Task<string> AddTextAsync(string utf8Content, CancellationToken cancellationToken = default)
         {
             var bytes = Encoding.UTF8.GetBytes(utf8Content);
-<<<<<<< HEAD
-            var contentHash = GetContentBasedFileName(bytes);
-=======
             var contentHash = MultiHash.ComputeHash(bytes, _hashingAlgorithm.Name).ToBase32();
             var filePath = Path.Combine(_baseFolder.FullName, contentHash);
->>>>>>> f2b35663
 
             await _fileSystem.File.WriteAllTextAsync(
                 filePath,
@@ -108,11 +100,6 @@
             string name = "",
             CancellationToken cancellationToken = default)
         {
-<<<<<<< HEAD
-            var bytes = await content.ReadAllBytesAsync(cancellationToken);
-            var contentHash = GetContentBasedFileName(bytes);
-            await _fileSystem.File.WriteAllBytesAsync(Path.Combine(_baseFolder.FullName, contentHash), bytes, cancellationToken);
-=======
             var contentHash = MultiHash.ComputeHash(content, _hashingAlgorithm.Name).ToBase32();
             var filePath = Path.Combine(_baseFolder.FullName, contentHash);
 
@@ -122,7 +109,6 @@
                 await content.CopyToAsync(file, cancellationToken).ConfigureAwait(false);
             }
 
->>>>>>> f2b35663
             return contentHash;
         }
 
@@ -132,10 +118,5 @@
             return await Task.FromResult(_fileSystem.File.OpenRead(Path.Combine(_baseFolder.FullName, id)))
                .ConfigureAwait(false);
         }
-
-        private string GetContentBasedFileName(byte[] content)
-        {
-            return content.ComputeMultihash(_hashingAlgorithm).ToString(MultibaseEncoding.Base64Url);
-        }
     }
 }