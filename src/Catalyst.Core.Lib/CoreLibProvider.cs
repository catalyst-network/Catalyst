#region LICENSE

/**
* Copyright (c) 2019 Catalyst Network
*
* This file is part of Catalyst.Node <https://github.com/catalyst-network/Catalyst.Node>
*
* Catalyst.Node is free software: you can redistribute it and/or modify
* it under the terms of the GNU General Public License as published by
* the Free Software Foundation, either version 2 of the License, or
* (at your option) any later version.
*
* Catalyst.Node is distributed in the hope that it will be useful,
* but WITHOUT ANY WARRANTY; without even the implied warranty of
* MERCHANTABILITY or FITNESS FOR A PARTICULAR PURPOSE. See the
* GNU General Public License for more details.
*
* You should have received a copy of the GNU General Public License
* along with Catalyst.Node. If not, see <https://www.gnu.org/licenses/>.
*/

#endregion

using Autofac;
using Catalyst.Abstractions.Cryptography;
using Catalyst.Abstractions.FileSystem;
using Catalyst.Abstractions.FileTransfer;
using Catalyst.Abstractions.IO.EventLoop;
using Catalyst.Abstractions.IO.Events;
using Catalyst.Abstractions.IO.Transport.Channels;
using Catalyst.Abstractions.Keystore;
using Catalyst.Abstractions.Network;
using Catalyst.Abstractions.P2P;
using Catalyst.Abstractions.P2P.Discovery;
using Catalyst.Abstractions.P2P.IO.Messaging.Broadcast;
using Catalyst.Abstractions.P2P.IO.Messaging.Correlation;
using Catalyst.Abstractions.P2P.Models;
using Catalyst.Abstractions.P2P.Protocols;
<<<<<<< HEAD
=======
using Catalyst.Abstractions.P2P.Repository;
>>>>>>> 8cc0c540
using Catalyst.Abstractions.Rpc.IO.Messaging.Correlation;
using Catalyst.Abstractions.Util;
using Catalyst.Abstractions.Validators;
using Catalyst.Core.Lib.Cryptography;
using Catalyst.Core.Lib.FileTransfer;
using Catalyst.Core.Lib.IO.EventLoop;
using Catalyst.Core.Lib.IO.Events;
using Catalyst.Core.Lib.P2P;
using Catalyst.Core.Lib.P2P.Discovery;
using Catalyst.Core.Lib.P2P.IO.Messaging.Broadcast;
using Catalyst.Core.Lib.P2P.IO.Messaging.Correlation;
using Catalyst.Core.Lib.P2P.IO.Transport.Channels;
using Catalyst.Core.Lib.P2P.Models;
using Catalyst.Core.Lib.P2P.Protocols;
<<<<<<< HEAD
using Catalyst.Core.Lib.P2P.Repository;
=======
>>>>>>> 8cc0c540
using Catalyst.Core.Lib.P2P.ReputationSystem;
using Catalyst.Core.Lib.Rpc.IO.Messaging.Correlation;
using Catalyst.Core.Lib.Util;
using Catalyst.Core.Lib.Validators;
using Catalyst.Protocol.Transaction;
using DnsClient;
using Microsoft.Extensions.Caching.Memory;
using Microsoft.Extensions.Options;
using Catalyst.Core.Lib.P2P.Repository;

// ReSharper disable WrongIndentSize

namespace Catalyst.Core.Lib
{
    /// <summary>
    ///     Catalyst Core Libraries Module Provider.
    ///     Registers core dependencies in AutoFac container.
    /// </summary>
    public class CoreLibProvider : Module
    {
        protected override void Load(ContainerBuilder builder)
        {
            // Register IO.EventLoop
            builder.RegisterType<UdpClientEventLoopGroupFactory>().As<IUdpClientEventLoopGroupFactory>()
               .SingleInstance();
            builder.RegisterType<UdpServerEventLoopGroupFactory>().As<IUdpServerEventLoopGroupFactory>()
               .SingleInstance();
            builder.RegisterType<TcpServerEventLoopGroupFactory>().As<ITcpServerEventLoopGroupFactory>()
               .SingleInstance();
            builder.RegisterType<TcpClientEventLoopGroupFactory>().As<ITcpClientEventLoopGroupFactory>();
            builder.RegisterType<EventLoopGroupFactoryConfiguration>().As<IEventLoopGroupFactoryConfiguration>()
               .WithProperty("TcpServerHandlerWorkerThreads", 4)
               .WithProperty("TcpClientHandlerWorkerThreads", 4)
               .WithProperty("UdpServerHandlerWorkerThreads", 8)
               .WithProperty("UdpClientHandlerWorkerThreads", 2);

            // Register P2P
            builder.RegisterType<PeerService>().As<IPeerService>().SingleInstance();
            builder.RegisterType<PeerSettings>().As<IPeerSettings>();
            builder.RegisterType<Peer>().As<IPeer>();

            builder.RegisterType<PeerIdValidator>().As<IPeerIdValidator>();
            builder.RegisterType<PeerClient>().As<IPeerClient>().SingleInstance();

            builder.RegisterType<PeerChallengeRequest>().As<IPeerChallengeRequest>()
               .WithParameter("ttl", 5)
               .SingleInstance();
            builder.RegisterType<PeerChallengeResponse>().As<IPeerChallengeResponse>();
            
            builder.RegisterType<PeerQueryTipRequestRequest>().As<IPeerQueryTipRequest>();
            builder.RegisterType<PeerQueryTipResponse>().As<IPeerQueryTipResponse>();

            builder.RegisterType<PeerDeltaHistoryRequest>().As<IPeerDeltaHistoryRequest>();
            builder.RegisterType<PeerDeltaHistoryResponse>().As<IPeerDeltaHistoryResponse>();

            // Register P2P.Discovery
            builder.RegisterType<HealthChecker>().As<IHealthChecker>();

            // Register P2P.IO.Transport.Channels
            builder.RegisterType<PeerServerChannelFactory>().As<IUdpServerChannelFactory>();
            builder.RegisterType<PeerClientChannelFactory>().As<IUdpClientChannelFactory>();

            //  Register P2P.Messaging.Correlation
            builder.RegisterType<PeerMessageCorrelationManager>().As<IPeerMessageCorrelationManager>().SingleInstance();

            //  Register P2P.Messaging.Broadcast
            builder.RegisterType<BroadcastManager>().As<IBroadcastManager>().SingleInstance();

            //  Register P2P.Service
            builder.RegisterType<PeerRepository>().As<IPeerRepository>().SingleInstance();

            //  Register P2P.ReputationSystem
            builder.RegisterType<ReputationManager>().As<IReputationManager>().SingleInstance();

            // Register Registry #inception
            builder.RegisterType<KeyRegistry>().As<IKeyRegistry>().SingleInstance();
            builder.RegisterType<PasswordRegistry>().As<IPasswordRegistry>().SingleInstance();

            // Register Cryptography
            builder.RegisterType<IsaacRandom>().As<IDeterministicRandom>();
            builder.RegisterType<ConsolePasswordReader>().As<IPasswordReader>().SingleInstance();
            builder.RegisterType<CertificateStore>().As<ICertificateStore>().SingleInstance();
            builder.RegisterType<PasswordManager>().As<IPasswordManager>().SingleInstance();

            // Register FileSystem
<<<<<<< HEAD
            builder.RegisterType<FileSystem.FileSystem>().As<IFileSystem>().SingleInstance();

=======
            builder.RegisterType<Catalyst.Core.Lib.FileSystem.FileSystem>().As<IFileSystem>().SingleInstance();
            
>>>>>>> 8cc0c540
            // Register Rpc.IO.Messaging.Correlation
            builder.RegisterType<RpcMessageCorrelationManager>().As<IRpcMessageCorrelationManager>().SingleInstance();

            // Register Utils
            builder.RegisterType<CancellationTokenProvider>().As<ICancellationTokenProvider>()
               .WithParameter("goodTillCancel", true);
            builder.RegisterType<TtlChangeTokenProvider>().As<IChangeTokenProvider>()
               .WithParameter("timeToLiveInMs", 8000);

            // Register Cache
            builder.RegisterType<MemoryCache>().As<IMemoryCache>().SingleInstance();
            builder.RegisterType<MemoryCacheOptions>().As<IOptions<MemoryCacheOptions>>();

            // Register file transfer
            builder.RegisterType<DownloadFileTransferFactory>().As<IDownloadFileTransferFactory>().SingleInstance();
            builder.RegisterType<UploadFileTransferFactory>().As<IUploadFileTransferFactory>().SingleInstance();

            // Transaction validators
            builder.RegisterType<TransactionValidator>().As<ITransactionValidator>().SingleInstance();
            builder.RegisterType<TransactionReceivedEvent>().As<ITransactionReceivedEvent>().SingleInstance();

            // Register PRNG
            builder.RegisterType<IsaacRandomFactory>().As<IDeterministicRandomFactory>();

            // Dns Client
            builder.RegisterType<Network.DnsClient>().As<IDns>();
            builder.RegisterType<LookupClient>().As<ILookupClient>().UsingConstructor();

            base.Load(builder);
        }

        // TODO: rethink validation of transaction signature
        class AlwaysTrueTransactionValidator : ITransactionValidator
        {
            public bool ValidateTransaction(PublicEntry transaction) => true;
        }
    }
}<|MERGE_RESOLUTION|>--- conflicted
+++ resolved
@@ -36,10 +36,7 @@
 using Catalyst.Abstractions.P2P.IO.Messaging.Correlation;
 using Catalyst.Abstractions.P2P.Models;
 using Catalyst.Abstractions.P2P.Protocols;
-<<<<<<< HEAD
-=======
 using Catalyst.Abstractions.P2P.Repository;
->>>>>>> 8cc0c540
 using Catalyst.Abstractions.Rpc.IO.Messaging.Correlation;
 using Catalyst.Abstractions.Util;
 using Catalyst.Abstractions.Validators;
@@ -54,10 +51,6 @@
 using Catalyst.Core.Lib.P2P.IO.Transport.Channels;
 using Catalyst.Core.Lib.P2P.Models;
 using Catalyst.Core.Lib.P2P.Protocols;
-<<<<<<< HEAD
-using Catalyst.Core.Lib.P2P.Repository;
-=======
->>>>>>> 8cc0c540
 using Catalyst.Core.Lib.P2P.ReputationSystem;
 using Catalyst.Core.Lib.Rpc.IO.Messaging.Correlation;
 using Catalyst.Core.Lib.Util;
@@ -143,13 +136,8 @@
             builder.RegisterType<PasswordManager>().As<IPasswordManager>().SingleInstance();
 
             // Register FileSystem
-<<<<<<< HEAD
-            builder.RegisterType<FileSystem.FileSystem>().As<IFileSystem>().SingleInstance();
-
-=======
             builder.RegisterType<Catalyst.Core.Lib.FileSystem.FileSystem>().As<IFileSystem>().SingleInstance();
             
->>>>>>> 8cc0c540
             // Register Rpc.IO.Messaging.Correlation
             builder.RegisterType<RpcMessageCorrelationManager>().As<IRpcMessageCorrelationManager>().SingleInstance();
 
