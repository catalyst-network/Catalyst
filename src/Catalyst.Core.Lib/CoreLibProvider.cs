#region LICENSE

/**
* Copyright (c) 2019 Catalyst Network
*
* This file is part of Catalyst.Node <https://github.com/catalyst-network/Catalyst.Node>
*
* Catalyst.Node is free software: you can redistribute it and/or modify
* it under the terms of the GNU General Public License as published by
* the Free Software Foundation, either version 2 of the License, or
* (at your option) any later version.
*
* Catalyst.Node is distributed in the hope that it will be useful,
* but WITHOUT ANY WARRANTY; without even the implied warranty of
* MERCHANTABILITY or FITNESS FOR A PARTICULAR PURPOSE. See the
* GNU General Public License for more details.
*
* You should have received a copy of the GNU General Public License
* along with Catalyst.Node. If not, see <https://www.gnu.org/licenses/>.
*/

#endregion

using Autofac;
using Catalyst.Abstractions.Cryptography;
using Catalyst.Abstractions.FileSystem;
using Catalyst.Abstractions.IO.Events;
using Catalyst.Abstractions.Keystore;
using Catalyst.Abstractions.Network;
using Catalyst.Abstractions.P2P;
using Catalyst.Abstractions.P2P.Discovery;
using Catalyst.Abstractions.P2P.IO.Messaging.Correlation;
using Catalyst.Abstractions.P2P.Models;
using Catalyst.Abstractions.P2P.Protocols;
using Catalyst.Abstractions.Rpc.IO.Messaging.Correlation;
using Catalyst.Abstractions.Util;
using Catalyst.Abstractions.Validators;
using Catalyst.Core.Lib.Cryptography;
using Catalyst.Core.Lib.IO.Events;
using Catalyst.Core.Lib.P2P;
using Catalyst.Core.Lib.P2P.Discovery;
using Catalyst.Core.Lib.P2P.IO.Messaging.Correlation;
using Catalyst.Core.Lib.P2P.Models;
using Catalyst.Core.Lib.P2P.Protocols;
using Catalyst.Core.Lib.P2P.ReputationSystem;
using Catalyst.Core.Lib.Rpc.IO.Messaging.Correlation;
using Catalyst.Core.Lib.Util;
using Catalyst.Core.Lib.Validators;
using Catalyst.Protocol.Transaction;
using DnsClient;
using Microsoft.Extensions.Caching.Memory;
using Microsoft.Extensions.Options;
using LibP2P = Lib.P2P;

// ReSharper disable WrongIndentSize

namespace Catalyst.Core.Lib
{
    /// <summary>
    ///     Catalyst Core Libraries Module Provider.
    ///     Registers core dependencies in AutoFac container.
    /// </summary>
    public class CoreLibProvider : Module
    {
        protected override void Load(ContainerBuilder builder)
        {
            builder.RegisterType<LocalPeer>().As<LibP2P.Peer>().SingleInstance();

<<<<<<< HEAD
            // Register P2P
            builder.RegisterType<LibP2PPeerService>().As<ILibP2PPeerService>().SingleInstance();
            builder.RegisterType<LibP2PPeerClient>().As<ILibP2PPeerClient>().SingleInstance();

            builder.RegisterType<PeerSettings>().As<IPeerSettings>().SingleInstance();
=======
            builder.RegisterType<PeerSettings>().As<IPeerSettings>();
>>>>>>> 290a2ae1
            builder.RegisterType<Peer>().As<IPeer>();

            builder.RegisterType<PeerIdValidator>().As<IPeerIdValidator>();

            builder.RegisterType<PeerChallengeRequest>().As<IPeerChallengeRequest>()
               .WithParameter("ttl", 5)
               .SingleInstance();
            builder.RegisterType<PeerChallengeResponse>().As<IPeerChallengeResponse>();
            
            builder.RegisterType<PeerQueryTipRequestRequest>().As<IPeerQueryTipRequest>();
            builder.RegisterType<PeerQueryTipResponse>().As<IPeerQueryTipResponse>();

            builder.RegisterType<PeerDeltaHistoryRequest>().As<IPeerDeltaHistoryRequest>();
            builder.RegisterType<PeerDeltaHistoryResponse>().As<IPeerDeltaHistoryResponse>();

            // Register P2P.Discovery
            builder.RegisterType<HealthChecker>().As<IHealthChecker>();


            //  Register P2P.Messaging.Correlation
            builder.RegisterType<PeerMessageCorrelationManager>().As<IPeerMessageCorrelationManager>().SingleInstance();

            //  Register P2P.ReputationSystem
            builder.RegisterType<ReputationManager>().As<IReputationManager>().SingleInstance();

            // Register Registry #inception
            builder.RegisterType<KeyRegistry>().As<IKeyRegistry>().SingleInstance();
            builder.RegisterType<PasswordRegistry>().As<IPasswordRegistry>().SingleInstance();

            // Register Cryptography
            builder.RegisterType<IsaacRandom>().As<IDeterministicRandom>();
            builder.RegisterType<ConsolePasswordReader>().As<IPasswordReader>().SingleInstance();
            builder.RegisterType<CertificateStore>().As<ICertificateStore>().SingleInstance();
            builder.RegisterType<PasswordManager>().As<IPasswordManager>().SingleInstance();
            builder.RegisterType<NodePasswordRepeater>().As<IPasswordRepeater>().SingleInstance();

            // Register FileSystem
            builder.RegisterType<FileSystem.FileSystem>().As<IFileSystem>().SingleInstance();
            
            // Register Rpc.IO.Messaging.Correlation
            builder.RegisterType<RpcMessageCorrelationManager>().As<IRpcMessageCorrelationManager>().SingleInstance();

            // Register Utils
            builder.RegisterType<CancellationTokenProvider>().As<ICancellationTokenProvider>()
               .WithParameter("goodTillCancel", true);
            builder.RegisterType<TtlChangeTokenProvider>().As<IChangeTokenProvider>()
               .WithParameter("timeToLiveInMs", 8000);

            // Register Cache
            builder.RegisterType<MemoryCache>().As<IMemoryCache>().SingleInstance();
            builder.RegisterType<MemoryCacheOptions>().As<IOptions<MemoryCacheOptions>>();

            // Transaction validators
            builder.RegisterType<TransactionValidator>().As<ITransactionValidator>().SingleInstance();
            builder.RegisterType<TransactionReceivedEvent>().As<ITransactionReceivedEvent>().SingleInstance();

            // Register PRNG
            builder.RegisterType<IsaacRandomFactory>().As<IDeterministicRandomFactory>();

            // Dns Client
            builder.RegisterType<Network.DnsClient>().As<IDns>();
            builder.RegisterType<LookupClient>().As<ILookupClient>().UsingConstructor();

            base.Load(builder);
        }

        // TODO: rethink validation of transaction signature
        class AlwaysTrueTransactionValidator : ITransactionValidator
        {
            public bool ValidateTransaction(PublicEntry transaction) => true;
        }
    }
}<|MERGE_RESOLUTION|>--- conflicted
+++ resolved
@@ -65,16 +65,13 @@
         protected override void Load(ContainerBuilder builder)
         {
             builder.RegisterType<LocalPeer>().As<LibP2P.Peer>().SingleInstance();
-
-<<<<<<< HEAD
+            
             // Register P2P
             builder.RegisterType<LibP2PPeerService>().As<ILibP2PPeerService>().SingleInstance();
             builder.RegisterType<LibP2PPeerClient>().As<ILibP2PPeerClient>().SingleInstance();
 
             builder.RegisterType<PeerSettings>().As<IPeerSettings>().SingleInstance();
-=======
-            builder.RegisterType<PeerSettings>().As<IPeerSettings>();
->>>>>>> 290a2ae1
+
             builder.RegisterType<Peer>().As<IPeer>();
 
             builder.RegisterType<PeerIdValidator>().As<IPeerIdValidator>();
