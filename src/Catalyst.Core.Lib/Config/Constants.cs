--- conflicted
+++ resolved
@@ -21,14 +21,8 @@
 
 #endregion
 
-<<<<<<< HEAD
-=======
 using Catalyst.Protocol.Network;
-using Multiformats.Base;
-using Multiformats.Hash;
-using Multiformats.Hash.Algorithms;
 
->>>>>>> 54ee26ec
 namespace Catalyst.Core.Lib.Config
 {
     public static class Constants
@@ -38,25 +32,25 @@
 
         // <summary> Serilog configuration file </summary>
         public static string SerilogJsonConfigFile => "serilog.json";
-        
+
         // <summary> Search pattern for Json files </summary>
         public static string JsonFilePattern => "{0}.json";
-        
+
         // <summary> Default Catalyst data directory </summary>
         public static string CatalystDataDir => ".catalyst";
-        
+
         // <summary> Default dfs data directory inside the Catalyst data directory </summary>
         public static string DfsDataSubDir => "dfs";
 
         // <summary> Default keystore data directory inside the Catalyst data directory </summary>
         public static string KeyStoreDataSubDir => "keystore";
-        
+
         /// <summary>The expiry minutes of initialization </summary>
         public static int FileTransferExpirySeconds => 60;
 
         /// <summary>The chunk size in bytes </summary>
         public static int FileTransferChunkSize => 200000;
-        
+
         /// <summary>The maximum chunk retry count </summary>
         public static int FileTransferMaxChunkRetryCount => 3;
 
@@ -65,7 +59,7 @@
 
         /// <summary> EdDSA Curve  type </summary>
         public static string KeyChainDefaultKeyType => "ed25519";
-        
+
         /// <summary> Number of random peers to provide when processing a GetNeighbourRequest</summary>
         public static int NumberOfRandomPeers => 5;
 
