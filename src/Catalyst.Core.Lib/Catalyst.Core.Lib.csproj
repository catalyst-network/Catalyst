--- conflicted
+++ resolved
@@ -45,10 +45,7 @@
         <ProjectReference Include="..\..\submodules\nethermind\src\rocksdb-sharp\RocksDbNative\RocksDbNative.csproj" />
         <ProjectReference Include="..\Catalyst.Abstractions\Catalyst.Abstractions.csproj" />
         <ProjectReference Include="..\Catalyst.Core.Modules.Hashing\Catalyst.Core.Modules.Hashing.csproj" />
-<<<<<<< HEAD
-=======
         <ProjectReference Include="..\Lib.P2P\Lib.P2P.csproj" />
         <ProjectReference Include="..\MultiFormats\MultiFormats.csproj" />
->>>>>>> 8cc0c540
     </ItemGroup>
 </Project>