--- conflicted
+++ resolved
@@ -65,13 +65,8 @@
         public ResponseCode OnTransactionReceived(ProtocolMessage protocolMessage)
         {
             var transactionBroadcast = protocolMessage.FromProtocolMessage<TransactionBroadcast>();
-<<<<<<< HEAD
-            var transactionValid = _validator.ValidateTransaction(transactionBroadcast.PublicEntry);
-            if (!transactionValid)
-=======
             PublicEntry publicEntry = transactionBroadcast.PublicEntry;
             if (publicEntry.SenderAddress.Length == 32)
->>>>>>> 8cc0c540
             {
                 var transactionValid = _validator.ValidateTransaction(publicEntry);
                 if (!transactionValid)
