--- conflicted
+++ resolved
@@ -28,13 +28,7 @@
 using Catalyst.Abstractions.Validators;
 using Catalyst.Core.Lib.DAO;
 using Catalyst.Core.Lib.Extensions;
-<<<<<<< HEAD
-using Catalyst.Core.Lib.IO.Messaging.Correlation;
-using Catalyst.Core.Lib.IO.Messaging.Dto;
 using Catalyst.Core.Lib.P2P.Repository;
-=======
-using Catalyst.Core.Lib.Mempool.Documents;
->>>>>>> 851e01d0
 using Catalyst.Protocol.Rpc.Node;
 using Catalyst.Protocol.Wire;
 using Serilog;
@@ -45,29 +39,14 @@
     {
         private readonly ITransactionValidator _validator;
         private readonly ILogger _logger;
-<<<<<<< HEAD
         private readonly IMempool<TransactionBroadcastDao> _mempool;
-        private readonly IPeerIdentifier _peerIdentifier;
-=======
-        private readonly IMempool<MempoolDocument> _mempool;
->>>>>>> 851e01d0
         private readonly IBroadcastManager _broadcastManager;
         private readonly IPeerSettings _peerSettings;
-        private readonly IPeerClient _peerClient;
-        private readonly IPeerRepository _peers;
 
         public TransactionReceivedEvent(ITransactionValidator validator,
-<<<<<<< HEAD
             IMempool<TransactionBroadcastDao> mempool,
             IBroadcastManager broadcastManager,
-            IPeerIdentifier peerIdentifier,
-=======
-            IMempool<MempoolDocument> mempool,
-            IBroadcastManager broadcastManager,
->>>>>>> 851e01d0
             IPeerSettings peerSettings,
-            IPeerRepository peers,
-            IPeerClient peerClient,
             ILogger logger)
         {
             _peerSettings = peerSettings;
@@ -75,8 +54,6 @@
             _mempool = mempool;
             _validator = validator;
             _logger = logger;
-            _peers = peers;
-            _peerClient = peerClient;
         }
 
         public ResponseCode OnTransactionReceived(ProtocolMessage protocolMessage)
@@ -102,24 +79,9 @@
 
             _mempool.Repository.Add(transactionBroadcastDao);
 
-<<<<<<< HEAD
-            _logger.Information("Broadcasting {signature} transaction", transactionSignature);
-            foreach (var recptPeerIdentifier in _peers.GetAll())
-            {
-                //protocolMessage.PeerId = peerIdentifier.PeerId;
-                _peerClient.SendMessage(new MessageDto(
-                    transaction.ToProtocolMessage(_peerIdentifier.PeerId, CorrelationId.GenerateCorrelationId()),
-                    recptPeerIdentifier.PeerIdentifier)
-                );
-            }
-
-            //var transactionToBroadcast = transaction.ToProtocolMessage(_peerIdentifier.PeerId,
-            //    CorrelationId.GenerateCorrelationId());
-            //_broadcastManager.BroadcastAsync(transactionToBroadcast);
-=======
             _logger.Information("Broadcasting {signature} transaction", protocolMessage);
             _broadcastManager.BroadcastAsync(protocolMessage);
->>>>>>> 851e01d0
+
             return ResponseCode.Successful;
         }
     }
