#region LICENSE

/**
* Copyright (c) 2019 Catalyst Network
*
* This file is part of Catalyst.Node <https://github.com/catalyst-network/Catalyst.Node>
*
* Catalyst.Node is free software: you can redistribute it and/or modify
* it under the terms of the GNU General Public License as published by
* the Free Software Foundation, either version 2 of the License, or
* (at your option) any later version.
*
* Catalyst.Node is distributed in the hope that it will be useful,
* but WITHOUT ANY WARRANTY; without even the implied warranty of
* MERCHANTABILITY or FITNESS FOR A PARTICULAR PURPOSE. See the
* GNU General Public License for more details.
*
* You should have received a copy of the GNU General Public License
* along with Catalyst.Node. If not, see <https://www.gnu.org/licenses/>.
*/

#endregion

using System;
using System.Reflection;
using Catalyst.Abstractions.KeySigner;
using Catalyst.Core.Lib.Extensions;
using Catalyst.Protocol.Wire;
using DotNetty.Transport.Channels;
using Google.Protobuf;
using Serilog;
using SimpleBase;

namespace Catalyst.Core.Lib.IO.Handlers
{
    public sealed class ProtocolMessageVerifyHandler : InboundChannelHandlerBase<ProtocolMessage>
    {
        private readonly IKeySigner _keySigner;

        public ProtocolMessageVerifyHandler(IKeySigner keySigner)
            : base(Log.Logger.ForContext(MethodBase.GetCurrentMethod().DeclaringType))
        {
            _keySigner = keySigner;
        }

        //todo
        protected override void ChannelRead0(IChannelHandlerContext ctx, ProtocolMessage signedMessage)
        {
            var pub = signedMessage.PeerId.PublicKey;
            var base32 = Base32.Crockford.Encode(Convert.FromBase64String(pub.ToBase64()), false).ToLower();
            Logger.Verbose("Received {msg}", signedMessage);
            if (!Verify(signedMessage))
            {
                Logger.Warning("Failed to verify {msg} signature.", signedMessage);
                return;
            }

            if (signedMessage.IsBroadCastMessage())
            {
                var innerSignedMessage = ProtocolMessage.Parser.ParseFrom(signedMessage.Value);
                if (!Verify(innerSignedMessage))
                {
                    Logger.Warning("Failed to verify inner signature in broadcast message {msg}.", innerSignedMessage);
                    return;
                }
            }

            ctx.FireChannelRead(signedMessage);
        }

        private bool Verify(ProtocolMessage signedMessage)
        {
<<<<<<< HEAD
            if (signedMessage.Signature == null) { return false; }
            var sig = signedMessage.Signature.RawBytes.ToByteArray();
            var pub = signedMessage.PeerId.PublicKey.ToByteArray();
            var signature = _keySigner.CryptoContext.SignatureFromBytes(sig, pub);
            var messageWithoutSig = signedMessage.Clone();
            messageWithoutSig.Signature = null;

            return _keySigner.Verify(signature, messageWithoutSig.ToByteArray(), signedMessage.Signature.SigningContext);
=======
            if (signedMessage.Signature == null) {return false;}
            var sig = signedMessage.Signature.RawBytes.ToByteArray();
            var pub = signedMessage.PeerId.PublicKey.ToByteArray();
            var signature = _keySigner.CryptoContext.SignatureFromBytes(sig, pub);
            var signedMessageWithoutSignature = signedMessage.Clone();
            signedMessageWithoutSignature.Signature = null;
            return _keySigner.Verify(signature, signedMessageWithoutSignature.ToByteArray(), signedMessage.Signature.SigningContext);
>>>>>>> b747b978
        }
    }
}<|MERGE_RESOLUTION|>--- conflicted
+++ resolved
@@ -70,7 +70,6 @@
 
         private bool Verify(ProtocolMessage signedMessage)
         {
-<<<<<<< HEAD
             if (signedMessage.Signature == null) { return false; }
             var sig = signedMessage.Signature.RawBytes.ToByteArray();
             var pub = signedMessage.PeerId.PublicKey.ToByteArray();
@@ -79,15 +78,6 @@
             messageWithoutSig.Signature = null;
 
             return _keySigner.Verify(signature, messageWithoutSig.ToByteArray(), signedMessage.Signature.SigningContext);
-=======
-            if (signedMessage.Signature == null) {return false;}
-            var sig = signedMessage.Signature.RawBytes.ToByteArray();
-            var pub = signedMessage.PeerId.PublicKey.ToByteArray();
-            var signature = _keySigner.CryptoContext.SignatureFromBytes(sig, pub);
-            var signedMessageWithoutSignature = signedMessage.Clone();
-            signedMessageWithoutSignature.Signature = null;
-            return _keySigner.Verify(signature, signedMessageWithoutSignature.ToByteArray(), signedMessage.Signature.SigningContext);
->>>>>>> b747b978
         }
     }
 }