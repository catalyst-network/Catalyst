#region LICENSE

/**
* Copyright (c) 2019 Catalyst Network
*
* This file is part of Catalyst.Node <https://github.com/catalyst-network/Catalyst.Node>
*
* Catalyst.Node is free software: you can redistribute it and/or modify
* it under the terms of the GNU General Public License as published by
* the Free Software Foundation, either version 2 of the License, or
* (at your option) any later version.
*
* Catalyst.Node is distributed in the hope that it will be useful,
* but WITHOUT ANY WARRANTY; without even the implied warranty of
* MERCHANTABILITY or FITNESS FOR A PARTICULAR PURPOSE. See the
* GNU General Public License for more details.
*
* You should have received a copy of the GNU General Public License
* along with Catalyst.Node. If not, see <https://www.gnu.org/licenses/>.
*/

#endregion

using System.Linq;
using Catalyst.Abstractions.Cryptography;
using Catalyst.Abstractions.Validators;
using Catalyst.Protocol.Wire;
using Google.Protobuf;
using Serilog;

namespace Catalyst.Core.Lib.Validators
{
    public sealed class TransactionValidator : ITransactionValidator
    {
        private readonly ILogger _logger;
        private readonly ICryptoContext _cryptoContext;

        public TransactionValidator(ILogger logger,
            ICryptoContext cryptoContext)
        {
            _cryptoContext = cryptoContext;
            _logger = logger;
        }

        public bool ValidateTransaction(TransactionBroadcast transactionBroadcast)
        {
            // will add more checks
            return ValidateTransactionSignature(transactionBroadcast);
        }
        
        private bool ValidateTransactionSignature(TransactionBroadcast transactionBroadcast)
        {
            if (transactionBroadcast.Signature.RawBytes == ByteString.Empty)
            {
                _logger.Error("Transaction signature is null");
                return false;
            }

            var transactionSignature = _cryptoContext.GetSignatureFromBytes(transactionBroadcast.Signature.RawBytes.ToByteArray(),
                transactionBroadcast.PublicEntries.First().Base.SenderPublicKey.ToByteArray());

<<<<<<< HEAD
            if (_cryptoContext.Verify(transactionSignature, transactionWithoutSig.ToByteArray(), transactionBroadcast.Signature.SigningContext.ToByteArray()))
=======
            var signingContext = transactionBroadcast.Signature.SigningContext.ToByteArray();
            
            // we need to verify the signature matches the message, but transactionBroadcast contains the signature and original data,
            // passing message+sig will mean your verifying an incorrect message and always return false, so just null the sig.
            transactionBroadcast.Signature = null;
            
            var response = _cryptoContext.Verify(transactionSignature, transactionBroadcast.ToByteArray(), signingContext);
            
            if (response)
>>>>>>> 6e14d86e
            {
                return true;
            }
            
            _logger.Information(
                "Transaction Signature {signature} invalid.",
                transactionSignature);
            return false;
        }
    }
}<|MERGE_RESOLUTION|>--- conflicted
+++ resolved
@@ -59,19 +59,13 @@
             var transactionSignature = _cryptoContext.GetSignatureFromBytes(transactionBroadcast.Signature.RawBytes.ToByteArray(),
                 transactionBroadcast.PublicEntries.First().Base.SenderPublicKey.ToByteArray());
 
-<<<<<<< HEAD
-            if (_cryptoContext.Verify(transactionSignature, transactionWithoutSig.ToByteArray(), transactionBroadcast.Signature.SigningContext.ToByteArray()))
-=======
             var signingContext = transactionBroadcast.Signature.SigningContext.ToByteArray();
             
             // we need to verify the signature matches the message, but transactionBroadcast contains the signature and original data,
             // passing message+sig will mean your verifying an incorrect message and always return false, so just null the sig.
             transactionBroadcast.Signature = null;
             
-            var response = _cryptoContext.Verify(transactionSignature, transactionBroadcast.ToByteArray(), signingContext);
-            
-            if (response)
->>>>>>> 6e14d86e
+            if (_cryptoContext.Verify(transactionSignature, transactionBroadcast.ToByteArray(), signingContext))
             {
                 return true;
             }
