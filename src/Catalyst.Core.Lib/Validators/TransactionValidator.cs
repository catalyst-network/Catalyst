--- conflicted
+++ resolved
@@ -24,7 +24,6 @@
 using System.Linq;
 using Catalyst.Abstractions.Cryptography;
 using Catalyst.Abstractions.Validators;
-using Catalyst.Protocol.Cryptography;
 using Catalyst.Protocol.Network;
 using Catalyst.Protocol.Wire;
 using Google.Protobuf;
@@ -67,7 +66,6 @@
 
         private bool ValidateTransactionSignature(TransactionBroadcast transactionBroadcast, NetworkType networkType)
         {
-            return true;
             if (transactionBroadcast.Signature.RawBytes == ByteString.Empty)
             {
                 _logger.Error("Transaction signature is null");
@@ -78,27 +76,10 @@
                 transactionBroadcast.PublicEntries.First().Base.SenderPublicKey.ToByteArray());
             var transactionWithoutSig = transactionBroadcast.Clone();
             transactionWithoutSig.Signature = null;
-<<<<<<< HEAD
-            //var signingContext = new SigningContext
-            //{
-            //    SignatureType = transactionBroadcast.ConfidentialEntries.Any()
-            //        ? SignatureType.TransactionConfidential 
-            //        : SignatureType.TransactionPublic,
-            //    NetworkType = networkType
-            //};
-
-            if (!_cryptoContext.StdVerify(transactionSignature, transactionWithoutSig.ToByteArray(), transactionBroadcast.Signature.SigningContext.ToByteArray()))
-            {
-                _logger.Information(
-                    "Transaction Signature {signature} invalid.",
-                    transactionSignature);
-                return false;
-=======
 
             if (!_cryptoContext.StdVerify(transactionSignature, transactionWithoutSig.ToByteArray(), transactionBroadcast.Signature.SigningContext.ToByteArray()))
             {
                 return true;
->>>>>>> 478663d8
             }
             
             _logger.Information(
