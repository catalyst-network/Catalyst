#region LICENSE

/**
* Copyright (c) 2019 Catalyst Network
*
* This file is part of Catalyst.Node <https://github.com/catalyst-network/Catalyst.Node>
*
* Catalyst.Node is free software: you can redistribute it and/or modify
* it under the terms of the GNU General Public License as published by
* the Free Software Foundation, either version 2 of the License, or
* (at your option) any later version.
*
* Catalyst.Node is distributed in the hope that it will be useful,
* but WITHOUT ANY WARRANTY; without even the implied warranty of
* MERCHANTABILITY or FITNESS FOR A PARTICULAR PURPOSE. See the
* GNU General Public License for more details.
*
* You should have received a copy of the GNU General Public License
* along with Catalyst.Node. If not, see <https://www.gnu.org/licenses/>.
*/

#endregion

using System.Linq;
using Catalyst.Abstractions.Cryptography;
using Catalyst.Abstractions.Validators;
using Catalyst.Protocol.Cryptography;
using Catalyst.Protocol.Network;
using Catalyst.Protocol.Wire;
using Google.Protobuf;
using Serilog;

namespace Catalyst.Core.Lib.Validators
{
    public sealed class TransactionValidator : ITransactionValidator
    {
        private readonly ILogger _logger;
        private readonly IWrapper _cryptoContext;

        public TransactionValidator(ILogger logger,
            IWrapper cryptoContext)
        {
            _cryptoContext = cryptoContext;
            _logger = logger;
        }

        public bool ValidateTransaction(TransactionBroadcast transactionBroadcast, NetworkType networkType)
        {
            return ValidateTransactionFields(transactionBroadcast)
             && CheckContractInputFields(transactionBroadcast)
             && CheckCfEntries(transactionBroadcast)
             && CheckStEntries(transactionBroadcast)
             && ValidateTransactionSignature(transactionBroadcast, networkType);
        }

        private bool CheckContractInputFields(TransactionBroadcast transactionBroadcast)
        {
            // @TODO DO SOMETHING
            return true;
        }

        private bool ValidateTransactionFields(TransactionBroadcast transactionBroadcast)
        {
            // @TODO DO SOMETHING
            return true;
        }

        private bool ValidateTransactionSignature(TransactionBroadcast transactionBroadcast, NetworkType networkType)
        {
            if (transactionBroadcast.Signature.RawBytes == ByteString.Empty)
            {
                _logger.Error("Transaction signature is null");
                return false;
            }

            var transactionSignature = _cryptoContext.SignatureFromBytes(transactionBroadcast.Signature.RawBytes.ToByteArray(),
                transactionBroadcast.PublicEntries.First().Base.SenderPublicKey.ToByteArray());
            var transactionWithoutSig = transactionBroadcast.Clone();
            transactionWithoutSig.Signature = null;

<<<<<<< HEAD
            if (!_cryptoContext.StdVerify(transactionSignature, transactionWithoutSig.ToByteArray(), transactionBroadcast.Signature.SigningContext.ToByteArray()))
=======
            var signingContext = new SigningContext
            {
                SignatureType = transactionBroadcast.ConfidentialEntries.Any()
                    ? SignatureType.TransactionConfidential 
                    : SignatureType.TransactionPublic,
                NetworkType = networkType
            };

            if (_cryptoContext.StdVerify(transactionSignature, transactionWithoutSig.ToByteArray(),
                signingContext.ToByteArray()))
>>>>>>> 59f319bd
            {
                return true;
            }
            
            _logger.Information(
                "Transaction Signature {signature} invalid.",
                transactionSignature);
            return false;
        }

        private bool CheckCfEntries(TransactionBroadcast transactionBroadcast)
        {
            // @TODO DO SOMETHING
            return true;
        }

        private bool CheckStEntries(TransactionBroadcast transactionBroadcast)
        {
            // @TODO DO SOMETHING
            return true;
        }

        private bool CheckKeySize(ByteString publicKey)
        {
            return publicKey.Length == _cryptoContext.PublicKeyLength;
        }
    }
}<|MERGE_RESOLUTION|>--- conflicted
+++ resolved
@@ -78,20 +78,7 @@
             var transactionWithoutSig = transactionBroadcast.Clone();
             transactionWithoutSig.Signature = null;
 
-<<<<<<< HEAD
             if (!_cryptoContext.StdVerify(transactionSignature, transactionWithoutSig.ToByteArray(), transactionBroadcast.Signature.SigningContext.ToByteArray()))
-=======
-            var signingContext = new SigningContext
-            {
-                SignatureType = transactionBroadcast.ConfidentialEntries.Any()
-                    ? SignatureType.TransactionConfidential 
-                    : SignatureType.TransactionPublic,
-                NetworkType = networkType
-            };
-
-            if (_cryptoContext.StdVerify(transactionSignature, transactionWithoutSig.ToByteArray(),
-                signingContext.ToByteArray()))
->>>>>>> 59f319bd
             {
                 return true;
             }
