--- conflicted
+++ resolved
@@ -105,11 +105,7 @@
             
             return ReturnResponse(result);
         }
-<<<<<<< HEAD
-
-=======
         
->>>>>>> 8210f34f
         private VerifyMessageResponse ReturnResponse(bool result)
         {
             return new VerifyMessageResponse
