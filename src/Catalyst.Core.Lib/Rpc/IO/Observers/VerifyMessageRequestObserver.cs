--- conflicted
+++ resolved
@@ -105,11 +105,7 @@
             
             return ReturnResponse(result);
         }
-<<<<<<< HEAD
-
-=======
         
->>>>>>> 86fbc015
         private VerifyMessageResponse ReturnResponse(bool result)
         {
             return new VerifyMessageResponse
