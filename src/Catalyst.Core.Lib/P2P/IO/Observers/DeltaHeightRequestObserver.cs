--- conflicted
+++ resolved
@@ -76,20 +76,12 @@
 
             var deltaIndexDao = _deltaIndexService.LatestDeltaIndex();
             var deltaIndex = deltaIndexDao.ToProtoBuff<DeltaIndexDao, DeltaIndex>(_mapperProvider);
-<<<<<<< HEAD
+
             return new LatestDeltaHashResponse
             {
                 IsSync = _syncState.IsSynchronized,
                 DeltaIndex = deltaIndex
             };
-=======
-            return new LatestDeltaHashResponse();
-
-            // {
-            //     // is it some merge issue here? class is latest hash but it tries to return index
-            //     // Result = deltaIndex
-            // }
->>>>>>> 907b9a27
         }
     }
 }