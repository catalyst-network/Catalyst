#region LICENSE

/**
* Copyright (c) 2019 Catalyst Network
*
* This file is part of Catalyst.Node <https://github.com/catalyst-network/Catalyst.Node>
*
* Catalyst.Node is free software: you can redistribute it and/or modify
* it under the terms of the GNU General Public License as published by
* the Free Software Foundation, either version 2 of the License, or
* (at your option) any later version.
*
* Catalyst.Node is distributed in the hope that it will be useful,
* but WITHOUT ANY WARRANTY; without even the implied warranty of
* MERCHANTABILITY or FITNESS FOR A PARTICULAR PURPOSE. See the
* GNU General Public License for more details.
*
* You should have received a copy of the GNU General Public License
* along with Catalyst.Node. If not, see <https://www.gnu.org/licenses/>.
*/

#endregion

using System;
using System.Reactive.Linq;
using System.Reactive.Subjects;
using Catalyst.Abstractions.IO.Messaging.Correlation;
using Catalyst.Abstractions.IO.Observers;
using Catalyst.Abstractions.P2P;
using Catalyst.Abstractions.P2P.IO;
using Catalyst.Abstractions.P2P.IO.Messaging.Dto;
using Catalyst.Core.Lib.IO.Observers;
using Catalyst.Core.Lib.P2P.IO.Messaging.Dto;
using Catalyst.Protocol.IPPN;
using Catalyst.Protocol.Peer;
using DotNetty.Transport.Channels;
using Serilog;

namespace Catalyst.Core.Lib.P2P.IO.Observers
{
    public sealed class PingResponseObserver
        : ResponseObserverBase<PingResponse>,
            IP2PMessageObserver, IPeerClientObservable
    {
        private readonly IPeerChallenger _peerChallenger;
        public ReplaySubject<IPeerClientMessageDto> ResponseMessageSubject { get; }
        public IObservable<IPeerClientMessageDto> MessageStream => ResponseMessageSubject.AsObservable();

        public PingResponseObserver(ILogger logger, IPeerChallenger peerChallenger)
            : base(logger)
        {
            _peerChallenger = peerChallenger;
            ResponseMessageSubject = new ReplaySubject<IPeerClientMessageDto>(1);
        }
        
        protected override void HandleResponse(PingResponse pingResponse,
            IChannelHandlerContext channelHandlerContext,
            PeerId senderPeerId,
            ICorrelationId correlationId)
        {
<<<<<<< HEAD
            ResponseMessageSubject.OnNext(new PeerClientMessageDto(pingResponse, senderPeerIdentifier, correlationId));
            var peerChallengeResponse = new PeerChallengerResponse(senderPeerIdentifier.PeerId);
            _peerChallenger.ChallengeResponseMessageStreamer.OnNext(peerChallengeResponse);
=======
            ResponseMessageSubject.OnNext(new PeerClientMessageDto(pingResponse, senderPeerId, correlationId));
            _peerChallenger.ChallengeResponseMessageStreamer.OnNext(new PeerChallengerResponse(senderPeerId));
>>>>>>> 851e01d0
        }
    }
}<|MERGE_RESOLUTION|>--- conflicted
+++ resolved
@@ -58,14 +58,8 @@
             PeerId senderPeerId,
             ICorrelationId correlationId)
         {
-<<<<<<< HEAD
-            ResponseMessageSubject.OnNext(new PeerClientMessageDto(pingResponse, senderPeerIdentifier, correlationId));
-            var peerChallengeResponse = new PeerChallengerResponse(senderPeerIdentifier.PeerId);
-            _peerChallenger.ChallengeResponseMessageStreamer.OnNext(peerChallengeResponse);
-=======
             ResponseMessageSubject.OnNext(new PeerClientMessageDto(pingResponse, senderPeerId, correlationId));
             _peerChallenger.ChallengeResponseMessageStreamer.OnNext(new PeerChallengerResponse(senderPeerId));
->>>>>>> 851e01d0
         }
     }
 }