#region LICENSE

/**
* Copyright (c) 2019 Catalyst Network
*
* This file is part of Catalyst.Node <https://github.com/catalyst-network/Catalyst.Node>
*
* Catalyst.Node is free software: you can redistribute it and/or modify
* it under the terms of the GNU General Public License as published by
* the Free Software Foundation, either version 2 of the License, or
* (at your option) any later version.
*
* Catalyst.Node is distributed in the hope that it will be useful,
* but WITHOUT ANY WARRANTY; without even the implied warranty of
* MERCHANTABILITY or FITNESS FOR A PARTICULAR PURPOSE. See the
* GNU General Public License for more details.
*
* You should have received a copy of the GNU General Public License
* along with Catalyst.Node. If not, see <https://www.gnu.org/licenses/>.
*/

#endregion

using System;
using System.Reactive.Linq;
using System.Reactive.Subjects;
using Catalyst.Abstractions.IO.Messaging.Correlation;
using Catalyst.Abstractions.IO.Observers;
using Catalyst.Abstractions.P2P.IO;
using Catalyst.Abstractions.P2P.IO.Messaging.Dto;
using Catalyst.Abstractions.P2P.Protocols;
using Catalyst.Core.Lib.IO.Observers;
using Catalyst.Core.Lib.P2P.IO.Messaging.Dto;
using Catalyst.Protocol.IPPN;
using Catalyst.Protocol.Peer;
using DotNetty.Transport.Channels;
using Serilog;

namespace Catalyst.Core.Lib.P2P.IO.Observers
{
    public sealed class DeltaHeightResponseObserver
        : ResponseObserverBase<LatestDeltaHashResponse>,
            IP2PMessageObserver, IPeerClientObservable
    {
        private readonly IPeerQueryTipRequest _peerQueryTipRequest;
        public ReplaySubject<IPeerClientMessageDto> ResponseMessageSubject { get; }
        public IObservable<IPeerClientMessageDto> MessageStream => ResponseMessageSubject.AsObservable();

        public DeltaHeightResponseObserver(ILogger logger, IPeerQueryTipRequest peerQueryTipRequest)
            : base(logger)
        {
            _peerQueryTipRequest = peerQueryTipRequest;
            ResponseMessageSubject = new ReplaySubject<IPeerClientMessageDto>(1);
        }

        protected override void HandleResponse(LatestDeltaHashResponse deltaHeightResponse,
            IChannelHandlerContext channelHandlerContext,
            PeerId senderPeerId,
            ICorrelationId correlationId)
        {
            ResponseMessageSubject.OnNext(new PeerClientMessageDto(deltaHeightResponse, senderPeerId, correlationId));

<<<<<<< HEAD
            //_peerQueryTipRequest.QueryTipResponseMessageStreamer.OnNext(
            //    new PeerQueryTipResponse(senderPeerId, HashProvider.Parse(deltaHeightResponse.Result.ToString())
            //    )
            //);
=======
            _peerQueryTipRequest.QueryTipResponseMessageStreamer.OnNext(
                new PeerQueryTipResponse(senderPeerId, Cid.Read(deltaHeightResponse.DeltaHash.ToByteArray()))
            );
>>>>>>> 907b9a27
        }
    }
}<|MERGE_RESOLUTION|>--- conflicted
+++ resolved
@@ -31,9 +31,11 @@
 using Catalyst.Abstractions.P2P.Protocols;
 using Catalyst.Core.Lib.IO.Observers;
 using Catalyst.Core.Lib.P2P.IO.Messaging.Dto;
+using Catalyst.Core.Lib.P2P.Protocols;
 using Catalyst.Protocol.IPPN;
 using Catalyst.Protocol.Peer;
 using DotNetty.Transport.Channels;
+using Lib.P2P;
 using Serilog;
 
 namespace Catalyst.Core.Lib.P2P.IO.Observers
@@ -60,16 +62,9 @@
         {
             ResponseMessageSubject.OnNext(new PeerClientMessageDto(deltaHeightResponse, senderPeerId, correlationId));
 
-<<<<<<< HEAD
-            //_peerQueryTipRequest.QueryTipResponseMessageStreamer.OnNext(
-            //    new PeerQueryTipResponse(senderPeerId, HashProvider.Parse(deltaHeightResponse.Result.ToString())
-            //    )
-            //);
-=======
             _peerQueryTipRequest.QueryTipResponseMessageStreamer.OnNext(
-                new PeerQueryTipResponse(senderPeerId, Cid.Read(deltaHeightResponse.DeltaHash.ToByteArray()))
+                new PeerQueryTipResponse(senderPeerId, Cid.Read(deltaHeightResponse.DeltaIndex.Cid.ToByteArray()))
             );
->>>>>>> 907b9a27
         }
     }
 }