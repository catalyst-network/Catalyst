#region LICENSE

/**
* Copyright (c) 2019 Catalyst Network
*
* This file is part of Catalyst.Node <https://github.com/catalyst-network/Catalyst.Node>
*
* Catalyst.Node is free software: you can redistribute it and/or modify
* it under the terms of the GNU General Public License as published by
* the Free Software Foundation, either version 2 of the License, or
* (at your option) any later version.
*
* Catalyst.Node is distributed in the hope that it will be useful,
* but WITHOUT ANY WARRANTY; without even the implied warranty of
* MERCHANTABILITY or FITNESS FOR A PARTICULAR PURPOSE. See the
* GNU General Public License for more details.
*
* You should have received a copy of the GNU General Public License
* along with Catalyst.Node. If not, see <https://www.gnu.org/licenses/>.
*/

#endregion

using System;
using System.Collections.Generic;
using System.Linq;
using Catalyst.Common.Interfaces.Modules.Mempool;
using Catalyst.Common.Interfaces.Repository;
using Catalyst.Common.Modules.Mempool.Models;
using Catalyst.Protocol.Transaction;
using Dawn;
using Google.Protobuf;
using Nethereum.RLP;
using Serilog;

namespace Catalyst.Core.Lib.Modules.Mempool
{
    /// <summary>
    ///     Mempool class wraps around a IKeyValueStore
    /// </summary>
    public sealed class Mempool : IMempool
    {
        private readonly ILogger _logger;
        private readonly IMempoolRepository _transactionStore;

        /// <inheritdoc />
        public Mempool(IMempoolRepository transactionStore, ILogger logger)
        {
            Guard.Argument(transactionStore, nameof(transactionStore)).NotNull();
            _transactionStore = transactionStore;
            _logger = logger;
        }

        /// <inheritdoc />
        public IEnumerable<IMempoolDocument> GetMemPoolContent()
        {
            var memPoolContent = _transactionStore.GetAll();
            return memPoolContent;
        }

        public bool ContainsDocument(TransactionSignature key)
        {
            return _transactionStore.TryGet(key.ToByteString().ToBase64(), out _);
        }

        public List<byte[]> GetMemPoolContentEncoded()
        {
            var memPoolContent = GetMemPoolContent();

            var encodedTxs = memPoolContent.Select(tx => tx.ToString().ToBytesForRLPEncoding()).ToList();

            return encodedTxs;
        }

        /// <inheritdoc />
        public IMempoolDocument GetMempoolDocument(TransactionSignature key)
        {
            Guard.Argument(key, nameof(key)).NotNull();
            var found = _transactionStore.Get(key.ToByteString().ToBase64());
            return found;
        }

<<<<<<< HEAD
        public void Delete(params string[] transactionSignatures)
=======
        public void Delete(params TransactionSignature[] transactionSignatures)
>>>>>>> 6b21c85d
        {
            _logger.Debug("Deleting transactions from the mempool.");
            var cleared = 0;

            foreach (var key in transactionSignatures)
            {
                try
                {
<<<<<<< HEAD
                    _transactionStore.Delete(key);
=======
                    _transactionStore.Delete(t => t.Transaction.Signature.Equals(key));
>>>>>>> 6b21c85d
                    cleared++;
                }
                catch (Exception e)
                {
                    _logger.Warning(e, "Could not delete transaction {0} from mempool.", key);
                }    
            }

            _logger.Debug("Cleared {cleared} out of {total} transactions from the mempool.", 
                cleared, transactionSignatures.Length);
        }

        /// <inheritdoc />
        public bool SaveMempoolDocument(IMempoolDocument mempoolDocument)
        {
            Guard.Argument(mempoolDocument, nameof(mempoolDocument)).NotNull();

            var transaction = mempoolDocument.Transaction;
            Guard.Argument(transaction, nameof(transaction)).NotNull();
            Guard.Argument(transaction.Signature, nameof(transaction.Signature)).NotNull();
            try
            {
                if (_transactionStore.TryGet(mempoolDocument.DocumentId, out _))
                {
                    return false;
                }

                _transactionStore.Add((MempoolDocument) mempoolDocument);
                return true;
            }
            catch (Exception e)
            {
                _logger.Error(e, "Failed to add standard transaction to mempool");
                return false;
            }
        }
    }
}<|MERGE_RESOLUTION|>--- conflicted
+++ resolved
@@ -80,24 +80,15 @@
             return found;
         }
 
-<<<<<<< HEAD
         public void Delete(params string[] transactionSignatures)
-=======
-        public void Delete(params TransactionSignature[] transactionSignatures)
->>>>>>> 6b21c85d
         {
-            _logger.Debug("Deleting transactions from the mempool.");
             var cleared = 0;
 
             foreach (var key in transactionSignatures)
             {
                 try
                 {
-<<<<<<< HEAD
                     _transactionStore.Delete(key);
-=======
-                    _transactionStore.Delete(t => t.Transaction.Signature.Equals(key));
->>>>>>> 6b21c85d
                     cleared++;
                 }
                 catch (Exception e)
