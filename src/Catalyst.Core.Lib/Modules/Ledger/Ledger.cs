--- conflicted
+++ resolved
@@ -26,11 +26,8 @@
 using Serilog;
 using System;
 using System.Linq;
-<<<<<<< HEAD
 using System.Reactive.Concurrency;
 using System.Reactive.Linq;
-=======
->>>>>>> 6b21c85d
 using Catalyst.Common.Interfaces.Modules.Consensus.Deltas;
 using Catalyst.Common.Interfaces.Modules.Mempool;
 using Catalyst.Common.Interfaces.Repository;
@@ -58,26 +55,13 @@
             _mempool = mempool;
             _logger = logger;
 
-<<<<<<< HEAD
-            _deltaUpdatesSubscription = deltaHashProvider.DeltaHashUpdates
-               .SubscribeOn(NewThreadScheduler.Default)
-               .Subscribe(FlushTransactionsFromDelta);
-=======
             _deltaUpdatesSubscription = deltaHashProvider.DeltaHashUpdates.Subscribe(FlushTransactionsFromDelta);
->>>>>>> 6b21c85d
         }
 
         public void FlushTransactionsFromDelta(Multihash confirmedDelta)
         {
-<<<<<<< HEAD
-            _logger.Debug("Trying to flush the mempool");
             var transactionsToFlush = _mempool.GetMemPoolContent().Select(d => d.DocumentId);
             _mempool.Delete(transactionsToFlush.ToArray());
-            _logger.Debug("Flushed the mempool");
-=======
-            var transactionsToFlush = _mempool.GetMemPoolContent().Select(d => d.Transaction.Signature);
-            _mempool.Delete(transactionsToFlush.ToArray());
->>>>>>> 6b21c85d
         }
 
         public bool SaveAccountState(IAccount account)
