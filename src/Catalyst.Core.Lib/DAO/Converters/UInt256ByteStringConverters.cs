--- conflicted
+++ resolved
@@ -29,9 +29,6 @@
 
 namespace Catalyst.Core.Lib.DAO.Converters
 {
-<<<<<<< HEAD
-    public class ByteStringToUInt256Converter : IValueConverter<ByteString, ulong>
-=======
     public class ByteStringToUInt256StringConverter : IValueConverter<ByteString, string>
     {
         public string Convert(ByteString sourceMember, ResolutionContext context)
@@ -48,23 +45,4 @@
             return sourceValue; 
         }
     }
-    
-    public class ByteStringToUInt256Converter : IValueConverter<ByteString, UInt256>
->>>>>>> 851e01d0
-    {
-        public ulong Convert(ByteString sourceMember, ResolutionContext context)
-        {
-            return 0;
-            //return sourceMember.ToUInt256();
-        }
-    }
-
-    public class UInt256ToByteStringConverter : IValueConverter<ulong, ByteString>
-    {
-        public ByteString Convert(ulong sourceMember, ResolutionContext context)
-        {
-            return ByteString.CopyFrom(0x0);
-            //return sourceMember.ToUint256ByteString();
-        }
-    }
 }