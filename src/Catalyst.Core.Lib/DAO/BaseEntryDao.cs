#region LICENSE

/**
* Copyright (c) 2019 Catalyst Network
*
* This file is part of Catalyst.Node <https://github.com/catalyst-network/Catalyst.Node>
*
* Catalyst.Node is free software: you can redistribute it and/or modify
* it under the terms of the GNU General Public License as published by
* the Free Software Foundation, either version 2 of the License, or
* (at your option) any later version.
*
* Catalyst.Node is distributed in the hope that it will be useful,
* but WITHOUT ANY WARRANTY; without even the implied warranty of
* MERCHANTABILITY or FITNESS FOR A PARTICULAR PURPOSE. See the
* GNU General Public License for more details.
*
* You should have received a copy of the GNU General Public License
* along with Catalyst.Node. If not, see <https://www.gnu.org/licenses/>.
*/

#endregion

using System.ComponentModel.DataAnnotations.Schema;
using System.Numerics;
using AutoMapper;
using Catalyst.Core.Lib.DAO.Converters;
using Catalyst.Protocol.Transaction;
using Nethermind.Dirichlet.Numerics;

namespace Catalyst.Core.Lib.DAO
{
    public class BaseEntryDao : DaoBase<BaseEntry, BaseEntryDao>
    {
        public ulong Nonce { get; set; }
        public string ReceiverPublicKey { get; set; }
        public string SenderPublicKey { get; set; }
        public string TransactionFees { get; set; }

        [Column]
        private TransactionBroadcastDao TransactionBroadcastDao { get; set; }

        public override void InitMappers(IMapperConfigurationExpression cfg)
        {
<<<<<<< HEAD
            cfg.CreateMap<BaseEntry, BaseEntryDao>().ReverseMap();
=======
            cfg.CreateMap<BaseEntryDao, BaseEntryDao>().ReverseMap();
>>>>>>> 0fb8fb06

            cfg.CreateMap<BaseEntry, BaseEntryDao>()
               .ForMember(d => d.ReceiverPublicKey, opt => opt.ConvertUsing(new ByteStringToStringPubKeyConverter(), s => s.ReceiverPublicKey))
               .ForMember(d => d.SenderPublicKey, opt => opt.ConvertUsing(new ByteStringToStringPubKeyConverter(), s => s.SenderPublicKey))
               .ForMember(d => d.TransactionFees, opt => opt.ConvertUsing(new ByteStringToUInt256StringConverter(), s => s.TransactionFees));

            cfg.CreateMap<BaseEntryDao, BaseEntry>()
               .ForMember(d => d.ReceiverPublicKey, opt => opt.ConvertUsing(new StringKeyUtilsToByteStringFormatter(), s => s.ReceiverPublicKey))
               .ForMember(d => d.SenderPublicKey, opt => opt.ConvertUsing(new StringKeyUtilsToByteStringFormatter(), s => s.SenderPublicKey))
               .ForMember(d => d.TransactionFees, opt => opt.ConvertUsing(new UInt256StringToByteStringConverter(), s => s.TransactionFees));
        }
    }
}<|MERGE_RESOLUTION|>--- conflicted
+++ resolved
@@ -42,11 +42,7 @@
 
         public override void InitMappers(IMapperConfigurationExpression cfg)
         {
-<<<<<<< HEAD
             cfg.CreateMap<BaseEntry, BaseEntryDao>().ReverseMap();
-=======
-            cfg.CreateMap<BaseEntryDao, BaseEntryDao>().ReverseMap();
->>>>>>> 0fb8fb06
 
             cfg.CreateMap<BaseEntry, BaseEntryDao>()
                .ForMember(d => d.ReceiverPublicKey, opt => opt.ConvertUsing(new ByteStringToStringPubKeyConverter(), s => s.ReceiverPublicKey))
