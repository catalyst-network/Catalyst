#region LICENSE

/**
* Copyright (c) 2019 Catalyst Network
*
* This file is part of Catalyst.Node <https://github.com/catalyst-network/Catalyst.Node>
*
* Catalyst.Node is free software: you can redistribute it and/or modify
* it under the terms of the GNU General Public License as published by
* the Free Software Foundation, either version 2 of the License, or
* (at your option) any later version.
*
* Catalyst.Node is distributed in the hope that it will be useful,
* but WITHOUT ANY WARRANTY; without even the implied warranty of
* MERCHANTABILITY or FITNESS FOR A PARTICULAR PURPOSE. See the
* GNU General Public License for more details.
*
* You should have received a copy of the GNU General Public License
* along with Catalyst.Node. If not, see <https://www.gnu.org/licenses/>.
*/

#endregion

using AutoMapper;
using Catalyst.Core.Lib.DAO.Converters;
using Catalyst.Protocol.Transaction;
using Nethermind.Dirichlet.Numerics;

namespace Catalyst.Core.Lib.DAO
{
    public class PublicEntryDao : DaoBase<PublicEntry, PublicEntryDao>
    {
        public BaseEntryDao Base { get; set; }
<<<<<<< HEAD
        public ulong Amount { get; set; }
       
=======
        public string Amount { get; set; }

>>>>>>> 851e01d0
        public override void InitMappers(IMapperConfigurationExpression cfg)
        {
            cfg.CreateMap<PublicEntry, PublicEntryDao>()
               .ForMember(d => d.Amount, opt => opt.ConvertUsing(new ByteStringToUInt256StringConverter(), s => s.Amount));

            cfg.CreateMap<PublicEntryDao, PublicEntry>()
               .ForMember(d => d.Amount, opt => opt.ConvertUsing(new UInt256StringToByteStringConverter(), s => s.Amount));
        }
    }
}<|MERGE_RESOLUTION|>--- conflicted
+++ resolved
@@ -24,27 +24,23 @@
 using AutoMapper;
 using Catalyst.Core.Lib.DAO.Converters;
 using Catalyst.Protocol.Transaction;
-using Nethermind.Dirichlet.Numerics;
 
 namespace Catalyst.Core.Lib.DAO
 {
     public class PublicEntryDao : DaoBase<PublicEntry, PublicEntryDao>
     {
         public BaseEntryDao Base { get; set; }
-<<<<<<< HEAD
-        public ulong Amount { get; set; }
-       
-=======
         public string Amount { get; set; }
 
->>>>>>> 851e01d0
         public override void InitMappers(IMapperConfigurationExpression cfg)
         {
             cfg.CreateMap<PublicEntry, PublicEntryDao>()
-               .ForMember(d => d.Amount, opt => opt.ConvertUsing(new ByteStringToUInt256StringConverter(), s => s.Amount));
+               .ForMember(d => d.Amount,
+                    opt => opt.ConvertUsing(new ByteStringToUInt256StringConverter(), s => s.Amount));
 
             cfg.CreateMap<PublicEntryDao, PublicEntry>()
-               .ForMember(d => d.Amount, opt => opt.ConvertUsing(new UInt256StringToByteStringConverter(), s => s.Amount));
+               .ForMember(d => d.Amount,
+                    opt => opt.ConvertUsing(new UInt256StringToByteStringConverter(), s => s.Amount));
         }
     }
 }