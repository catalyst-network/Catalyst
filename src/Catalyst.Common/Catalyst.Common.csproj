--- conflicted
+++ resolved
@@ -62,12 +62,9 @@
     </ItemGroup>
     <ItemGroup>
         <Folder Include="Interfaces\IO\Messaging\Handlers" />
-<<<<<<< HEAD
         <Folder Include="Interfaces\Util" />
         <Folder Include="Rpc\IO\Messaging\Correlation" />
-=======
         <Folder Include="Interfaces\P2P\Messaging\Dto" />
->>>>>>> 2198e299
     </ItemGroup>
     <ItemGroup>
         <Reference Include="System">
