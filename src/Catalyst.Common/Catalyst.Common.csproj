--- conflicted
+++ resolved
@@ -10,13 +10,8 @@
     </PropertyGroup>
     <Import Project="../Common.Projects.props" />
     <ItemGroup>
-<<<<<<< HEAD
-        <PackageReference Include="Catalyst.Cryptography.BulletProofs.Wrapper" Version="0.0.1.6671-beta" />
+        <PackageReference Include="Catalyst.Cryptography.BulletProofs.Wrapper" Version="0.0.1.7258-beta" />
         <PackageReference Include="Catalyst.Protocol" Version="0.0.1.7210-beta" />
-=======
-        <PackageReference Include="Catalyst.Cryptography.BulletProofs.Wrapper" Version="0.0.1.7258-beta" />
-        <PackageReference Include="Catalyst.Protocol" Version="0.0.1.6995-beta" />
->>>>>>> d6f7dee9
         <PackageReference Include="DotNetty.Codecs.Protobuf" Version="0.6.0" />
         <PackageReference Include="Ipfs.Api" Version="0.23.6" />
         <PackageReference Include="Ipfs.Core" Version="0.51.1" />
