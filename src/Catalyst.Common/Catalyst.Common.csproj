<<<<<<< HEAD
<Project>
    <PropertyGroup>
        <TargetFramework>netcoreapp2.2</TargetFramework>
        <AllowUnsafeBlocks>true</AllowUnsafeBlocks>
        <RootNamespace>Catalyst.Common</RootNamespace>
    </PropertyGroup>
    <Import Project="../Common.Projects.props" />
    <ItemGroup>
        <PackageReference Include="Catalyst.Cryptography.BulletProofs.Wrapper" Version="0.0.1.4115-beta" />
        <PackageReference Include="Ipfs.Api" Version="0.23.6" />
        <PackageReference Include="Ipfs.Engine" Version="0.7.2" />
        <PackageReference Include="Multiformats.Hash" Version="1.4.0" />
        <PackageReference Include="Polly" Version="7.1.0" />
        <PackageReference Include="Portable.BouncyCastle" Version="1.8.5" />
        <PackageReference Include="Dawn.Guard" Version="1.8.0" />
        <PackageReference Include="DnsClient" Version="1.2.0" />
        <PackageReference Include="DotNetty.Transport" Version="0.6.0" />
        <PackageReference Include="Newtonsoft.Json" Version="12.0.2" />
        <PackageReference Include="Serilog" Version="2.8.0" />
        <PackageReference Include="McMaster.Extensions.CommandLineUtils" Version="2.3.4" />
        <PackageReference Include="libsodium" Version="[1.0.17]" />
        <PackageReference Include="Serilog.Sinks.Console" Version="3.1.1" />
        <PackageReference Include="Serilog.Sinks.File" Version="4.0.0" />
        <PackageReference Include="SharpRepository.InMemoryRepository" Version="2.0.3.1" />
        <PackageReference Include="System.IO.Abstractions" Version="4.2.8" />
        <PackageReference Include="System.IO.Abstractions.TestingHelpers" Version="4.2.8" />
        <PackageReference Include="System.Memory" Version="4.5.2" />
        <PackageReference Include="System.Reactive.Linq" Version="4.1.5" />
        <PackageReference Include="System.Runtime.CompilerServices.Unsafe" Version="4.5.2" />
        <PackageReference Include="DotNetty.Handlers" Version="0.6.0" />
        <PackageReference Include="Grpc.Tools" Version="1.20.1">
            <PrivateAssets>all</PrivateAssets>
            <IncludeAssets>runtime; build; native; contentfiles; analyzers; buildtransitive</IncludeAssets>
        </PackageReference>
    </ItemGroup>
    <ItemGroup>
        <Compile Include="..\..\submodules\Nethereum\src\Nethereum.Hex\BigInteger.cs" Link="Hex\BigInteger.cs" />
        <Compile Include="..\..\submodules\Nethereum\src\Nethereum.Hex\HexConvertors\Extensions\HexBigIntegerConvertorExtensions.cs" Link="Hex\HexConverters\Extensions\HexBigIntegerConvertorExtensions.cs" />
        <Compile Include="..\..\submodules\Nethereum\src\Nethereum.Hex\HexConvertors\Extensions\HexByteConvertorExtensions.cs" Link="Hex\HexConverters\Extensions\HexByteConvertorExtensions.cs" />
        <Compile Include="..\..\submodules\Nethereum\src\Nethereum.Hex\HexConvertors\Extensions\HexStringUTF8ConvertorExtensions.cs" Link="Hex\HexConverters\Extensions\HexStringUTF8ConvertorExtensions.cs" />
        <Compile Include="..\..\submodules\Nethereum\src\Nethereum.Hex\HexConvertors\HexBigIntegerBigEndianConvertor.cs" Link="Hex\HexConverters\HexBigIntegerBigEndianConvertor.cs" />
        <Compile Include="..\..\submodules\Nethereum\src\Nethereum.Hex\HexConvertors\HexUTF8StringConvertor.cs" Link="Hex\HexConverters\HexUTF8StringConvertor.cs" />
        <Compile Include="..\..\submodules\Nethereum\src\Nethereum.Hex\HexConvertors\IHexConvertor.cs" Link="Hex\HexConverters\IHexConvertor.cs" />
        <Compile Include="..\..\submodules\Nethereum\src\Nethereum.Hex\HexTypes\HexBigInteger.cs" Link="Hex\HexTypes\HexBigInteger.cs" />
        <Compile Include="..\..\submodules\Nethereum\src\Nethereum.Hex\HexTypes\HexType.cs" Link="Hex\HexTypes\HexType.cs" />
        <Compile Include="..\..\submodules\Nethereum\src\Nethereum.Hex\HexTypes\HexTypeFactory.cs" Link="Hex\HexTypes\HexTypeFactory.cs" />
        <Compile Include="..\..\submodules\Nethereum\src\Nethereum.Hex\HexTypes\HexTypeJsonConverter.cs" Link="Hex\HexTypes\HexTypeJsonConverter.cs" />
        <Compile Include="..\..\submodules\Nethereum\src\Nethereum.Hex\HexTypes\HexUTF8String.cs" Link="Hex\HexTypes\HexUTF8String.cs" />
        <Compile Include="..\..\submodules\Nethereum\src\Nethereum.RLP\ConvertorForRLPEncodingExtensions.cs" Link="RLP\ConvertorForRLPEncodingExtensions.cs" />
        <Compile Include="..\..\submodules\Nethereum\src\Nethereum.RLP\IRLPElement.cs" Link="RLP\IRLPElement.cs" />
        <Compile Include="..\..\submodules\Nethereum\src\Nethereum.RLP\RLP.cs" Link="RLP\RLP.cs" />
        <Compile Include="..\..\submodules\Nethereum\src\Nethereum.RLP\RLPCollection.cs" Link="RLP\RLPCollection.cs" />
        <Compile Include="..\..\submodules\Nethereum\src\Nethereum.RLP\RLPItem.cs" Link="RLP\RLPItem.cs" />
        <Compile Include="..\..\submodules\Nethereum\src\Nethereum.RLP\RLPStringFormatter.cs" Link="RLP\RLPStringFormatter.cs" />
        <Compile Include="..\..\submodules\Nethereum\src\Nethereum.KeyStore\KeyStoreService.cs" Link="KeyStore\NEthereum\KeyStoreService.cs" />
        <Compile Include="..\..\submodules\Nethereum\src\Nethereum.KeyStore\InvalidKdfException.cs" Link="KeyStore\NEthereum\InvalidKdfException.cs" />
        <Compile Include="..\..\submodules\Nethereum\src\Nethereum.KeyStore\KeyStoreServiceBase.cs" Link="KeyStore\NEthereum\KeyStoreServiceBase.cs" />
        <Compile Include="..\..\submodules\Nethereum\src\Nethereum.KeyStore\KeyStoreKdfChecker.cs" Link="KeyStore\NEthereum\KeyStoreKdfChecker.cs" />
        <Compile Include="..\..\submodules\Nethereum\src\Nethereum.KeyStore\KeyStoreScryptService.cs" Link="KeyStore\NEthereum\KeyStoreScryptService.cs" />
        <Compile Include="..\..\submodules\Nethereum\src\Nethereum.KeyStore\KeyStorePbkdf2Service.cs" Link="KeyStore\NEthereum\KeyStorePdkdf2Service.cs" />
        <Compile Include="..\..\submodules\Nethereum\src\Nethereum.KeyStore\IKeyStoreService.cs" Link="KeyStore\NEthereum\IKeyStoreService.cs" />
        <Compile Include="..\..\submodules\Nethereum\src\Nethereum.KeyStore\Model\KdfParams.cs" Link="KeyStore\NEthereum\Model\KdfParams.cs" />
        <Compile Include="..\..\submodules\Nethereum\src\Nethereum.KeyStore\Model\Pbkdf2Params.cs" Link="KeyStore\NEthereum\Model\Pbkdf2Params.cs" />
        <Compile Include="..\..\submodules\Nethereum\src\Nethereum.KeyStore\Model\ScryptParams.cs" Link="KeyStore\NEthereum\Model\ScryptParams.cs" />
        <Compile Include="..\..\submodules\Nethereum\src\Nethereum.KeyStore\Model\KeyStore.cs" Link="KeyStore\NEthereum\Model\KeyStore.cs" />
        <Compile Include="..\..\submodules\Nethereum\src\Nethereum.KeyStore\Model\CryptoInfo.cs" Link="KeyStore\NEthereum\Model\CryptoInfo.cs" />
        <Compile Include="..\..\submodules\Nethereum\src\Nethereum.KeyStore\Model\CipherParams.cs" Link="KeyStore\NEthereum\Model\CipherParams.cs" />
        <Compile Include="..\..\submodules\Nethereum\src\Nethereum.KeyStore\Crypto\RandomBytesGenerator.cs" Link="KeyStore\NEthereum\Crypto\RandomBytesGenerator.cs" />
        <Compile Include="..\..\submodules\Nethereum\src\Nethereum.KeyStore\Crypto\IRandomBytesGenerator.cs" Link="KeyStore\NEthereum\Crypto\IRandomBytesGenerator.cs" />
        <Compile Include="..\..\submodules\Nethereum\src\Nethereum.KeyStore\Crypto\SCrypt.cs" Link="KeyStore\NEthereum\Crypto\SCrypt.cs" />
        <Compile Include="..\..\submodules\Nethereum\src\Nethereum.KeyStore\Crypto\KeyStoreCrypto.cs" Link="KeyStore\NEthereum\Crypto\KeyStoreCrypto.cs" />
        <Compile Include="..\..\submodules\Nethereum\src\Nethereum.KeyStore\Crypto\DecryptionException.cs" Link="KeyStore\NEthereum\Crypto\DecryptionException.cs" />
        <Compile Include="..\..\submodules\Nethereum\src\Nethereum.KeyStore\JsonDeserialisation\Pbkdf2ParamsDTO.cs" Link="KeyStore\NEthereum\JsonDeserialisation\Pbkdf2ParamsDTO.cs" />
        <Compile Include="..\..\submodules\Nethereum\src\Nethereum.KeyStore\JsonDeserialisation\KdfParamsDTO.cs" Link="KeyStore\NEthereum\JsonDeserialisation\KdfParamsDTO.cs" />
        <Compile Include="..\..\submodules\Nethereum\src\Nethereum.KeyStore\JsonDeserialisation\JsonKeyStoreScryptSerialiser.cs" Link="KeyStore\NEthereum\JsonDeserialisation\JsonKeyStoreScryptSerialiser.cs" />
        <Compile Include="..\..\submodules\Nethereum\src\Nethereum.KeyStore\JsonDeserialisation\JsonKeyStorePbkdf2Serialiser.cs" Link="KeyStore\NEthereum\JsonDeserialisation\JsonKeyStorePbkdf2Serialiser.cs" />
        <Compile Include="..\..\submodules\Nethereum\src\Nethereum.KeyStore\JsonDeserialisation\KeyStorePbkdf2DTO.cs" Link="KeyStore\NEthereum\JsonDeserialisation\KeyStorePbkdf2DTO.cs" />
        <Compile Include="..\..\submodules\Nethereum\src\Nethereum.KeyStore\JsonDeserialisation\KeyStoreScryptDTO.cs" Link="KeyStore\NEthereum\JsonDeserialisation\KeyStoreScryptDTO.cs" />
        <Compile Include="..\..\submodules\Nethereum\src\Nethereum.KeyStore\JsonDeserialisation\KeyStoreDTOBase.cs" Link="KeyStore\NEthereum\JsonDeserialisation\KeyStoreDTOBase.cs" />
        <Compile Include="..\..\submodules\Nethereum\src\Nethereum.KeyStore\JsonDeserialisation\CryptoInfoPbkdf2DTO.cs" Link="KeyStore\NEthereum\JsonDeserialisation\CryptoInfoPbkdf2DTO.cs" />
        <Compile Include="..\..\submodules\Nethereum\src\Nethereum.KeyStore\JsonDeserialisation\CryptoInfoDTOBase.cs" Link="KeyStore\NEthereum\JsonDeserialisation\CryptoInfoDTOBase.cs" />
        <Compile Include="..\..\submodules\Nethereum\src\Nethereum.KeyStore\JsonDeserialisation\CryptoInfoScryptDTO.cs" Link="KeyStore\NEthereum\JsonDeserialisation\CryptoInfoScryptDTO.cs" />
        <Compile Include="..\..\submodules\Nethereum\src\Nethereum.KeyStore\JsonDeserialisation\CipherParamsDTO.cs" Link="KeyStore\NEthereum\JsonDeserialisation\CipherParamsDTO.cs" />
        <Compile Include="..\..\submodules\Nethereum\src\Nethereum.KeyStore\JsonDeserialisation\ScryptParamsDTO.cs" Link="KeyStore\NEthereum\JsonDeserialisation\ScryptParamsDTO.cs" />
        <Compile Include="$(SolutionDir)\Catalyst.Common\obj\$(Configuration)\$(TargetFrameWork)\IPPN.cs" Link="Protocol\IPPN.cs" />
        <Compile Include="$(SolutionDir)\Catalyst.Common\obj\$(Configuration)\$(TargetFrameWork)\Common.cs" Link="Protocol\Common.cs" />
        <Compile Include="$(SolutionDir)\Catalyst.Common\obj\$(Configuration)\$(TargetFrameWork)\Delta.cs" Link="Protocol\Delta.cs" />
        <Compile Include="$(SolutionDir)\Catalyst.Common\obj\$(Configuration)\$(TargetFrameWork)\Rpc.cs" Link="Protocol\Rpc.cs" />
        <Compile Include="$(SolutionDir)\Catalyst.Common\obj\$(Configuration)\$(TargetFrameWork)\Transaction.cs" Link="Protocol\Transaction.cs" />
    </ItemGroup>
    <ItemGroup>
        <None Include="..\Build\libs\advapi32.dll">
            <Link>advapi32.dll</Link>
            <CopyToOutputDirectory>Always</CopyToOutputDirectory>
        </None>
        <None Include="..\Build\libs\kernel32.dll">
            <Link>kernel32.dll</Link>
            <CopyToOutputDirectory>Always</CopyToOutputDirectory>
        </None>
        <None Include="..\Build\libs\ucrtbase.dll">
            <Link>ucrtbase.dll</Link>
            <CopyToOutputDirectory>Always</CopyToOutputDirectory>
        </None>
        <None Include="..\Build\libs\vcruntime140.dll">
            <Link>vcruntime140.dll</Link>
            <CopyToOutputDirectory>Always</CopyToOutputDirectory>
        </None>
    </ItemGroup>
    <ItemGroup>
        <Folder Include="Hex\HexConverters\Extensions\" />
        <Folder Include="Hex\HexTypes\" />
        <Folder Include="RLP\" />
        <Folder Include="Protocol\Protobuffs" />
    </ItemGroup>
    <ItemGroup>
        <ProtoBuf Include="..\..\submodules\protocol-protobuffs\src\Common.proto" Link="Protocol\Protobuffs\Common.proto" />
        <ProtoBuf Include="..\..\submodules\protocol-protobuffs\src\Delta.proto" Link="Protocol\Protobuffs\Delta.proto" />
        <ProtoBuf Include="..\..\submodules\protocol-protobuffs\src\IPPN.proto" Link="Protocol\Protobuffs\IPPN.proto" />
        <ProtoBuf Include="..\..\submodules\protocol-protobuffs\src\Rpc.proto" Link="Protocol\Protobuffs\Rpc.proto" />
        <ProtoBuf Include="..\..\submodules\protocol-protobuffs\src\Transaction.proto" Link="Protocol\Protobuffs\Transaction.proto" />
    </ItemGroup>
    <ItemGroup>
        <Reference Include="System">
            <HintPath>System</HintPath>
        </Reference>
    </ItemGroup>
=======
﻿<Project>
  <PropertyGroup>
    <TargetFramework>netcoreapp2.2</TargetFramework>
    <AllowUnsafeBlocks>true</AllowUnsafeBlocks>
    <RootNamespace>Catalyst.Common</RootNamespace>
  </PropertyGroup>
  <Import Project="../Common.Projects.props" />
  <ItemGroup>
    <PackageReference Include="Catalyst.Cryptography.BulletProofs.Wrapper" Version="0.0.1.4115-beta" />
    <PackageReference Include="Ipfs.Api" Version="0.23.6" />
    <PackageReference Include="Ipfs.Engine" Version="0.7.2" />
    <PackageReference Include="Multiformats.Hash" Version="1.4.0" />
    <PackageReference Include="Polly" Version="7.1.0" />
    <PackageReference Include="Portable.BouncyCastle" Version="1.8.5" />
    <PackageReference Include="Dawn.Guard" Version="1.8.0" />
    <PackageReference Include="DnsClient" Version="1.2.0" />
    <PackageReference Include="DotNetty.Transport" Version="0.6.0" />
    <PackageReference Include="Newtonsoft.Json" Version="12.0.2" />
    <PackageReference Include="Serilog" Version="2.8.0" />
    <PackageReference Include="McMaster.Extensions.CommandLineUtils" Version="2.3.4" />
    <PackageReference Include="libsodium" Version="[1.0.17]" />
    <PackageReference Include="Serilog.Sinks.Console" Version="3.1.1" />
    <PackageReference Include="Serilog.Sinks.File" Version="4.0.0" />
    <PackageReference Include="SharpRepository.InMemoryRepository" Version="2.0.3.1" />
    <PackageReference Include="System.IO.Abstractions" Version="4.2.8" />
    <PackageReference Include="System.IO.Abstractions.TestingHelpers" Version="4.2.8" />
    <PackageReference Include="System.Memory" Version="4.5.2" />
    <PackageReference Include="System.Reactive.Linq" Version="4.1.5" />
    <PackageReference Include="System.Runtime.CompilerServices.Unsafe" Version="4.5.2" />
    <PackageReference Include="DotNetty.Handlers" Version="0.6.0" />
    <PackageReference Include="Grpc.Tools" Version="1.20.1">
      <PrivateAssets>all</PrivateAssets>
      <IncludeAssets>runtime; build; native; contentfiles; analyzers; buildtransitive</IncludeAssets>
    </PackageReference>
  </ItemGroup>
  <ItemGroup>
    <Compile Include="..\..\submodules\Nethereum\src\Nethereum.Hex\BigInteger.cs" Link="Hex\BigInteger.cs" />
    <Compile Include="..\..\submodules\Nethereum\src\Nethereum.Hex\HexConvertors\Extensions\HexBigIntegerConvertorExtensions.cs" Link="Hex\HexConverters\Extensions\HexBigIntegerConvertorExtensions.cs" />
    <Compile Include="..\..\submodules\Nethereum\src\Nethereum.Hex\HexConvertors\Extensions\HexByteConvertorExtensions.cs" Link="Hex\HexConverters\Extensions\HexByteConvertorExtensions.cs" />
    <Compile Include="..\..\submodules\Nethereum\src\Nethereum.Hex\HexConvertors\Extensions\HexStringUTF8ConvertorExtensions.cs" Link="Hex\HexConverters\Extensions\HexStringUTF8ConvertorExtensions.cs" />
    <Compile Include="..\..\submodules\Nethereum\src\Nethereum.Hex\HexConvertors\HexBigIntegerBigEndianConvertor.cs" Link="Hex\HexConverters\HexBigIntegerBigEndianConvertor.cs" />
    <Compile Include="..\..\submodules\Nethereum\src\Nethereum.Hex\HexConvertors\HexUTF8StringConvertor.cs" Link="Hex\HexConverters\HexUTF8StringConvertor.cs" />
    <Compile Include="..\..\submodules\Nethereum\src\Nethereum.Hex\HexConvertors\IHexConvertor.cs" Link="Hex\HexConverters\IHexConvertor.cs" />
    <Compile Include="..\..\submodules\Nethereum\src\Nethereum.Hex\HexTypes\HexBigInteger.cs" Link="Hex\HexTypes\HexBigInteger.cs" />
    <Compile Include="..\..\submodules\Nethereum\src\Nethereum.Hex\HexTypes\HexType.cs" Link="Hex\HexTypes\HexType.cs" />
    <Compile Include="..\..\submodules\Nethereum\src\Nethereum.Hex\HexTypes\HexTypeFactory.cs" Link="Hex\HexTypes\HexTypeFactory.cs" />
    <Compile Include="..\..\submodules\Nethereum\src\Nethereum.Hex\HexTypes\HexTypeJsonConverter.cs" Link="Hex\HexTypes\HexTypeJsonConverter.cs" />
    <Compile Include="..\..\submodules\Nethereum\src\Nethereum.Hex\HexTypes\HexUTF8String.cs" Link="Hex\HexTypes\HexUTF8String.cs" />
    <Compile Include="..\..\submodules\Nethereum\src\Nethereum.RLP\ConvertorForRLPEncodingExtensions.cs" Link="RLP\ConvertorForRLPEncodingExtensions.cs" />
    <Compile Include="..\..\submodules\Nethereum\src\Nethereum.RLP\IRLPElement.cs" Link="RLP\IRLPElement.cs" />
    <Compile Include="..\..\submodules\Nethereum\src\Nethereum.RLP\RLP.cs" Link="RLP\RLP.cs" />
    <Compile Include="..\..\submodules\Nethereum\src\Nethereum.RLP\RLPCollection.cs" Link="RLP\RLPCollection.cs" />
    <Compile Include="..\..\submodules\Nethereum\src\Nethereum.RLP\RLPItem.cs" Link="RLP\RLPItem.cs" />
    <Compile Include="..\..\submodules\Nethereum\src\Nethereum.RLP\RLPStringFormatter.cs" Link="RLP\RLPStringFormatter.cs" />
    <Compile Include="..\..\submodules\Nethereum\src\Nethereum.KeyStore\KeyStoreService.cs" Link="KeyStore\NEthereum\KeyStoreService.cs" />
    <Compile Include="..\..\submodules\Nethereum\src\Nethereum.KeyStore\InvalidKdfException.cs" Link="KeyStore\NEthereum\InvalidKdfException.cs" />
    <Compile Include="..\..\submodules\Nethereum\src\Nethereum.KeyStore\KeyStoreServiceBase.cs" Link="KeyStore\NEthereum\KeyStoreServiceBase.cs" />
    <Compile Include="..\..\submodules\Nethereum\src\Nethereum.KeyStore\KeyStoreKdfChecker.cs" Link="KeyStore\NEthereum\KeyStoreKdfChecker.cs" />
    <Compile Include="..\..\submodules\Nethereum\src\Nethereum.KeyStore\KeyStoreScryptService.cs" Link="KeyStore\NEthereum\KeyStoreScryptService.cs" />
    <Compile Include="..\..\submodules\Nethereum\src\Nethereum.KeyStore\KeyStorePbkdf2Service.cs" Link="KeyStore\NEthereum\KeyStorePdkdf2Service.cs" />
    <Compile Include="..\..\submodules\Nethereum\src\Nethereum.KeyStore\IKeyStoreService.cs" Link="KeyStore\NEthereum\IKeyStoreService.cs" />
    <Compile Include="..\..\submodules\Nethereum\src\Nethereum.KeyStore\Model\KdfParams.cs" Link="KeyStore\NEthereum\Model\KdfParams.cs" />
    <Compile Include="..\..\submodules\Nethereum\src\Nethereum.KeyStore\Model\Pbkdf2Params.cs" Link="KeyStore\NEthereum\Model\Pbkdf2Params.cs" />
    <Compile Include="..\..\submodules\Nethereum\src\Nethereum.KeyStore\Model\ScryptParams.cs" Link="KeyStore\NEthereum\Model\ScryptParams.cs" />
    <Compile Include="..\..\submodules\Nethereum\src\Nethereum.KeyStore\Model\KeyStore.cs" Link="KeyStore\NEthereum\Model\KeyStore.cs" />
    <Compile Include="..\..\submodules\Nethereum\src\Nethereum.KeyStore\Model\CryptoInfo.cs" Link="KeyStore\NEthereum\Model\CryptoInfo.cs" />
    <Compile Include="..\..\submodules\Nethereum\src\Nethereum.KeyStore\Model\CipherParams.cs" Link="KeyStore\NEthereum\Model\CipherParams.cs" />
    <Compile Include="..\..\submodules\Nethereum\src\Nethereum.KeyStore\Crypto\RandomBytesGenerator.cs" Link="KeyStore\NEthereum\Crypto\RandomBytesGenerator.cs" />
    <Compile Include="..\..\submodules\Nethereum\src\Nethereum.KeyStore\Crypto\IRandomBytesGenerator.cs" Link="KeyStore\NEthereum\Crypto\IRandomBytesGenerator.cs" />
    <Compile Include="..\..\submodules\Nethereum\src\Nethereum.KeyStore\Crypto\SCrypt.cs" Link="KeyStore\NEthereum\Crypto\SCrypt.cs" />
    <Compile Include="..\..\submodules\Nethereum\src\Nethereum.KeyStore\Crypto\KeyStoreCrypto.cs" Link="KeyStore\NEthereum\Crypto\KeyStoreCrypto.cs" />
    <Compile Include="..\..\submodules\Nethereum\src\Nethereum.KeyStore\Crypto\DecryptionException.cs" Link="KeyStore\NEthereum\Crypto\DecryptionException.cs" />
    <Compile Include="..\..\submodules\Nethereum\src\Nethereum.KeyStore\JsonDeserialisation\Pbkdf2ParamsDTO.cs" Link="KeyStore\NEthereum\JsonDeserialisation\Pbkdf2ParamsDTO.cs" />
    <Compile Include="..\..\submodules\Nethereum\src\Nethereum.KeyStore\JsonDeserialisation\KdfParamsDTO.cs" Link="KeyStore\NEthereum\JsonDeserialisation\KdfParamsDTO.cs" />
    <Compile Include="..\..\submodules\Nethereum\src\Nethereum.KeyStore\JsonDeserialisation\JsonKeyStoreScryptSerialiser.cs" Link="KeyStore\NEthereum\JsonDeserialisation\JsonKeyStoreScryptSerialiser.cs" />
    <Compile Include="..\..\submodules\Nethereum\src\Nethereum.KeyStore\JsonDeserialisation\JsonKeyStorePbkdf2Serialiser.cs" Link="KeyStore\NEthereum\JsonDeserialisation\JsonKeyStorePbkdf2Serialiser.cs" />
    <Compile Include="..\..\submodules\Nethereum\src\Nethereum.KeyStore\JsonDeserialisation\KeyStorePbkdf2DTO.cs" Link="KeyStore\NEthereum\JsonDeserialisation\KeyStorePbkdf2DTO.cs" />
    <Compile Include="..\..\submodules\Nethereum\src\Nethereum.KeyStore\JsonDeserialisation\KeyStoreScryptDTO.cs" Link="KeyStore\NEthereum\JsonDeserialisation\KeyStoreScryptDTO.cs" />
    <Compile Include="..\..\submodules\Nethereum\src\Nethereum.KeyStore\JsonDeserialisation\KeyStoreDTOBase.cs" Link="KeyStore\NEthereum\JsonDeserialisation\KeyStoreDTOBase.cs" />
    <Compile Include="..\..\submodules\Nethereum\src\Nethereum.KeyStore\JsonDeserialisation\CryptoInfoPbkdf2DTO.cs" Link="KeyStore\NEthereum\JsonDeserialisation\CryptoInfoPbkdf2DTO.cs" />
    <Compile Include="..\..\submodules\Nethereum\src\Nethereum.KeyStore\JsonDeserialisation\CryptoInfoDTOBase.cs" Link="KeyStore\NEthereum\JsonDeserialisation\CryptoInfoDTOBase.cs" />
    <Compile Include="..\..\submodules\Nethereum\src\Nethereum.KeyStore\JsonDeserialisation\CryptoInfoScryptDTO.cs" Link="KeyStore\NEthereum\JsonDeserialisation\CryptoInfoScryptDTO.cs" />
    <Compile Include="..\..\submodules\Nethereum\src\Nethereum.KeyStore\JsonDeserialisation\CipherParamsDTO.cs" Link="KeyStore\NEthereum\JsonDeserialisation\CipherParamsDTO.cs" />
    <Compile Include="..\..\submodules\Nethereum\src\Nethereum.KeyStore\JsonDeserialisation\ScryptParamsDTO.cs" Link="KeyStore\NEthereum\JsonDeserialisation\ScryptParamsDTO.cs" />
  </ItemGroup>
  <ItemGroup>
    <None Include="..\Build\libs\advapi32.dll">
      <Link>advapi32.dll</Link>
      <CopyToOutputDirectory>Always</CopyToOutputDirectory>
    </None>
    <None Include="..\Build\libs\kernel32.dll">
      <Link>kernel32.dll</Link>
      <CopyToOutputDirectory>Always</CopyToOutputDirectory>
    </None>
    <None Include="..\Build\libs\ucrtbase.dll">
      <Link>ucrtbase.dll</Link>
      <CopyToOutputDirectory>Always</CopyToOutputDirectory>
    </None>
    <None Include="..\Build\libs\vcruntime140.dll">
      <Link>vcruntime140.dll</Link>
      <CopyToOutputDirectory>Always</CopyToOutputDirectory>
    </None>
  </ItemGroup>
  <ItemGroup>
    <Folder Include="Hex\HexConverters\Extensions\" />
    <Folder Include="Hex\HexTypes\" />
    <Folder Include="Interfaces\Util" />
    <Folder Include="RLP\" />
  </ItemGroup>
  <ItemGroup>
    <ProtoBuf Include="..\..\submodules\protocol-protobuffs\src\Common.proto" Link="Protocol\Protobuffs\Common.proto" />
    <ProtoBuf Include="..\..\submodules\protocol-protobuffs\src\Delta.proto" Link="Protocol\Protobuffs\Delta.proto" />
    <ProtoBuf Include="..\..\submodules\protocol-protobuffs\src\IPPN.proto" Link="Protocol\Protobuffs\IPPN.proto" />
    <ProtoBuf Include="..\..\submodules\protocol-protobuffs\src\Rpc.proto" Link="Protocol\Protobuffs\Rpc.proto" />
    <ProtoBuf Include="..\..\submodules\protocol-protobuffs\src\Transaction.proto" Link="Protocol\Protobuffs\Transaction.proto" />
  </ItemGroup>
  <ItemGroup>
    <Reference Include="System">
      <HintPath>System</HintPath>
    </Reference>
  </ItemGroup>
>>>>>>> ac31f8c7
</Project><|MERGE_RESOLUTION|>--- conflicted
+++ resolved
@@ -1,131 +1,3 @@
-<<<<<<< HEAD
-<Project>
-    <PropertyGroup>
-        <TargetFramework>netcoreapp2.2</TargetFramework>
-        <AllowUnsafeBlocks>true</AllowUnsafeBlocks>
-        <RootNamespace>Catalyst.Common</RootNamespace>
-    </PropertyGroup>
-    <Import Project="../Common.Projects.props" />
-    <ItemGroup>
-        <PackageReference Include="Catalyst.Cryptography.BulletProofs.Wrapper" Version="0.0.1.4115-beta" />
-        <PackageReference Include="Ipfs.Api" Version="0.23.6" />
-        <PackageReference Include="Ipfs.Engine" Version="0.7.2" />
-        <PackageReference Include="Multiformats.Hash" Version="1.4.0" />
-        <PackageReference Include="Polly" Version="7.1.0" />
-        <PackageReference Include="Portable.BouncyCastle" Version="1.8.5" />
-        <PackageReference Include="Dawn.Guard" Version="1.8.0" />
-        <PackageReference Include="DnsClient" Version="1.2.0" />
-        <PackageReference Include="DotNetty.Transport" Version="0.6.0" />
-        <PackageReference Include="Newtonsoft.Json" Version="12.0.2" />
-        <PackageReference Include="Serilog" Version="2.8.0" />
-        <PackageReference Include="McMaster.Extensions.CommandLineUtils" Version="2.3.4" />
-        <PackageReference Include="libsodium" Version="[1.0.17]" />
-        <PackageReference Include="Serilog.Sinks.Console" Version="3.1.1" />
-        <PackageReference Include="Serilog.Sinks.File" Version="4.0.0" />
-        <PackageReference Include="SharpRepository.InMemoryRepository" Version="2.0.3.1" />
-        <PackageReference Include="System.IO.Abstractions" Version="4.2.8" />
-        <PackageReference Include="System.IO.Abstractions.TestingHelpers" Version="4.2.8" />
-        <PackageReference Include="System.Memory" Version="4.5.2" />
-        <PackageReference Include="System.Reactive.Linq" Version="4.1.5" />
-        <PackageReference Include="System.Runtime.CompilerServices.Unsafe" Version="4.5.2" />
-        <PackageReference Include="DotNetty.Handlers" Version="0.6.0" />
-        <PackageReference Include="Grpc.Tools" Version="1.20.1">
-            <PrivateAssets>all</PrivateAssets>
-            <IncludeAssets>runtime; build; native; contentfiles; analyzers; buildtransitive</IncludeAssets>
-        </PackageReference>
-    </ItemGroup>
-    <ItemGroup>
-        <Compile Include="..\..\submodules\Nethereum\src\Nethereum.Hex\BigInteger.cs" Link="Hex\BigInteger.cs" />
-        <Compile Include="..\..\submodules\Nethereum\src\Nethereum.Hex\HexConvertors\Extensions\HexBigIntegerConvertorExtensions.cs" Link="Hex\HexConverters\Extensions\HexBigIntegerConvertorExtensions.cs" />
-        <Compile Include="..\..\submodules\Nethereum\src\Nethereum.Hex\HexConvertors\Extensions\HexByteConvertorExtensions.cs" Link="Hex\HexConverters\Extensions\HexByteConvertorExtensions.cs" />
-        <Compile Include="..\..\submodules\Nethereum\src\Nethereum.Hex\HexConvertors\Extensions\HexStringUTF8ConvertorExtensions.cs" Link="Hex\HexConverters\Extensions\HexStringUTF8ConvertorExtensions.cs" />
-        <Compile Include="..\..\submodules\Nethereum\src\Nethereum.Hex\HexConvertors\HexBigIntegerBigEndianConvertor.cs" Link="Hex\HexConverters\HexBigIntegerBigEndianConvertor.cs" />
-        <Compile Include="..\..\submodules\Nethereum\src\Nethereum.Hex\HexConvertors\HexUTF8StringConvertor.cs" Link="Hex\HexConverters\HexUTF8StringConvertor.cs" />
-        <Compile Include="..\..\submodules\Nethereum\src\Nethereum.Hex\HexConvertors\IHexConvertor.cs" Link="Hex\HexConverters\IHexConvertor.cs" />
-        <Compile Include="..\..\submodules\Nethereum\src\Nethereum.Hex\HexTypes\HexBigInteger.cs" Link="Hex\HexTypes\HexBigInteger.cs" />
-        <Compile Include="..\..\submodules\Nethereum\src\Nethereum.Hex\HexTypes\HexType.cs" Link="Hex\HexTypes\HexType.cs" />
-        <Compile Include="..\..\submodules\Nethereum\src\Nethereum.Hex\HexTypes\HexTypeFactory.cs" Link="Hex\HexTypes\HexTypeFactory.cs" />
-        <Compile Include="..\..\submodules\Nethereum\src\Nethereum.Hex\HexTypes\HexTypeJsonConverter.cs" Link="Hex\HexTypes\HexTypeJsonConverter.cs" />
-        <Compile Include="..\..\submodules\Nethereum\src\Nethereum.Hex\HexTypes\HexUTF8String.cs" Link="Hex\HexTypes\HexUTF8String.cs" />
-        <Compile Include="..\..\submodules\Nethereum\src\Nethereum.RLP\ConvertorForRLPEncodingExtensions.cs" Link="RLP\ConvertorForRLPEncodingExtensions.cs" />
-        <Compile Include="..\..\submodules\Nethereum\src\Nethereum.RLP\IRLPElement.cs" Link="RLP\IRLPElement.cs" />
-        <Compile Include="..\..\submodules\Nethereum\src\Nethereum.RLP\RLP.cs" Link="RLP\RLP.cs" />
-        <Compile Include="..\..\submodules\Nethereum\src\Nethereum.RLP\RLPCollection.cs" Link="RLP\RLPCollection.cs" />
-        <Compile Include="..\..\submodules\Nethereum\src\Nethereum.RLP\RLPItem.cs" Link="RLP\RLPItem.cs" />
-        <Compile Include="..\..\submodules\Nethereum\src\Nethereum.RLP\RLPStringFormatter.cs" Link="RLP\RLPStringFormatter.cs" />
-        <Compile Include="..\..\submodules\Nethereum\src\Nethereum.KeyStore\KeyStoreService.cs" Link="KeyStore\NEthereum\KeyStoreService.cs" />
-        <Compile Include="..\..\submodules\Nethereum\src\Nethereum.KeyStore\InvalidKdfException.cs" Link="KeyStore\NEthereum\InvalidKdfException.cs" />
-        <Compile Include="..\..\submodules\Nethereum\src\Nethereum.KeyStore\KeyStoreServiceBase.cs" Link="KeyStore\NEthereum\KeyStoreServiceBase.cs" />
-        <Compile Include="..\..\submodules\Nethereum\src\Nethereum.KeyStore\KeyStoreKdfChecker.cs" Link="KeyStore\NEthereum\KeyStoreKdfChecker.cs" />
-        <Compile Include="..\..\submodules\Nethereum\src\Nethereum.KeyStore\KeyStoreScryptService.cs" Link="KeyStore\NEthereum\KeyStoreScryptService.cs" />
-        <Compile Include="..\..\submodules\Nethereum\src\Nethereum.KeyStore\KeyStorePbkdf2Service.cs" Link="KeyStore\NEthereum\KeyStorePdkdf2Service.cs" />
-        <Compile Include="..\..\submodules\Nethereum\src\Nethereum.KeyStore\IKeyStoreService.cs" Link="KeyStore\NEthereum\IKeyStoreService.cs" />
-        <Compile Include="..\..\submodules\Nethereum\src\Nethereum.KeyStore\Model\KdfParams.cs" Link="KeyStore\NEthereum\Model\KdfParams.cs" />
-        <Compile Include="..\..\submodules\Nethereum\src\Nethereum.KeyStore\Model\Pbkdf2Params.cs" Link="KeyStore\NEthereum\Model\Pbkdf2Params.cs" />
-        <Compile Include="..\..\submodules\Nethereum\src\Nethereum.KeyStore\Model\ScryptParams.cs" Link="KeyStore\NEthereum\Model\ScryptParams.cs" />
-        <Compile Include="..\..\submodules\Nethereum\src\Nethereum.KeyStore\Model\KeyStore.cs" Link="KeyStore\NEthereum\Model\KeyStore.cs" />
-        <Compile Include="..\..\submodules\Nethereum\src\Nethereum.KeyStore\Model\CryptoInfo.cs" Link="KeyStore\NEthereum\Model\CryptoInfo.cs" />
-        <Compile Include="..\..\submodules\Nethereum\src\Nethereum.KeyStore\Model\CipherParams.cs" Link="KeyStore\NEthereum\Model\CipherParams.cs" />
-        <Compile Include="..\..\submodules\Nethereum\src\Nethereum.KeyStore\Crypto\RandomBytesGenerator.cs" Link="KeyStore\NEthereum\Crypto\RandomBytesGenerator.cs" />
-        <Compile Include="..\..\submodules\Nethereum\src\Nethereum.KeyStore\Crypto\IRandomBytesGenerator.cs" Link="KeyStore\NEthereum\Crypto\IRandomBytesGenerator.cs" />
-        <Compile Include="..\..\submodules\Nethereum\src\Nethereum.KeyStore\Crypto\SCrypt.cs" Link="KeyStore\NEthereum\Crypto\SCrypt.cs" />
-        <Compile Include="..\..\submodules\Nethereum\src\Nethereum.KeyStore\Crypto\KeyStoreCrypto.cs" Link="KeyStore\NEthereum\Crypto\KeyStoreCrypto.cs" />
-        <Compile Include="..\..\submodules\Nethereum\src\Nethereum.KeyStore\Crypto\DecryptionException.cs" Link="KeyStore\NEthereum\Crypto\DecryptionException.cs" />
-        <Compile Include="..\..\submodules\Nethereum\src\Nethereum.KeyStore\JsonDeserialisation\Pbkdf2ParamsDTO.cs" Link="KeyStore\NEthereum\JsonDeserialisation\Pbkdf2ParamsDTO.cs" />
-        <Compile Include="..\..\submodules\Nethereum\src\Nethereum.KeyStore\JsonDeserialisation\KdfParamsDTO.cs" Link="KeyStore\NEthereum\JsonDeserialisation\KdfParamsDTO.cs" />
-        <Compile Include="..\..\submodules\Nethereum\src\Nethereum.KeyStore\JsonDeserialisation\JsonKeyStoreScryptSerialiser.cs" Link="KeyStore\NEthereum\JsonDeserialisation\JsonKeyStoreScryptSerialiser.cs" />
-        <Compile Include="..\..\submodules\Nethereum\src\Nethereum.KeyStore\JsonDeserialisation\JsonKeyStorePbkdf2Serialiser.cs" Link="KeyStore\NEthereum\JsonDeserialisation\JsonKeyStorePbkdf2Serialiser.cs" />
-        <Compile Include="..\..\submodules\Nethereum\src\Nethereum.KeyStore\JsonDeserialisation\KeyStorePbkdf2DTO.cs" Link="KeyStore\NEthereum\JsonDeserialisation\KeyStorePbkdf2DTO.cs" />
-        <Compile Include="..\..\submodules\Nethereum\src\Nethereum.KeyStore\JsonDeserialisation\KeyStoreScryptDTO.cs" Link="KeyStore\NEthereum\JsonDeserialisation\KeyStoreScryptDTO.cs" />
-        <Compile Include="..\..\submodules\Nethereum\src\Nethereum.KeyStore\JsonDeserialisation\KeyStoreDTOBase.cs" Link="KeyStore\NEthereum\JsonDeserialisation\KeyStoreDTOBase.cs" />
-        <Compile Include="..\..\submodules\Nethereum\src\Nethereum.KeyStore\JsonDeserialisation\CryptoInfoPbkdf2DTO.cs" Link="KeyStore\NEthereum\JsonDeserialisation\CryptoInfoPbkdf2DTO.cs" />
-        <Compile Include="..\..\submodules\Nethereum\src\Nethereum.KeyStore\JsonDeserialisation\CryptoInfoDTOBase.cs" Link="KeyStore\NEthereum\JsonDeserialisation\CryptoInfoDTOBase.cs" />
-        <Compile Include="..\..\submodules\Nethereum\src\Nethereum.KeyStore\JsonDeserialisation\CryptoInfoScryptDTO.cs" Link="KeyStore\NEthereum\JsonDeserialisation\CryptoInfoScryptDTO.cs" />
-        <Compile Include="..\..\submodules\Nethereum\src\Nethereum.KeyStore\JsonDeserialisation\CipherParamsDTO.cs" Link="KeyStore\NEthereum\JsonDeserialisation\CipherParamsDTO.cs" />
-        <Compile Include="..\..\submodules\Nethereum\src\Nethereum.KeyStore\JsonDeserialisation\ScryptParamsDTO.cs" Link="KeyStore\NEthereum\JsonDeserialisation\ScryptParamsDTO.cs" />
-        <Compile Include="$(SolutionDir)\Catalyst.Common\obj\$(Configuration)\$(TargetFrameWork)\IPPN.cs" Link="Protocol\IPPN.cs" />
-        <Compile Include="$(SolutionDir)\Catalyst.Common\obj\$(Configuration)\$(TargetFrameWork)\Common.cs" Link="Protocol\Common.cs" />
-        <Compile Include="$(SolutionDir)\Catalyst.Common\obj\$(Configuration)\$(TargetFrameWork)\Delta.cs" Link="Protocol\Delta.cs" />
-        <Compile Include="$(SolutionDir)\Catalyst.Common\obj\$(Configuration)\$(TargetFrameWork)\Rpc.cs" Link="Protocol\Rpc.cs" />
-        <Compile Include="$(SolutionDir)\Catalyst.Common\obj\$(Configuration)\$(TargetFrameWork)\Transaction.cs" Link="Protocol\Transaction.cs" />
-    </ItemGroup>
-    <ItemGroup>
-        <None Include="..\Build\libs\advapi32.dll">
-            <Link>advapi32.dll</Link>
-            <CopyToOutputDirectory>Always</CopyToOutputDirectory>
-        </None>
-        <None Include="..\Build\libs\kernel32.dll">
-            <Link>kernel32.dll</Link>
-            <CopyToOutputDirectory>Always</CopyToOutputDirectory>
-        </None>
-        <None Include="..\Build\libs\ucrtbase.dll">
-            <Link>ucrtbase.dll</Link>
-            <CopyToOutputDirectory>Always</CopyToOutputDirectory>
-        </None>
-        <None Include="..\Build\libs\vcruntime140.dll">
-            <Link>vcruntime140.dll</Link>
-            <CopyToOutputDirectory>Always</CopyToOutputDirectory>
-        </None>
-    </ItemGroup>
-    <ItemGroup>
-        <Folder Include="Hex\HexConverters\Extensions\" />
-        <Folder Include="Hex\HexTypes\" />
-        <Folder Include="RLP\" />
-        <Folder Include="Protocol\Protobuffs" />
-    </ItemGroup>
-    <ItemGroup>
-        <ProtoBuf Include="..\..\submodules\protocol-protobuffs\src\Common.proto" Link="Protocol\Protobuffs\Common.proto" />
-        <ProtoBuf Include="..\..\submodules\protocol-protobuffs\src\Delta.proto" Link="Protocol\Protobuffs\Delta.proto" />
-        <ProtoBuf Include="..\..\submodules\protocol-protobuffs\src\IPPN.proto" Link="Protocol\Protobuffs\IPPN.proto" />
-        <ProtoBuf Include="..\..\submodules\protocol-protobuffs\src\Rpc.proto" Link="Protocol\Protobuffs\Rpc.proto" />
-        <ProtoBuf Include="..\..\submodules\protocol-protobuffs\src\Transaction.proto" Link="Protocol\Protobuffs\Transaction.proto" />
-    </ItemGroup>
-    <ItemGroup>
-        <Reference Include="System">
-            <HintPath>System</HintPath>
-        </Reference>
-    </ItemGroup>
-=======
 ﻿<Project>
   <PropertyGroup>
     <TargetFramework>netcoreapp2.2</TargetFramework>
@@ -247,5 +119,4 @@
       <HintPath>System</HintPath>
     </Reference>
   </ItemGroup>
->>>>>>> ac31f8c7
 </Project>