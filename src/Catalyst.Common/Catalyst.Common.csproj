--- conflicted
+++ resolved
@@ -6,12 +6,7 @@
   </PropertyGroup>
   <Import Project="../Common.Projects.props" />
   <ItemGroup>
-<<<<<<< HEAD
-    <PackageReference Include="Catalyst.Cryptography.BulletProofs.Wrapper" Version="0.0.1.3866-beta" />
-    <PackageReference Include="Gstc.Collections.Observable" Version="0.1.1-alpha" />
-=======
     <PackageReference Include="Catalyst.Cryptography.BulletProofs.Wrapper" Version="0.0.1.4115-beta" />
->>>>>>> a7cae285
     <PackageReference Include="Ipfs.Api" Version="0.23.6" />
     <PackageReference Include="Ipfs.Engine" Version="0.7.2" />
     <PackageReference Include="Multiformats.Hash" Version="1.4.0" />
