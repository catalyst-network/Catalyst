#region LICENSE

/**
* Copyright (c) 2019 Catalyst Network
*
* This file is part of Catalyst.Node <https://github.com/catalyst-network/Catalyst.Node>
*
* Catalyst.Node is free software: you can redistribute it and/or modify
* it under the terms of the GNU General Public License as published by
* the Free Software Foundation, either version 2 of the License, or
* (at your option) any later version.
*
* Catalyst.Node is distributed in the hope that it will be useful,
* but WITHOUT ANY WARRANTY; without even the implied warranty of
* MERCHANTABILITY or FITNESS FOR A PARTICULAR PURPOSE. See the
* GNU General Public License for more details.
*
* You should have received a copy of the GNU General Public License
* along with Catalyst.Node. If not, see <https://www.gnu.org/licenses/>.
*/

#endregion

using System.Collections.Generic;
using System.Net;
using System.Security.Cryptography.X509Certificates;
using Catalyst.Common.Interfaces.IO;
using Catalyst.Common.Interfaces.IO.Outbound;
using Catalyst.Common.Interfaces.Modules.KeySigner;
using Catalyst.Common.IO.Duplex;
using Catalyst.Common.IO.Inbound.Handlers;
using Catalyst.Common.IO.Outbound.Handlers;
using DotNetty.Transport.Channels;

namespace Catalyst.Common.IO.Outbound
{
    public class UdpClientChannelFactory : UdpChannelFactoryBase, IUdpClientChannelFactory
    {
        private readonly IKeySigner _keySigner;
        public UdpClientChannelFactory(IKeySigner keySigner) { _keySigner = keySigner; }

        protected override List<IChannelHandler> Handlers =>
            new List<IChannelHandler>
            {
                new ProtoDatagramHandler(),
                new MessageSignerDuplex(new ProtocolMessageVerifyHandler(_keySigner), new ProtocolMessageSignHandler(_keySigner))
            };

        /// <param name="targetAddress"></param>
        /// <param name="targetPort">Ignored</param>
        /// <param name="certificate">Ignored</param>
        /// <returns></returns>
        public IObservableSocket BuildChannel(IPAddress targetAddress = null,
<<<<<<< HEAD
            int targetPort = 0,
            X509Certificate2 certificate = null,
            IEventLoopGroup handlerEventLoopGroup = null)
        {
            return BootStrapChannel(targetAddress, handlerEventLoopGroup: handlerEventLoopGroup);
=======
            int targetPort = IPEndPoint.MinPort,
            X509Certificate2 certificate = null)
        {
            return BootStrapChannel(address: targetAddress);
>>>>>>> 01d57c52
        }
    }
}<|MERGE_RESOLUTION|>--- conflicted
+++ resolved
@@ -51,18 +51,11 @@
         /// <param name="certificate">Ignored</param>
         /// <returns></returns>
         public IObservableSocket BuildChannel(IPAddress targetAddress = null,
-<<<<<<< HEAD
-            int targetPort = 0,
+            int targetPort = IPEndPoint.MinPort,
             X509Certificate2 certificate = null,
             IEventLoopGroup handlerEventLoopGroup = null)
         {
-            return BootStrapChannel(targetAddress, handlerEventLoopGroup: handlerEventLoopGroup);
-=======
-            int targetPort = IPEndPoint.MinPort,
-            X509Certificate2 certificate = null)
-        {
-            return BootStrapChannel(address: targetAddress);
->>>>>>> 01d57c52
+            return BootStrapChannel(address: targetAddress, handlerEventLoopGroup: handlerEventLoopGroup);
         }
     }
 }