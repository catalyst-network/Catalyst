--- conflicted
+++ resolved
@@ -21,72 +21,11 @@
 
 #endregion
 
-using System.Collections.Generic;
-using System.Net;
-using System.Reactive.Linq;
-using System.Security.Cryptography.X509Certificates;
-using Catalyst.Common.Interfaces.IO;
-using Catalyst.Common.Interfaces.IO.Inbound;
 using Catalyst.Common.Interfaces.IO.Outbound;
-<<<<<<< HEAD
-using Catalyst.Common.Interfaces.Modules.KeySigner;
-using Catalyst.Common.IO.Duplex;
-using Catalyst.Common.IO.Inbound.Handlers;
-using Catalyst.Common.IO.Outbound.Handlers;
-=======
-using Catalyst.Common.IO.Messaging.Handlers;
->>>>>>> bc8ecf80
-using Catalyst.Protocol.Common;
-using DotNetty.Codecs.Protobuf;
-using DotNetty.Handlers.Logging;
-using DotNetty.Transport.Channels;
-using DotNetty.Transport.Channels.Sockets;
 using Serilog;
 
 namespace Catalyst.Common.IO.Outbound
 {
-<<<<<<< HEAD
-=======
-    public class TcpClientChannelFactory : ITcpClientChannelFactory
-    {
-        private const int BackLogValue = 100;
-        
-        public IObservableSocket BuildChannel(IPAddress targetAddress = null, 
-            int targetPort = 0,
-            X509Certificate2 certificate = null)
-        {
-            var observableServiceHandler = new ObservableServiceHandler();
-
-            var channelHandlers = new List<IChannelHandler>
-            {
-                new ProtobufVarint32LengthFieldPrepender(),
-                new ProtobufEncoder(),
-                new ProtobufVarint32FrameDecoder(),
-                new ProtobufDecoder(ProtocolMessage.Parser),
-                observableServiceHandler
-            };
-
-            var channelHandler = new OutboundChannelInitializerBase<ISocketChannel>(channelHandlers,
-                targetAddress,
-                certificate);
-
-            var channel = new Bootstrap()
-               .Group(new MultithreadEventLoopGroup())
-               .ChannelFactory(() => new TcpSocketChannel())
-               .Option(ChannelOption.SoBacklog, BackLogValue)
-               .Handler(new LoggingHandler(LogLevel.DEBUG))
-               .Handler(channelHandler)
-               .ConnectAsync(targetAddress, targetPort)
-               .GetAwaiter()
-               .GetResult();
-
-            return new ObservableSocket(
-                observableServiceHandler.MessageStream, 
-                channel);
-        }
-    }
-
->>>>>>> bc8ecf80
     public class TcpClient : ClientBase, ITcpClient
     {
         protected TcpClient(ITcpClientChannelFactory channelFactory, ILogger logger) 
