--- conflicted
+++ resolved
@@ -48,13 +48,8 @@
             IPeerIdentifier recipient,
             IPeerIdentifier sender)
         {
-<<<<<<< HEAD
-            Guard.Argument(message, nameof(message)).NotNull().Compatible<IMessage>().HasValue();
-            Guard.Argument(recipient.IpEndPoint.Address, nameof(recipient.IpEndPoint.Address)).NotNull().HasValue();
-=======
             Guard.Argument(message, nameof(message)).NotNull();
             Guard.Argument(recipient.IpEndPoint.Address, nameof(recipient.IpEndPoint.Address)).NotNull();
->>>>>>> f3ed39f6
             Guard.Argument(recipient.Port, nameof(recipient.Port)).InRange(0, 65535);
             Guard.Argument(sender, nameof(sender)).Compatible<IPeerIdentifier>().NotNull();
             Message = message;
