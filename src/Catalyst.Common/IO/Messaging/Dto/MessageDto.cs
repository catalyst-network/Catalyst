#region LICENSE

/**
* Copyright (c) 2019 Catalyst Network
*
* This file is part of Catalyst.Node <https://github.com/catalyst-network/Catalyst.Node>
*
* Catalyst.Node is free software: you can redistribute it and/or modify
* it under the terms of the GNU General Public License as published by
* the Free Software Foundation, either version 2 of the License, or
* (at your option) any later version.
*
* Catalyst.Node is distributed in the hope that it will be useful,
* but WITHOUT ANY WARRANTY; without even the implied warranty of
* MERCHANTABILITY or FITNESS FOR A PARTICULAR PURPOSE. See the
* GNU General Public License for more details.
*
* You should have received a copy of the GNU General Public License
* along with Catalyst.Node. If not, see <https://www.gnu.org/licenses/>.
*/

#endregion

using Catalyst.Common.Config;
using Catalyst.Common.Enumerator;
using Catalyst.Common.Extensions;
using Catalyst.Common.Interfaces.IO.Messaging;
using Catalyst.Common.Interfaces.IO.Messaging.Dto;
using Catalyst.Common.Interfaces.P2P;
using Dawn;
using DotNetty.Transport.Channels;
using Google.Protobuf;

namespace Catalyst.Common.IO.Messaging.Dto
{
    public sealed class MessageDto<T> : DefaultAddressedEnvelope<T>, IMessageDto<T> where T : IMessage<T>
    {
<<<<<<< HEAD
        public Guid CorrelationId { get; }
=======
        public ICorrelationId CorrelationId { get; }
        public T Message { get; }
>>>>>>> 74cab330
        public MessageTypes MessageType { get; }
        public IPeerIdentifier RecipientPeerIdentifier { get; }
        public IPeerIdentifier SenderPeerIdentifier { get; }

        /// <summary>
        ///     Data transfer object to wrap up all parameters for sending protocol messages into a MessageFactors.
        /// </summary>
        /// <param name="content"></param>
        /// <param name="correlationId"></param>
<<<<<<< HEAD
        /// <param name="recipientPeerIdentifier"></param>
        /// <param name="senderPeerIdentifier"></param>
        public MessageDto(T content,
            IPeerIdentifier senderPeerIdentifier,
            IPeerIdentifier recipientPeerIdentifier,
            Guid correlationId = default) : base(content, senderPeerIdentifier.IpEndPoint, recipientPeerIdentifier.IpEndPoint)
        {
            Guard.Argument(content, nameof(content)).Compatible<T>();
            Guard.Argument(recipientPeerIdentifier.IpEndPoint.Address, nameof(recipientPeerIdentifier.IpEndPoint.Address)).NotNull();
            Guard.Argument(recipientPeerIdentifier.Port, nameof(recipientPeerIdentifier.Port)).InRange(0, 65535);
            Guard.Argument(senderPeerIdentifier, nameof(senderPeerIdentifier)).Compatible<IPeerIdentifier>().NotNull();
=======
        /// <param name="recipient"></param>
        /// <param name="sender"></param>
        public MessageDto(T message,
            IPeerIdentifier sender,
            IPeerIdentifier recipient,
            ICorrelationId correlationId)
        {
            Guard.Argument(message, nameof(message)).Compatible<T>();
            Guard.Argument(recipient.IpEndPoint.Address, nameof(recipient.IpEndPoint.Address)).NotNull();
            Guard.Argument(recipient.Port, nameof(recipient.Port)).InRange(0, 65535);
            Guard.Argument(sender, nameof(sender)).Compatible<IPeerIdentifier>().NotNull();

            // MessageType = Enumeration.ParseEndsWith<MessageTypes>(Message.Descriptor.ShortenedFullName());
>>>>>>> 74cab330
            CorrelationId = correlationId;
            RecipientPeerIdentifier = recipientPeerIdentifier;
            SenderPeerIdentifier = senderPeerIdentifier;
        }
    }
}<|MERGE_RESOLUTION|>--- conflicted
+++ resolved
@@ -22,8 +22,6 @@
 #endregion
 
 using Catalyst.Common.Config;
-using Catalyst.Common.Enumerator;
-using Catalyst.Common.Extensions;
 using Catalyst.Common.Interfaces.IO.Messaging;
 using Catalyst.Common.Interfaces.IO.Messaging.Dto;
 using Catalyst.Common.Interfaces.P2P;
@@ -35,12 +33,7 @@
 {
     public sealed class MessageDto<T> : DefaultAddressedEnvelope<T>, IMessageDto<T> where T : IMessage<T>
     {
-<<<<<<< HEAD
-        public Guid CorrelationId { get; }
-=======
         public ICorrelationId CorrelationId { get; }
-        public T Message { get; }
->>>>>>> 74cab330
         public MessageTypes MessageType { get; }
         public IPeerIdentifier RecipientPeerIdentifier { get; }
         public IPeerIdentifier SenderPeerIdentifier { get; }
@@ -50,33 +43,18 @@
         /// </summary>
         /// <param name="content"></param>
         /// <param name="correlationId"></param>
-<<<<<<< HEAD
         /// <param name="recipientPeerIdentifier"></param>
         /// <param name="senderPeerIdentifier"></param>
         public MessageDto(T content,
             IPeerIdentifier senderPeerIdentifier,
             IPeerIdentifier recipientPeerIdentifier,
-            Guid correlationId = default) : base(content, senderPeerIdentifier.IpEndPoint, recipientPeerIdentifier.IpEndPoint)
+            ICorrelationId correlationId = default)
+            : base(content, senderPeerIdentifier.IpEndPoint, recipientPeerIdentifier.IpEndPoint)
         {
             Guard.Argument(content, nameof(content)).Compatible<T>();
             Guard.Argument(recipientPeerIdentifier.IpEndPoint.Address, nameof(recipientPeerIdentifier.IpEndPoint.Address)).NotNull();
             Guard.Argument(recipientPeerIdentifier.Port, nameof(recipientPeerIdentifier.Port)).InRange(0, 65535);
             Guard.Argument(senderPeerIdentifier, nameof(senderPeerIdentifier)).Compatible<IPeerIdentifier>().NotNull();
-=======
-        /// <param name="recipient"></param>
-        /// <param name="sender"></param>
-        public MessageDto(T message,
-            IPeerIdentifier sender,
-            IPeerIdentifier recipient,
-            ICorrelationId correlationId)
-        {
-            Guard.Argument(message, nameof(message)).Compatible<T>();
-            Guard.Argument(recipient.IpEndPoint.Address, nameof(recipient.IpEndPoint.Address)).NotNull();
-            Guard.Argument(recipient.Port, nameof(recipient.Port)).InRange(0, 65535);
-            Guard.Argument(sender, nameof(sender)).Compatible<IPeerIdentifier>().NotNull();
-
-            // MessageType = Enumeration.ParseEndsWith<MessageTypes>(Message.Descriptor.ShortenedFullName());
->>>>>>> 74cab330
             CorrelationId = correlationId;
             RecipientPeerIdentifier = recipientPeerIdentifier;
             SenderPeerIdentifier = senderPeerIdentifier;
