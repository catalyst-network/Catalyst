#region LICENSE

/**
* Copyright (c) 2019 Catalyst Network
*
* This file is part of Catalyst.Node <https://github.com/catalyst-network/Catalyst.Node>
*
* Catalyst.Node is free software: you can redistribute it and/or modify
* it under the terms of the GNU General Public License as published by
* the Free Software Foundation, either version 2 of the License, or
* (at your option) any later version.
*
* Catalyst.Node is distributed in the hope that it will be useful,
* but WITHOUT ANY WARRANTY; without even the implied warranty of
* MERCHANTABILITY or FITNESS FOR A PARTICULAR PURPOSE. See the
* GNU General Public License for more details.
*
* You should have received a copy of the GNU General Public License
* along with Catalyst.Node. If not, see <https://www.gnu.org/licenses/>.
*/

#endregion

using System;
using Catalyst.Common.Interfaces.IO.Inbound;
using Catalyst.Common.Interfaces.IO.Messaging;
using Catalyst.Common.Interfaces.P2P.Messaging;
using Catalyst.Protocol.Common;
using Google.Protobuf;
using Serilog;

namespace Catalyst.Common.IO.Messaging.Handlers
{
    public abstract class CorrelatableMessageHandlerBase<TProto, TCorrelator>
        : MessageHandlerBase<TProto>
        where TProto : IMessage
        where TCorrelator : IMessageCorrelationCache
    {
<<<<<<< HEAD
        protected readonly TCorrelator CorrelationCache;
=======
        protected TCorrelator _correlationCache;
>>>>>>> b915acd4

        protected CorrelatableMessageHandlerBase(TCorrelator correlationCache,
            ILogger logger)
            : base(logger)
        {
            CorrelationCache = correlationCache;
        }
        
        public override void HandleMessage(IChanneledMessage<AnySigned> message)
        {
            var nextHandler = true;
            if (this is IReputationAskHandler<TCorrelator>)
            {
                nextHandler = ((IReputationAskHandler<TCorrelator>) this).CanExecuteNextHandler(message);
            }

            if (!nextHandler)
            {
                return;
            }
            
            Logger.Debug("handle message in correlatable handler");
            try
            {
                Handler(message);
            }
            catch (Exception e)
            {
                Logger.Error(e,
                    "Failed to handle CorrelatableMessageHandlerBase after receiving message {0}", message);
                message.Context.Channel.CloseAsync();
            }
            
            Logger.Debug("handle message in correlatable handler");
            Handler(message);
        }
    }
}<|MERGE_RESOLUTION|>--- conflicted
+++ resolved
@@ -36,11 +36,7 @@
         where TProto : IMessage
         where TCorrelator : IMessageCorrelationCache
     {
-<<<<<<< HEAD
         protected readonly TCorrelator CorrelationCache;
-=======
-        protected TCorrelator _correlationCache;
->>>>>>> b915acd4
 
         protected CorrelatableMessageHandlerBase(TCorrelator correlationCache,
             ILogger logger)
@@ -73,9 +69,6 @@
                     "Failed to handle CorrelatableMessageHandlerBase after receiving message {0}", message);
                 message.Context.Channel.CloseAsync();
             }
-            
-            Logger.Debug("handle message in correlatable handler");
-            Handler(message);
         }
     }
 }