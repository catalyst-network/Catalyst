--- conflicted
+++ resolved
@@ -39,9 +39,6 @@
 
         protected override void ChannelRead0(IChannelHandlerContext ctx, AnySigned message)
         {
-<<<<<<< HEAD
-            if (!message.CheckIfMessageIsGossip() && !_correlationManager.TryMatchResponse(message))
-=======
             if (message.CheckIfMessageIsGossip())
             {
                 ctx.FireChannelRead(message);
@@ -49,7 +46,6 @@
             
             //@TODO should not negate try match response but currently not storing in cache when sent
             else if (!_correlationManager.TryMatchResponse(message))
->>>>>>> d60d9263
             {
                 ctx.FireChannelRead(message);                
             }
