#region LICENSE

/**
* Copyright (c) 2019 Catalyst Network
*
* This file is part of Catalyst.Node <https://github.com/catalyst-network/Catalyst.Node>
*
* Catalyst.Node is free software: you can redistribute it and/or modify
* it under the terms of the GNU General Public License as published by
* the Free Software Foundation, either version 2 of the License, or
* (at your option) any later version.
*
* Catalyst.Node is distributed in the hope that it will be useful,
* but WITHOUT ANY WARRANTY; without even the implied warranty of
* MERCHANTABILITY or FITNESS FOR A PARTICULAR PURPOSE. See the
* GNU General Public License for more details.
*
* You should have received a copy of the GNU General Public License
* along with Catalyst.Node. If not, see <https://www.gnu.org/licenses/>.
*/

#endregion

using System;
using System.Collections.Generic;
using System.Net;
using System.Net.Sockets;
using System.Reactive.Linq;
using Catalyst.Common.Interfaces.IO;
using Catalyst.Common.Interfaces.IO.Inbound;
using Catalyst.Common.IO.Inbound;
using Catalyst.Protocol.Common;
using DotNetty.Handlers.Logging;
using DotNetty.Transport.Channels;
using DotNetty.Transport.Channels.Sockets;
using IChannel = DotNetty.Transport.Channels.IChannel;

namespace Catalyst.Common.IO.Duplex
{
    public abstract class UdpChannelFactoryBase
    {
        protected abstract List<IChannelHandler> Handlers { get; }

<<<<<<< HEAD
        protected IObservableSocket BootStrapChannel(IPAddress address = null, int port = 0, IEventLoopGroup handlerEventLoopGroup = null)
        {
            var observableServiceHandler = Handlers.Last() as ObservableServiceHandler;

            var channelHandler = new InboundChannelInitializerBase<IChannel>(Handlers, handlerEventLoopGroup: handlerEventLoopGroup);
=======
        protected IObservableSocket BootStrapChannel(IObservable<IChanneledMessage<ProtocolMessage>> messageStream = null, 
            IPAddress address = null,
            int port = 0)
        {
            var channelHandler = new InboundChannelInitializerBase<IChannel>(Handlers);
>>>>>>> 01d57c52

            var channel = new Bootstrap()
               .Group(new MultithreadEventLoopGroup())
               .ChannelFactory(() => new SocketDatagramChannel(AddressFamily.InterNetwork))
               .Option(ChannelOption.SoBroadcast, true)
               .Handler(new LoggingHandler(LogLevel.DEBUG))
               .Handler(channelHandler)
               .BindAsync(address, port)
               .GetAwaiter()
               .GetResult();

            return new ObservableSocket(messageStream
             ?? Observable.Never<IChanneledMessage<ProtocolMessage>>(), channel);
        }
    }
}<|MERGE_RESOLUTION|>--- conflicted
+++ resolved
@@ -41,19 +41,12 @@
     {
         protected abstract List<IChannelHandler> Handlers { get; }
 
-<<<<<<< HEAD
-        protected IObservableSocket BootStrapChannel(IPAddress address = null, int port = 0, IEventLoopGroup handlerEventLoopGroup = null)
-        {
-            var observableServiceHandler = Handlers.Last() as ObservableServiceHandler;
-
-            var channelHandler = new InboundChannelInitializerBase<IChannel>(Handlers, handlerEventLoopGroup: handlerEventLoopGroup);
-=======
         protected IObservableSocket BootStrapChannel(IObservable<IChanneledMessage<ProtocolMessage>> messageStream = null, 
             IPAddress address = null,
-            int port = 0)
+            int port = 0,
+            IEventLoopGroup handlerEventLoopGroup = null)
         {
-            var channelHandler = new InboundChannelInitializerBase<IChannel>(Handlers);
->>>>>>> 01d57c52
+            var channelHandler = new InboundChannelInitializerBase<IChannel>(Handlers, handlerEventLoopGroup: handlerEventLoopGroup);
 
             var channel = new Bootstrap()
                .Group(new MultithreadEventLoopGroup())
