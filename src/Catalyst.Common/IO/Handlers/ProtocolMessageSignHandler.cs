--- conflicted
+++ resolved
@@ -53,17 +53,13 @@
         /// <returns></returns>
         protected override Task WriteAsync0(IChannelHandlerContext context, IMessageDto<ProtocolMessage> message)
         {
-<<<<<<< HEAD
+            Logger.Verbose("Signing message {message}", message);
             var signingContext = new SigningContext
             {
                 Network = Protocol.Common.Network.Devnet,
                 SignatureType = SignatureType.ProtocolPeer
             };
             var sig = _keySigner.Sign(message.Content.ToByteArray(), signingContext);
-=======
-            Logger.Verbose("Signing message {message}", message);
-            var sig = _keySigner.Sign(message.Content.ToByteArray());
->>>>>>> cebc1034
             
             var protocolMessageSigned = new ProtocolMessageSigned
             {
