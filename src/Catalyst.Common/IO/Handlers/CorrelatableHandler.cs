#region LICENSE

/**
* Copyright (c) 2019 Catalyst Network
*
* This file is part of Catalyst.Node <https://github.com/catalyst-network/Catalyst.Node>
*
* Catalyst.Node is free software: you can redistribute it and/or modify
* it under the terms of the GNU General Public License as published by
* the Free Software Foundation, either version 2 of the License, or
* (at your option) any later version.
*
* Catalyst.Node is distributed in the hope that it will be useful,
* but WITHOUT ANY WARRANTY; without even the implied warranty of
* MERCHANTABILITY or FITNESS FOR A PARTICULAR PURPOSE. See the
* GNU General Public License for more details.
*
* You should have received a copy of the GNU General Public License
* along with Catalyst.Node. If not, see <https://www.gnu.org/licenses/>.
*/

#endregion

using System;
using System.Threading.Tasks;
using Catalyst.Common.Config;
using Catalyst.Common.Extensions;
using Catalyst.Common.Interfaces.IO.Messaging;
using Catalyst.Common.Interfaces.IO.Messaging.Dto;
using Catalyst.Common.IO.Messaging;
using Catalyst.Protocol.Common;
using DotNetty.Transport.Channels;
using Serilog;

namespace Catalyst.Common.IO.Handlers
{
    public sealed class CorrelatableHandler : OutboundChannelHandlerBase<IMessageDto<ProtocolMessage>>
    {
        private readonly IMessageCorrelationManager _messageCorrelationManager;
        
        /// <param name="messageCorrelationManager"></param>
        /// <param name="logger"></param>
        public CorrelatableHandler(IMessageCorrelationManager messageCorrelationManager, ILogger logger) : base(logger)
        {
            _messageCorrelationManager = messageCorrelationManager;
        }
        
        /// <param name="context"></param>
        /// <param name="message"></param>
        /// <returns></returns>
        protected override Task WriteAsync0(IChannelHandlerContext context, IMessageDto<ProtocolMessage> message)
        {
            if (message.MessageType.Name.Equals(MessageTypes.Request.Name))
            {
                _messageCorrelationManager.AddPendingRequest(new CorrelatableMessage
                {
<<<<<<< HEAD
                    Recipient = message.RecipientPeerIdentifier,
                    Content = message.Content.ToProtocolMessage(message.SenderPeerIdentifier.PeerId, Guid.NewGuid()),
=======
                    Recipient = message.Recipient,
                    Content = message.Message.ToProtocolMessage(message.Sender.PeerId, CorrelationId.GenerateCorrelationId()),
>>>>>>> 74cab330
                    SentAt = DateTimeOffset.UtcNow
                });
            }
            
            return context.WriteAsync(message);
        }
    }
}<|MERGE_RESOLUTION|>--- conflicted
+++ resolved
@@ -54,13 +54,8 @@
             {
                 _messageCorrelationManager.AddPendingRequest(new CorrelatableMessage
                 {
-<<<<<<< HEAD
                     Recipient = message.RecipientPeerIdentifier,
-                    Content = message.Content.ToProtocolMessage(message.SenderPeerIdentifier.PeerId, Guid.NewGuid()),
-=======
-                    Recipient = message.Recipient,
-                    Content = message.Message.ToProtocolMessage(message.Sender.PeerId, CorrelationId.GenerateCorrelationId()),
->>>>>>> 74cab330
+                    Content = message.Content.ToProtocolMessage(message.SenderPeerIdentifier.PeerId, CorrelationId.GenerateCorrelationId()),
                     SentAt = DateTimeOffset.UtcNow
                 });
             }
