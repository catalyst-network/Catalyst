--- conflicted
+++ resolved
@@ -37,17 +37,10 @@
         OutboundChannelHandlerBase<IMessageDto<ProtocolMessage>>
         where T : IMessageCorrelationManager
     {
-<<<<<<< HEAD
         private readonly T _messageCorrelationManager;
         
         /// <param name="messageCorrelationManager"></param>
         public CorrelatableHandler(T messageCorrelationManager)
-=======
-        private readonly IRpcCorrelationManager _messageCorrelationManager;
-        
-        /// <param name="messageCorrelationManager"></param>
-        public CorrelatableHandler(IRpcCorrelationManager messageCorrelationManager)
->>>>>>> 631e2b06
         {
             _messageCorrelationManager = messageCorrelationManager;
         }
