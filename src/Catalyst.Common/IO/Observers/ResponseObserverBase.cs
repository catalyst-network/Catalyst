#region LICENSE

/**
* Copyright (c) 2019 Catalyst Network
*
* This file is part of Catalyst.Node <https://github.com/catalyst-network/Catalyst.Node>
*
* Catalyst.Node is free software: you can redistribute it and/or modify
* it under the terms of the GNU General Public License as published by
* the Free Software Foundation, either version 2 of the License, or
* (at your option) any later version.
*
* Catalyst.Node is distributed in the hope that it will be useful,
* but WITHOUT ANY WARRANTY; without even the implied warranty of
* MERCHANTABILITY or FITNESS FOR A PARTICULAR PURPOSE. See the
* GNU General Public License for more details.
*
* You should have received a copy of the GNU General Public License
* along with Catalyst.Node. If not, see <https://www.gnu.org/licenses/>.
*/

#endregion

using Catalyst.Common.Config;
using Catalyst.Common.Extensions;
using Catalyst.Common.Interfaces.IO.Messaging.Correlation;
using Catalyst.Common.Interfaces.IO.Messaging.Dto;
using Catalyst.Common.Interfaces.IO.Observers;
using Catalyst.Common.Interfaces.P2P;
using Catalyst.Common.P2P;
using Catalyst.Protocol;
using Catalyst.Protocol.Common;
using Dawn;
using DotNetty.Transport.Channels;
using Google.Protobuf;
using Serilog;
using System;

namespace Catalyst.Common.IO.Observers
{
    public abstract class ResponseObserverBase<TProto> : MessageObserverBase, IResponseMessageObserver where TProto : IMessage<TProto>
    {
<<<<<<< HEAD
        private readonly string _filterMessageType;

        protected ResponseObserverBase(ILogger logger, bool assertMessageNameCheck = true) : base(logger)
        {
            if (assertMessageNameCheck)
            {
                Guard.Argument(typeof(TProto), nameof(TProto)).Require(t => t.IsResponseType(),
                    t => $"{nameof(TProto)} is not of type {MessageTypes.Response.Name}");
            }
            _filterMessageType = typeof(TProto).ShortenedProtoFullName();
=======
        protected ResponseObserverBase(ILogger logger) : base(logger, typeof(TProto).ShortenedProtoFullName())
        {
            Guard.Argument(typeof(TProto), nameof(TProto)).Require(t => t.IsResponseType(),
                t => $"{nameof(TProto)} is not of type {MessageTypes.Response.Name}");
>>>>>>> d2a518af
        }

        protected abstract void HandleResponse(TProto messageDto, IChannelHandlerContext channelHandlerContext, IPeerIdentifier senderPeerIdentifier, ICorrelationId correlationId);

        public override void OnNext(IObserverDto<ProtocolMessage> messageDto)
        {
            Logger.Verbose("Pre Handle Message Called");
            try
            {
                HandleResponse(messageDto.Payload.FromProtocolMessage<TProto>(), messageDto.Context,
                    new PeerIdentifier(messageDto.Payload.PeerId), messageDto.Payload.CorrelationId.ToCorrelationId());
            }
            catch (Exception exception)
            {
                Logger.Error(exception, "Failed to handle response message");
            }
        }
    }
}<|MERGE_RESOLUTION|>--- conflicted
+++ resolved
@@ -40,23 +40,13 @@
 {
     public abstract class ResponseObserverBase<TProto> : MessageObserverBase, IResponseMessageObserver where TProto : IMessage<TProto>
     {
-<<<<<<< HEAD
-        private readonly string _filterMessageType;
-
-        protected ResponseObserverBase(ILogger logger, bool assertMessageNameCheck = true) : base(logger)
+        protected ResponseObserverBase(ILogger logger, bool assertMessageNameCheck = true) : base(logger, typeof(TProto).ShortenedProtoFullName())
         {
             if (assertMessageNameCheck)
             {
                 Guard.Argument(typeof(TProto), nameof(TProto)).Require(t => t.IsResponseType(),
                     t => $"{nameof(TProto)} is not of type {MessageTypes.Response.Name}");
             }
-            _filterMessageType = typeof(TProto).ShortenedProtoFullName();
-=======
-        protected ResponseObserverBase(ILogger logger) : base(logger, typeof(TProto).ShortenedProtoFullName())
-        {
-            Guard.Argument(typeof(TProto), nameof(TProto)).Require(t => t.IsResponseType(),
-                t => $"{nameof(TProto)} is not of type {MessageTypes.Response.Name}");
->>>>>>> d2a518af
         }
 
         protected abstract void HandleResponse(TProto messageDto, IChannelHandlerContext channelHandlerContext, IPeerIdentifier senderPeerIdentifier, ICorrelationId correlationId);
