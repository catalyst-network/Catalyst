#region LICENSE

/**
* Copyright (c) 2019 Catalyst Network
*
* This file is part of Catalyst.Node <https://github.com/catalyst-network/Catalyst.Node>
*
* Catalyst.Node is free software: you can redistribute it and/or modify
* it under the terms of the GNU General Public License as published by
* the Free Software Foundation, either version 2 of the License, or
* (at your option) any later version.
*
* Catalyst.Node is distributed in the hope that it will be useful,
* but WITHOUT ANY WARRANTY; without even the implied warranty of
* MERCHANTABILITY or FITNESS FOR A PARTICULAR PURPOSE. See the
* GNU General Public License for more details.
*
* You should have received a copy of the GNU General Public License
* along with Catalyst.Node. If not, see <https://www.gnu.org/licenses/>.
*/

#endregion

using System;
using System.Data;
using System.Reactive.Concurrency;
using System.Reactive.Linq;
using Catalyst.Common.Config;
using Catalyst.Common.Extensions;
using Catalyst.Common.Interfaces.IO.Messaging.Correlation;
using Catalyst.Common.Interfaces.IO.Messaging.Dto;
using Catalyst.Common.Interfaces.IO.Observers;
using Catalyst.Common.Interfaces.P2P;
using Catalyst.Common.IO.Messaging.Dto;
using Catalyst.Common.P2P;
using Catalyst.Protocol.Common;
using Dawn;
using DotNetty.Transport.Channels;
using Google.Protobuf;
using Serilog;

namespace Catalyst.Common.IO.Observers
{
    public abstract class RequestObserverBase<TProtoReq, TProtoRes> : MessageObserverBase, IRequestMessageObserver<TProtoRes>
        where TProtoReq : IMessage<TProtoReq> where TProtoRes : IMessage<TProtoRes>
    {
        private readonly string _filterMessageType;
        public IPeerIdentifier PeerIdentifier { get; }
        
        protected RequestObserverBase(ILogger logger, IPeerIdentifier peerIdentifier) : base(logger)
        {
            Guard.Argument(typeof(TProtoReq), nameof(TProtoReq)).Require(t => t.IsRequestType(), 
                t => $"{nameof(TProtoReq)} is not of type {MessageTypes.Request.Name}");
            _filterMessageType = typeof(TProtoReq).ShortenedProtoFullName();
            PeerIdentifier = peerIdentifier;
        }

        public override void StartObserving(IObservable<IObserverDto<ProtocolMessage>> messageStream)
        {
            if (MessageSubscription != null)
            {
                throw new ReadOnlyException($"{GetType()} is already listening to a message stream");
            }
            
            MessageSubscription = messageStream
               .Where(m => m.Payload?.TypeUrl != null 
                 && m.Payload?.TypeUrl == _filterMessageType)
               .SubscribeOn(NewThreadScheduler.Default)
               .Subscribe(this);
        }
        
        protected abstract TProtoRes HandleRequest(TProtoReq messageDto, IChannelHandlerContext channelHandlerContext, IPeerIdentifier senderPeerIdentifier, ICorrelationId correlationId);

        public override void OnNext(IObserverDto<ProtocolMessage> messageDto)
        {
            Logger.Verbose("Pre Handle Message Called");

<<<<<<< HEAD
            try
            {
                var correlationId = messageDto.Payload.CorrelationId.ToCorrelationId();
                var recipientPeerIdentifier = new PeerIdentifier(messageDto.Payload.PeerId);

                var response = HandleRequest(messageDto.Payload.FromProtocolMessage<TProtoReq>(),
                    messageDto.Context,
                    recipientPeerIdentifier,
                    correlationId);

                messageDto.Context.Channel.WriteAndFlushAsync(new DtoFactory().GetDto(
                    response.ToProtocolMessage(PeerIdentifier.PeerId, correlationId),
                    PeerIdentifier,
                    recipientPeerIdentifier,
                    correlationId
                ));
            }
            catch (Exception exception)
            {
                Logger.Error(exception, "Failed to process incoming request");
            }
=======
            var correlationId = messageDto.Payload.CorrelationId.ToCorrelationId();
            var recipientPeerIdentifier = new PeerIdentifier(messageDto.Payload.PeerId);

            //@TODO HandleRequest in try catch if catch send error message.
            var response = HandleRequest(messageDto.Payload.FromProtocolMessage<TProtoReq>(),
                messageDto.Context,
                recipientPeerIdentifier,
                correlationId);
            
            messageDto.Context.Channel.WriteAndFlushAsync(new DtoFactory().GetDto(
                response.ToProtocolMessage(PeerIdentifier.PeerId, correlationId),
                PeerIdentifier,
                recipientPeerIdentifier,
                correlationId
            ));
>>>>>>> 6e91ba83
        }
    }
}<|MERGE_RESOLUTION|>--- conflicted
+++ resolved
@@ -75,7 +75,6 @@
         {
             Logger.Verbose("Pre Handle Message Called");
 
-<<<<<<< HEAD
             try
             {
                 var correlationId = messageDto.Payload.CorrelationId.ToCorrelationId();
@@ -95,25 +94,8 @@
             }
             catch (Exception exception)
             {
-                Logger.Error(exception, "Failed to process incoming request");
+                Logger.Error(exception, "Failed to process message");
             }
-=======
-            var correlationId = messageDto.Payload.CorrelationId.ToCorrelationId();
-            var recipientPeerIdentifier = new PeerIdentifier(messageDto.Payload.PeerId);
-
-            //@TODO HandleRequest in try catch if catch send error message.
-            var response = HandleRequest(messageDto.Payload.FromProtocolMessage<TProtoReq>(),
-                messageDto.Context,
-                recipientPeerIdentifier,
-                correlationId);
-            
-            messageDto.Context.Channel.WriteAndFlushAsync(new DtoFactory().GetDto(
-                response.ToProtocolMessage(PeerIdentifier.PeerId, correlationId),
-                PeerIdentifier,
-                recipientPeerIdentifier,
-                correlationId
-            ));
->>>>>>> 6e91ba83
         }
     }
 }