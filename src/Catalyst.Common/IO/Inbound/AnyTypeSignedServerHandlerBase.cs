#region LICENSE

/**
* Copyright (c) 2019 Catalyst Network
*
* This file is part of Catalyst.Node <https://github.com/catalyst-network/Catalyst.Node>
*
* Catalyst.Node is free software: you can redistribute it and/or modify
* it under the terms of the GNU General Public License as published by
* the Free Software Foundation, either version 2 of the License, or
* (at your option) any later version.
*
* Catalyst.Node is distributed in the hope that it will be useful,
* but WITHOUT ANY WARRANTY; without even the implied warranty of
* MERCHANTABILITY or FITNESS FOR A PARTICULAR PURPOSE. See the
* GNU General Public License for more details.
*
* You should have received a copy of the GNU General Public License
* along with Catalyst.Node. If not, see <https://www.gnu.org/licenses/>.
*/

#endregion

using System;
using System.Reflection;
using Catalyst.Common.Interfaces.IO.Inbound;
using Catalyst.Common.IO.Messaging.Handlers;
using Catalyst.Protocol.Common;
using DotNetty.Transport.Channels;
using Serilog;

namespace Catalyst.Common.IO.Inbound
{
    public sealed class AnyTypeSignedServerHandlerBase
        : ObservableHandlerBase<IChanneledMessage<AnySigned>>
    {
        private static readonly ILogger Logger = Log.Logger.ForContext(MethodBase.GetCurrentMethod().DeclaringType);
        public override bool IsSharable => true;

        protected override void ChannelRead0(IChannelHandlerContext ctx, IChanneledMessage<AnySigned> msg)
        {
<<<<<<< HEAD
            MessageSubject.OnNext(msg);
=======
            var contextAny = new ChanneledAnySigned(ctx, msg);
            MessageSubject.OnNext(contextAny);
            ctx.FireChannelRead(msg);
>>>>>>> 254b0808
        }

        public override void ChannelReadComplete(IChannelHandlerContext ctx)
        {
            ctx.Flush();
            ctx.FireChannelReadComplete();
        }

        public override void ExceptionCaught(IChannelHandlerContext ctx, Exception e)
        {
            Logger.Error(e, "Error in P2P server"); // @TODO get the calling service
            ctx.CloseAsync().ContinueWith(_ => MessageSubject.OnCompleted());
        }
    }
}<|MERGE_RESOLUTION|>--- conflicted
+++ resolved
@@ -39,13 +39,9 @@
 
         protected override void ChannelRead0(IChannelHandlerContext ctx, IChanneledMessage<AnySigned> msg)
         {
-<<<<<<< HEAD
-            MessageSubject.OnNext(msg);
-=======
             var contextAny = new ChanneledAnySigned(ctx, msg);
             MessageSubject.OnNext(contextAny);
             ctx.FireChannelRead(msg);
->>>>>>> 254b0808
         }
 
         public override void ChannelReadComplete(IChannelHandlerContext ctx)
