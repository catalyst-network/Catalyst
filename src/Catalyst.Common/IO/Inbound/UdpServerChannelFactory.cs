--- conflicted
+++ resolved
@@ -52,15 +52,10 @@
         /// <returns></returns>
         public IObservableSocket BuildChannel(IPAddress targetAddress = null,
             int targetPort = 0,
-<<<<<<< HEAD
             X509Certificate2 certificate = null,
             IEventLoopGroup handlerEventLoopGroup = null) =>
-            BootStrapChannel(_peerSettings.BindAddress, _peerSettings.Port, handlerEventLoopGroup);
-=======
-            X509Certificate2 certificate = null) =>
             BootStrapChannel(_observableServiceHandler.MessageStream,
-                _peerSettings.BindAddress, _peerSettings.Port);
->>>>>>> 01d57c52
+                _peerSettings.BindAddress, _peerSettings.Port, handlerEventLoopGroup);
 
         public UdpServerChannelFactory(IMessageCorrelationManager messageCorrelationManager,
             IGossipManager gossipManager,
