--- conflicted
+++ resolved
@@ -72,24 +72,7 @@
         {
             var supervisorEventLoop = new MultithreadEventLoopGroup();
 
-<<<<<<< HEAD
-            var observableServiceHandler = new ObservableServiceHandler();
-
-            var handlers = new List<IChannelHandler>
-            {
-                new ProtobufVarint32FrameDecoder(),
-                new ProtobufDecoder(ProtocolMessageSigned.Parser),
-                new ProtobufVarint32LengthFieldPrepender(),
-                new ProtobufEncoder(),
-                new MessageSignerDuplex(new ProtocolMessageVerifyHandler(_keySigner), new ProtocolMessageSignHandler(_keySigner)),
-                new CorrelationHandler(_correlationManger),
-                observableServiceHandler
-            };
-            
-            var channelHandler = new InboundChannelInitializerBase<IChannel>(handlers, certificate, handlerEventLoopGroup);
-=======
-            var channelHandler = new InboundChannelInitializerBase<IChannel>(Handlers, certificate);
->>>>>>> 01d57c52
+            var channelHandler = new InboundChannelInitializerBase<IChannel>(Handlers, certificate, handlerEventLoopGroup);
 
             var channel = new ServerBootstrap()
                .Group(supervisorEventLoop, childGroup: new MultithreadEventLoopGroup())
