--- conflicted
+++ resolved
@@ -38,13 +38,9 @@
         : ISocketClientRegistry<TSocketChannel>
         where TSocketChannel : class, ISocketClient
     {
-<<<<<<< HEAD
         public IObservable<ISocketClientRegistryEvent> EventStream { private set;  get; }
         private readonly ReplaySubject<ISocketClientRegistryEvent> _eventReplySubject;
-=======
-        public IObservable<IObservableEvent> EventStream { get; }
-        private readonly ReplaySubject<IObservableEvent> _eventReplySubject;
->>>>>>> 5a551898
+
         public IDictionary<int, TSocketChannel> Registry { get; }
 
         public SocketClientRegistry()
