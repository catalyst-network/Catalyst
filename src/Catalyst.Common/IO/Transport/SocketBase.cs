--- conflicted
+++ resolved
@@ -59,11 +59,7 @@
                 return;
             }
 
-<<<<<<< HEAD
-            _logger.Debug("Disposing {0}", GetType().Name);
-=======
             _logger.Debug($"Disposing{GetType().Name}");
->>>>>>> fe67692d
 
             var quietPeriod = TimeSpan.FromMilliseconds(100);
 
