--- conflicted
+++ resolved
@@ -24,13 +24,8 @@
 using System.Collections.Generic;
 using System.Net;
 using System.Security.Cryptography.X509Certificates;
-<<<<<<< HEAD
-using Catalyst.Common.Interfaces.IO;
 using Catalyst.Common.Interfaces.IO.EventLoop;
-using Catalyst.Common.Interfaces.IO.Transport;
-=======
 using Catalyst.Common.Interfaces.IO.Messaging;
->>>>>>> 40391b58
 using Catalyst.Common.Interfaces.IO.Transport.Channels;
 using Catalyst.Common.Interfaces.Modules.KeySigner;
 using Catalyst.Common.IO.Handlers;
@@ -57,7 +52,6 @@
                 new CombinedChannelDuplexHandler<IChannelHandler, IChannelHandler>(new CorrelationHandler(_correlationManager), new CorrelationHandler(_correlationManager))
             };
 
-<<<<<<< HEAD
         /// <param name="handlerEventLoopGroupFactory"></param>
         /// <param name="targetAddress"></param>
         /// <param name="targetPort">Ignored</param>
@@ -69,13 +63,6 @@
             X509Certificate2 certificate = null)
         {
             return BootStrapChannel(handlerEventLoopGroupFactory, address: targetAddress);
-=======
-        public IObservableChannel BuildChannel(IPAddress targetAddress = null,
-            int targetPort = IPEndPoint.MinPort,
-            X509Certificate2 certificate = null)
-        {
-            return BootStrapChannel(targetAddress);
->>>>>>> 40391b58
         }
     }
 }