#region LICENSE

/**
* Copyright (c) 2019 Catalyst Network
*
* This file is part of Catalyst.Node <https://github.com/catalyst-network/Catalyst.Node>
*
* Catalyst.Node is free software: you can redistribute it and/or modify
* it under the terms of the GNU General Public License as published by
* the Free Software Foundation, either version 2 of the License, or
* (at your option) any later version.
*
* Catalyst.Node is distributed in the hope that it will be useful,
* but WITHOUT ANY WARRANTY; without even the implied warranty of
* MERCHANTABILITY or FITNESS FOR A PARTICULAR PURPOSE. See the
* GNU General Public License for more details.
*
* You should have received a copy of the GNU General Public License
* along with Catalyst.Node. If not, see <https://www.gnu.org/licenses/>.
*/

#endregion

using System.Collections.Generic;
using System.Net;
using System.Security.Cryptography.X509Certificates;
using Catalyst.Common.Interfaces.IO;
using Catalyst.Common.Interfaces.IO.EventLoop;
using Catalyst.Common.Interfaces.IO.Messaging;
using Catalyst.Common.Interfaces.IO.Transport;
using Catalyst.Common.Interfaces.IO.Transport.Channels;
using Catalyst.Common.Interfaces.Modules.KeySigner;
using Catalyst.Common.Interfaces.P2P;
using Catalyst.Common.Interfaces.Rpc.Authentication;
using Catalyst.Common.IO.Handlers;
using Catalyst.Common.IO.Transport.Bootstrapping;
using Catalyst.Protocol.Common;
using DotNetty.Codecs.Protobuf;
using DotNetty.Handlers.Logging;
using DotNetty.Transport.Channels;
using DotNetty.Transport.Channels.Sockets;

namespace Catalyst.Common.IO.Transport.Channels
{
    public class TcpServerChannelFactory : ITcpServerChannelFactory
    {
        private readonly IMessageCorrelationManager _correlationManger;
        private readonly IPeerSettings _peerSettings;
        private readonly IKeySigner _keySigner;
<<<<<<< HEAD
        private readonly ObservableServiceHandler _observableServiceHandler;
        private readonly IAuthenticationStrategy _authenticationStrategy;
=======
>>>>>>> 0434d1f4
        private const int BackLogValue = 100;
        private List<IChannelHandler> _handlers;
        
        public TcpServerChannelFactory(IMessageCorrelationManager correlationManger, 
            IPeerSettings peerSettings,
            IKeySigner keySigner,
            IAuthenticationStrategy authenticationStrategy)
        {
            _correlationManger = correlationManger;
            _peerSettings = peerSettings;
            _keySigner = keySigner;
<<<<<<< HEAD
            _authenticationStrategy = authenticationStrategy;
            _observableServiceHandler = new ObservableServiceHandler();
=======
>>>>>>> 0434d1f4
        }

        /// <param name="handlerEventLoopGroupFactory"></param>
        /// <param name="targetAddress">Ignored</param>
        /// <param name="targetPort">Ignored</param>
        /// <param name="certificate">Local TLS certificate</param>
        public IObservableChannel BuildChannel(IEventLoopGroupFactory handlerEventLoopGroupFactory,
            IPAddress targetAddress = null,
            int targetPort = IPEndPoint.MinPort,
            X509Certificate2 certificate = null) => 
            Bootstrap(certificate, handlerEventLoopGroupFactory);

        private IObservableChannel Bootstrap(X509Certificate2 certificate, IEventLoopGroupFactory handlerEventLoopGroupFactory)
        {
            var supervisorLoopGroup = ((ITcpServerEventLoopGroupFactory) handlerEventLoopGroupFactory)
               .GetOrCreateSupervisorEventLoopGroup();
            var channelHandler = new ServerChannelInitializerBase<IChannel>(Handlers, handlerEventLoopGroupFactory, certificate);

            var channel = new ServerBootstrap()
               .Group(handlerEventLoopGroupFactory.GetOrCreateSocketIoEventLoopGroup(), supervisorLoopGroup)
               .ChannelFactory(() => new TcpServerSocketChannel())
               .Option(ChannelOption.SoBacklog, BackLogValue)
               .Handler(new LoggingHandler(LogLevel.DEBUG))
               .ChildHandler(channelHandler)
               .BindAsync(_peerSettings.BindAddress, _peerSettings.Port)
               .GetAwaiter()
               .GetResult();

            var messageStream = channel.Pipeline.Get<ObservableServiceHandler>()?.MessageStream;

            return new ObservableChannel(messageStream, channel);
        }

        protected List<IChannelHandler> Handlers =>
            _handlers ?? (_handlers = new List<IChannelHandler>
            {
                new ProtobufVarint32FrameDecoder(),
                new ProtobufDecoder(ProtocolMessageSigned.Parser),
                new ProtobufVarint32LengthFieldPrepender(),
                new ProtobufEncoder(),
<<<<<<< HEAD
                new AuthenticationHandler(_authenticationStrategy),
                new CombinedChannelDuplexHandler<IChannelHandler, IChannelHandler>(
                    new ProtocolMessageVerifyHandler(_keySigner), 
                    new ProtocolMessageSignHandler(_keySigner)),
                new CorrelationHandler(_correlationManger),
                _observableServiceHandler
=======
                new CombinedChannelDuplexHandler<IChannelHandler, IChannelHandler>(new ProtocolMessageVerifyHandler(_keySigner), new ProtocolMessageSignHandler(_keySigner)),
                new CombinedChannelDuplexHandler<IChannelHandler, IChannelHandler>(new CorrelationHandler(_correlationManger), new CorrelationHandler(_correlationManger)),
                new ObservableServiceHandler()
>>>>>>> 0434d1f4
            });
    }
}<|MERGE_RESOLUTION|>--- conflicted
+++ resolved
@@ -47,11 +47,7 @@
         private readonly IMessageCorrelationManager _correlationManger;
         private readonly IPeerSettings _peerSettings;
         private readonly IKeySigner _keySigner;
-<<<<<<< HEAD
-        private readonly ObservableServiceHandler _observableServiceHandler;
         private readonly IAuthenticationStrategy _authenticationStrategy;
-=======
->>>>>>> 0434d1f4
         private const int BackLogValue = 100;
         private List<IChannelHandler> _handlers;
         
@@ -63,11 +59,7 @@
             _correlationManger = correlationManger;
             _peerSettings = peerSettings;
             _keySigner = keySigner;
-<<<<<<< HEAD
             _authenticationStrategy = authenticationStrategy;
-            _observableServiceHandler = new ObservableServiceHandler();
-=======
->>>>>>> 0434d1f4
         }
 
         /// <param name="handlerEventLoopGroupFactory"></param>
@@ -108,18 +100,10 @@
                 new ProtobufDecoder(ProtocolMessageSigned.Parser),
                 new ProtobufVarint32LengthFieldPrepender(),
                 new ProtobufEncoder(),
-<<<<<<< HEAD
                 new AuthenticationHandler(_authenticationStrategy),
-                new CombinedChannelDuplexHandler<IChannelHandler, IChannelHandler>(
-                    new ProtocolMessageVerifyHandler(_keySigner), 
-                    new ProtocolMessageSignHandler(_keySigner)),
-                new CorrelationHandler(_correlationManger),
-                _observableServiceHandler
-=======
                 new CombinedChannelDuplexHandler<IChannelHandler, IChannelHandler>(new ProtocolMessageVerifyHandler(_keySigner), new ProtocolMessageSignHandler(_keySigner)),
                 new CombinedChannelDuplexHandler<IChannelHandler, IChannelHandler>(new CorrelationHandler(_correlationManger), new CorrelationHandler(_correlationManger)),
                 new ObservableServiceHandler()
->>>>>>> 0434d1f4
             });
     }
 }