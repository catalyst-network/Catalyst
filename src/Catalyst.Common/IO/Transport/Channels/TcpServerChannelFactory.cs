#region LICENSE

/**
* Copyright (c) 2019 Catalyst Network
*
* This file is part of Catalyst.Node <https://github.com/catalyst-network/Catalyst.Node>
*
* Catalyst.Node is free software: you can redistribute it and/or modify
* it under the terms of the GNU General Public License as published by
* the Free Software Foundation, either version 2 of the License, or
* (at your option) any later version.
*
* Catalyst.Node is distributed in the hope that it will be useful,
* but WITHOUT ANY WARRANTY; without even the implied warranty of
* MERCHANTABILITY or FITNESS FOR A PARTICULAR PURPOSE. See the
* GNU General Public License for more details.
*
* You should have received a copy of the GNU General Public License
* along with Catalyst.Node. If not, see <https://www.gnu.org/licenses/>.
*/

#endregion

using System.Collections.Generic;
using System.Net;
using System.Security.Cryptography.X509Certificates;
using Catalyst.Common.Interfaces.IO;
using Catalyst.Common.Interfaces.IO.EventLoop;
using Catalyst.Common.Interfaces.IO.Messaging;
using Catalyst.Common.Interfaces.IO.Transport;
using Catalyst.Common.Interfaces.IO.Transport.Channels;
using Catalyst.Common.Interfaces.Modules.KeySigner;
using Catalyst.Common.Interfaces.P2P;
using Catalyst.Common.IO.Handlers;
using Catalyst.Common.IO.Transport.Bootstrapping;
using Catalyst.Protocol.Common;
using DotNetty.Codecs.Protobuf;
using DotNetty.Handlers.Logging;
using DotNetty.Transport.Channels;
using DotNetty.Transport.Channels.Sockets;

namespace Catalyst.Common.IO.Transport.Channels
{
    public class TcpServerChannelFactory : ITcpServerChannelFactory
    {
        private readonly IMessageCorrelationManager _correlationManger;
        private readonly IPeerSettings _peerSettings;
        private readonly IKeySigner _keySigner;
        private const int BackLogValue = 100;
        private List<IChannelHandler> _handlers;
        
        public TcpServerChannelFactory(IMessageCorrelationManager correlationManger, 
            IPeerSettings peerSettings,
            IKeySigner keySigner)
        {
            _correlationManger = correlationManger;
            _peerSettings = peerSettings;
            _keySigner = keySigner;
        }

        /// <param name="targetAddress">Ignored</param>
        /// <param name="targetPort">Ignored</param>
        /// <param name="certificate">Local TLS certificate</param>
<<<<<<< HEAD
        /// <param name="handlerEventLoopGroupFactory"></param>
        public IObservableChannel BuildChannel(IEventLoopGroupFactory handlerEventLoopGroupFactory,
            IPAddress targetAddress = null,
            int targetPort = 0, 
=======
        public IObservableChannel BuildChannel(IPAddress targetAddress = null,
            int targetPort = IPEndPoint.MinPort,
>>>>>>> 40391b58
            X509Certificate2 certificate = null) => 
            Bootstrap(certificate, handlerEventLoopGroupFactory);

        private IObservableChannel Bootstrap(X509Certificate2 certificate, IEventLoopGroupFactory handlerEventLoopGroupFactory)
        {
            var supervisorLoopGroup = ((ITcpServerEventLoopGroupFactory) handlerEventLoopGroupFactory)
               .GetOrCreateSupervisorEventLoopGroup();
            var channelHandler = new ServerChannelInitializerBase<IChannel>(Handlers, handlerEventLoopGroupFactory, certificate);

            var channel = new ServerBootstrap()
               .Group(handlerEventLoopGroupFactory.GetOrCreateSocketIoEventLoopGroup(), childGroup: supervisorLoopGroup)
               .ChannelFactory(() => new TcpServerSocketChannel())
               .Option(ChannelOption.SoBacklog, BackLogValue)
               .Handler(new LoggingHandler(LogLevel.DEBUG))
               .ChildHandler(channelHandler)
               .BindAsync(_peerSettings.BindAddress, _peerSettings.Port)
               .GetAwaiter()
               .GetResult();

            var messageStream = channel.Pipeline.Get<ObservableServiceHandler>()?.MessageStream;

            return new ObservableChannel(messageStream, channel);
        }

        protected List<IChannelHandler> Handlers =>
            _handlers ?? (_handlers = new List<IChannelHandler>
            {
                new ProtobufVarint32FrameDecoder(),
                new ProtobufDecoder(ProtocolMessageSigned.Parser),
                new ProtobufVarint32LengthFieldPrepender(),
                new ProtobufEncoder(),
                new CombinedChannelDuplexHandler<IChannelHandler, IChannelHandler>(new ProtocolMessageVerifyHandler(_keySigner), new ProtocolMessageSignHandler(_keySigner)),
                new CombinedChannelDuplexHandler<IChannelHandler, IChannelHandler>(new CorrelationHandler(_correlationManger), new CorrelationHandler(_correlationManger)),
                new ObservableServiceHandler()
            });
    }
}<|MERGE_RESOLUTION|>--- conflicted
+++ resolved
@@ -58,18 +58,13 @@
             _keySigner = keySigner;
         }
 
+        /// <param name="handlerEventLoopGroupFactory"></param>
         /// <param name="targetAddress">Ignored</param>
         /// <param name="targetPort">Ignored</param>
         /// <param name="certificate">Local TLS certificate</param>
-<<<<<<< HEAD
-        /// <param name="handlerEventLoopGroupFactory"></param>
         public IObservableChannel BuildChannel(IEventLoopGroupFactory handlerEventLoopGroupFactory,
             IPAddress targetAddress = null,
-            int targetPort = 0, 
-=======
-        public IObservableChannel BuildChannel(IPAddress targetAddress = null,
             int targetPort = IPEndPoint.MinPort,
->>>>>>> 40391b58
             X509Certificate2 certificate = null) => 
             Bootstrap(certificate, handlerEventLoopGroupFactory);
 
@@ -80,7 +75,7 @@
             var channelHandler = new ServerChannelInitializerBase<IChannel>(Handlers, handlerEventLoopGroupFactory, certificate);
 
             var channel = new ServerBootstrap()
-               .Group(handlerEventLoopGroupFactory.GetOrCreateSocketIoEventLoopGroup(), childGroup: supervisorLoopGroup)
+               .Group(handlerEventLoopGroupFactory.GetOrCreateSocketIoEventLoopGroup(), supervisorLoopGroup)
                .ChannelFactory(() => new TcpServerSocketChannel())
                .Option(ChannelOption.SoBacklog, BackLogValue)
                .Handler(new LoggingHandler(LogLevel.DEBUG))
