#region LICENSE

/**
* Copyright (c) 2019 Catalyst Network
*
* This file is part of Catalyst.Node <https://github.com/catalyst-network/Catalyst.Node>
*
* Catalyst.Node is free software: you can redistribute it and/or modify
* it under the terms of the GNU General Public License as published by
* the Free Software Foundation, either version 2 of the License, or
* (at your option) any later version.
*
* Catalyst.Node is distributed in the hope that it will be useful,
* but WITHOUT ANY WARRANTY; without even the implied warranty of
* MERCHANTABILITY or FITNESS FOR A PARTICULAR PURPOSE. See the
* GNU General Public License for more details.
*
* You should have received a copy of the GNU General Public License
* along with Catalyst.Node. If not, see <https://www.gnu.org/licenses/>.
*/

#endregion

using System.Collections.Generic;
using System.Net;
using System.Security.Cryptography.X509Certificates;
using Catalyst.Common.Interfaces.IO.EventLoop;
using Catalyst.Common.Interfaces.IO.Transport.Channels;
<<<<<<< HEAD
using Catalyst.Common.Interfaces.Modules.KeySigner;
using Catalyst.Common.Interfaces.P2P;
using Catalyst.Common.Interfaces.Rpc.Authentication;
using Catalyst.Common.IO.Handlers;
=======
>>>>>>> a16cbaef
using Catalyst.Common.IO.Transport.Bootstrapping;
using DotNetty.Handlers.Logging;
using DotNetty.Transport.Channels;
using DotNetty.Transport.Channels.Sockets;

namespace Catalyst.Common.IO.Transport.Channels
{
    public abstract class TcpServerChannelFactory : ITcpServerChannelFactory
    {
<<<<<<< HEAD
        private readonly IMessageCorrelationManager _correlationManger;
        private readonly IPeerSettings _peerSettings;
        private readonly IKeySigner _keySigner;
        private readonly IAuthenticationStrategy _authenticationStrategy;
        private const int BackLogValue = 100;
        private List<IChannelHandler> _handlers;
        
        public TcpServerChannelFactory(IMessageCorrelationManager correlationManger, 
            IPeerSettings peerSettings,
            IKeySigner keySigner,
            IAuthenticationStrategy authenticationStrategy)
        {
            _correlationManger = correlationManger;
            _peerSettings = peerSettings;
            _keySigner = keySigner;
            _authenticationStrategy = authenticationStrategy;
=======
        private readonly int _backLogValue;
        protected List<IChannelHandler> _handlers;

        protected abstract List<IChannelHandler> Handlers { get; }
        
        protected TcpServerChannelFactory(int backLogValue = 100)
        {
            _backLogValue = backLogValue;
>>>>>>> a16cbaef
        }
        
        public abstract IObservableChannel BuildChannel(IEventLoopGroupFactory eventLoopGroupFactory,
            IPAddress targetAddress,
            int targetPort,
            X509Certificate2 certificate = null);

        protected IChannel Bootstrap(IEventLoopGroupFactory handlerEventLoopGroupFactory,
            IPAddress targetAddress,
            int targetPort,
            X509Certificate2 certificate)
        {
            var supervisorLoopGroup = ((ITcpServerEventLoopGroupFactory) handlerEventLoopGroupFactory)
               .GetOrCreateSupervisorEventLoopGroup();
            var channelHandler = new ServerChannelInitializerBase<IChannel>(Handlers, handlerEventLoopGroupFactory, certificate);

            return new ServerBootstrap()
               .Group(handlerEventLoopGroupFactory.GetOrCreateSocketIoEventLoopGroup(), supervisorLoopGroup)
               .ChannelFactory(() => new TcpServerSocketChannel())
               .Option(ChannelOption.SoBacklog, _backLogValue)
               .Handler(new LoggingHandler(LogLevel.DEBUG))
               .ChildHandler(channelHandler)
               .BindAsync(targetAddress, targetPort)
               .GetAwaiter()
               .GetResult();
        }
<<<<<<< HEAD

        protected List<IChannelHandler> Handlers =>
            _handlers ?? (_handlers = new List<IChannelHandler>
            {
                new ProtobufVarint32FrameDecoder(),
                new ProtobufDecoder(ProtocolMessageSigned.Parser),
                new ProtobufVarint32LengthFieldPrepender(),
                new ProtobufEncoder(),
                new AuthenticationHandler(_authenticationStrategy),
                new CombinedChannelDuplexHandler<IChannelHandler, IChannelHandler>(new ProtocolMessageVerifyHandler(_keySigner), new ProtocolMessageSignHandler(_keySigner)),
                new CombinedChannelDuplexHandler<IChannelHandler, IChannelHandler>(new CorrelationHandler(_correlationManger), new CorrelationHandler(_correlationManger)),
                new ObservableServiceHandler()
            });
=======
>>>>>>> a16cbaef
    }
}<|MERGE_RESOLUTION|>--- conflicted
+++ resolved
@@ -26,13 +26,6 @@
 using System.Security.Cryptography.X509Certificates;
 using Catalyst.Common.Interfaces.IO.EventLoop;
 using Catalyst.Common.Interfaces.IO.Transport.Channels;
-<<<<<<< HEAD
-using Catalyst.Common.Interfaces.Modules.KeySigner;
-using Catalyst.Common.Interfaces.P2P;
-using Catalyst.Common.Interfaces.Rpc.Authentication;
-using Catalyst.Common.IO.Handlers;
-=======
->>>>>>> a16cbaef
 using Catalyst.Common.IO.Transport.Bootstrapping;
 using DotNetty.Handlers.Logging;
 using DotNetty.Transport.Channels;
@@ -42,24 +35,6 @@
 {
     public abstract class TcpServerChannelFactory : ITcpServerChannelFactory
     {
-<<<<<<< HEAD
-        private readonly IMessageCorrelationManager _correlationManger;
-        private readonly IPeerSettings _peerSettings;
-        private readonly IKeySigner _keySigner;
-        private readonly IAuthenticationStrategy _authenticationStrategy;
-        private const int BackLogValue = 100;
-        private List<IChannelHandler> _handlers;
-        
-        public TcpServerChannelFactory(IMessageCorrelationManager correlationManger, 
-            IPeerSettings peerSettings,
-            IKeySigner keySigner,
-            IAuthenticationStrategy authenticationStrategy)
-        {
-            _correlationManger = correlationManger;
-            _peerSettings = peerSettings;
-            _keySigner = keySigner;
-            _authenticationStrategy = authenticationStrategy;
-=======
         private readonly int _backLogValue;
         protected List<IChannelHandler> _handlers;
 
@@ -68,7 +43,6 @@
         protected TcpServerChannelFactory(int backLogValue = 100)
         {
             _backLogValue = backLogValue;
->>>>>>> a16cbaef
         }
         
         public abstract IObservableChannel BuildChannel(IEventLoopGroupFactory eventLoopGroupFactory,
@@ -95,21 +69,5 @@
                .GetAwaiter()
                .GetResult();
         }
-<<<<<<< HEAD
-
-        protected List<IChannelHandler> Handlers =>
-            _handlers ?? (_handlers = new List<IChannelHandler>
-            {
-                new ProtobufVarint32FrameDecoder(),
-                new ProtobufDecoder(ProtocolMessageSigned.Parser),
-                new ProtobufVarint32LengthFieldPrepender(),
-                new ProtobufEncoder(),
-                new AuthenticationHandler(_authenticationStrategy),
-                new CombinedChannelDuplexHandler<IChannelHandler, IChannelHandler>(new ProtocolMessageVerifyHandler(_keySigner), new ProtocolMessageSignHandler(_keySigner)),
-                new CombinedChannelDuplexHandler<IChannelHandler, IChannelHandler>(new CorrelationHandler(_correlationManger), new CorrelationHandler(_correlationManger)),
-                new ObservableServiceHandler()
-            });
-=======
->>>>>>> a16cbaef
     }
 }