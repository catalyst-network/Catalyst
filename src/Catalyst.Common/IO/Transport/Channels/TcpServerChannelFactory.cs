--- conflicted
+++ resolved
@@ -23,13 +23,8 @@
 
 using System.Collections.Generic;
 using System.Net;
-using System.Linq;
 using System.Security.Cryptography.X509Certificates;
 using Catalyst.Common.Interfaces.IO.EventLoop;
-<<<<<<< HEAD
-using Catalyst.Common.Interfaces.IO.Messaging;
-=======
->>>>>>> a16cbaef
 using Catalyst.Common.Interfaces.IO.Transport.Channels;
 using Catalyst.Common.IO.Transport.Bootstrapping;
 using DotNetty.Handlers.Logging;
@@ -73,13 +68,6 @@
                .BindAsync(targetAddress, targetPort)
                .GetAwaiter()
                .GetResult();
-<<<<<<< HEAD
-
-            var messageStream = Handlers.OfType<ObservableServiceHandler>().Single().MessageStream;
-
-            return new ObservableChannel(messageStream, channel);
-=======
->>>>>>> a16cbaef
         }
     }
 }