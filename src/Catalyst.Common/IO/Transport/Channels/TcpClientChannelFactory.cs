--- conflicted
+++ resolved
@@ -22,16 +22,11 @@
 #endregion
 
 using System.Collections.Generic;
-using System.Linq;
 using System.Net;
 using System.Security.Cryptography.X509Certificates;
 using Catalyst.Common.Interfaces.IO.EventLoop;
 using Catalyst.Common.Interfaces.IO.Transport.Channels;
-using Catalyst.Common.Interfaces.Modules.KeySigner;
-using Catalyst.Common.IO.Handlers;
 using Catalyst.Common.IO.Transport.Bootstrapping;
-using Catalyst.Protocol.Common;
-using DotNetty.Codecs.Protobuf;
 using DotNetty.Handlers.Logging;
 using DotNetty.Transport.Channels;
 using DotNetty.Transport.Channels.Sockets;
@@ -40,16 +35,6 @@
 {
     public abstract class TcpClientChannelFactory : ITcpClientChannelFactory
     {
-<<<<<<< HEAD
-        private readonly IKeySigner _keySigner;
-        public TcpClientChannelFactory(IKeySigner keySigner) { _keySigner = keySigner; }
-        private const int BackLogValue = 100;
-        private List<IChannelHandler> _handlers;
-
-        public IObservableChannel BuildChannel(IEventLoopGroupFactory handlerEventLoopGroupFactory,
-            IPAddress targetAddress = null, 
-            int targetPort = IPEndPoint.MinPort,
-=======
         private readonly int _backLogValue;
         protected List<IChannelHandler> _handlers;
 
@@ -64,7 +49,6 @@
         protected IChannel Bootstrap(IEventLoopGroupFactory handlerEventLoopGroupFactory,
             IPAddress targetAddress, 
             int targetPort,
->>>>>>> a16cbaef
             X509Certificate2 certificate = null)
         {
             var channelHandler = new ClientChannelInitializerBase<ISocketChannel>(Handlers,
@@ -81,24 +65,6 @@
                .ConnectAsync(targetAddress, targetPort)
                .GetAwaiter()
                .GetResult();
-<<<<<<< HEAD
-
-            var messageStream = Handlers.OfType<ObservableServiceHandler>().Single().MessageStream;
-
-            return new ObservableChannel(messageStream, channel);
-=======
->>>>>>> a16cbaef
         }
-
-        protected List<IChannelHandler> Handlers =>
-            _handlers ?? (_handlers = new List<IChannelHandler>
-            {
-                new ProtobufVarint32LengthFieldPrepender(),
-                new ProtobufEncoder(),
-                new ProtobufVarint32FrameDecoder(),
-                new ProtobufDecoder(ProtocolMessageSigned.Parser),
-                new CombinedChannelDuplexHandler<IChannelHandler, IChannelHandler>(new ProtocolMessageVerifyHandler(_keySigner), new ProtocolMessageSignHandler(_keySigner)),
-                new ObservableServiceHandler()
-            });
     }
 }