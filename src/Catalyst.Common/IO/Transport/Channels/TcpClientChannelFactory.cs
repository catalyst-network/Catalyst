--- conflicted
+++ resolved
@@ -46,14 +46,9 @@
         
         private const int BackLogValue = 100;
         
-<<<<<<< HEAD
         public IObservableChannel BuildChannel(IEventLoopGroupFactory handlerEventLoopGroupFactory,
             IPAddress targetAddress = null, 
-            int targetPort = 0,
-=======
-        public IObservableChannel BuildChannel(IPAddress targetAddress = null, 
             int targetPort = IPEndPoint.MinPort,
->>>>>>> 40391b58
             X509Certificate2 certificate = null)
         {
             var observableServiceHandler = new ObservableServiceHandler();
