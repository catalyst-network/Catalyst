#region LICENSE

/**
* Copyright (c) 2019 Catalyst Network
*
* This file is part of Catalyst.Node <https://github.com/catalyst-network/Catalyst.Node>
*
* Catalyst.Node is free software: you can redistribute it and/or modify
* it under the terms of the GNU General Public License as published by
* the Free Software Foundation, either version 2 of the License, or
* (at your option) any later version.
*
* Catalyst.Node is distributed in the hope that it will be useful,
* but WITHOUT ANY WARRANTY; without even the implied warranty of
* MERCHANTABILITY or FITNESS FOR A PARTICULAR PURPOSE. See the
* GNU General Public License for more details.
*
* You should have received a copy of the GNU General Public License
* along with Catalyst.Node. If not, see <https://www.gnu.org/licenses/>.
*/

#endregion

using System.Net;
using Microsoft.Extensions.Configuration;

namespace Catalyst.Common.Interfaces.Rpc
{
    public interface IRpcServerSettings
    {
        int Port { get; }
<<<<<<< HEAD
        IPAddress BindAddress { get; }
=======
>>>>>>> d112578d
        string PfxFileName { get; }
        IPAddress BindAddress { get; }
        IConfigurationRoot NodeConfig { get; }
    }
}<|MERGE_RESOLUTION|>--- conflicted
+++ resolved
@@ -29,10 +29,6 @@
     public interface IRpcServerSettings
     {
         int Port { get; }
-<<<<<<< HEAD
-        IPAddress BindAddress { get; }
-=======
->>>>>>> d112578d
         string PfxFileName { get; }
         IPAddress BindAddress { get; }
         IConfigurationRoot NodeConfig { get; }
