#region LICENSE

/**
* Copyright (c) 2019 Catalyst Network
*
* This file is part of Catalyst.Node <https://github.com/catalyst-network/Catalyst.Node>
*
* Catalyst.Node is free software: you can redistribute it and/or modify
* it under the terms of the GNU General Public License as published by
* the Free Software Foundation, either version 2 of the License, or
* (at your option) any later version.
*
* Catalyst.Node is distributed in the hope that it will be useful,
* but WITHOUT ANY WARRANTY; without even the implied warranty of
* MERCHANTABILITY or FITNESS FOR A PARTICULAR PURPOSE. See the
* GNU General Public License for more details.
*
* You should have received a copy of the GNU General Public License
* along with Catalyst.Node. If not, see <https://www.gnu.org/licenses/>.
*/

#endregion

using System.Collections.Generic;
using System.Linq;
using System.Threading.Tasks;
using Catalyst.Common.Interfaces.Modules.Mempool;
using Catalyst.Protocol.Transaction;

namespace Catalyst.Common.Interfaces.Modules.Consensus
{
    public interface IConsensus
    {
<<<<<<< HEAD
        /// <summary>
        /// A comparer used to order transactions, notably in the mempool, by descending order
        /// of priority. In Catalyst network, all delta producers need to 
        /// </summary>
        ITransactionComparer TransactionComparer { get; }
=======
        IDeltaTransactionRetriever DeltaTransactionRetriever { get; }
>>>>>>> a30a0a43
    }
}<|MERGE_RESOLUTION|>--- conflicted
+++ resolved
@@ -31,14 +31,6 @@
 {
     public interface IConsensus
     {
-<<<<<<< HEAD
-        /// <summary>
-        /// A comparer used to order transactions, notably in the mempool, by descending order
-        /// of priority. In Catalyst network, all delta producers need to 
-        /// </summary>
-        ITransactionComparer TransactionComparer { get; }
-=======
         IDeltaTransactionRetriever DeltaTransactionRetriever { get; }
->>>>>>> a30a0a43
     }
 }