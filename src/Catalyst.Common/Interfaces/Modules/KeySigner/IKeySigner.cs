--- conflicted
+++ resolved
@@ -45,11 +45,7 @@
 
         /// <summary>Verifies a message signature.</summary>
         /// <returns></returns>
-<<<<<<< HEAD
-        bool Verify(IPublicKey key, IEnumerable<byte> message, ISignature signature);
-=======
         bool Verify(IPublicKey key, byte[] message, ISignature signature);
->>>>>>> bc8ecf80
 
         /// <summary>Exports the key.</summary>
         void ExportKey();
