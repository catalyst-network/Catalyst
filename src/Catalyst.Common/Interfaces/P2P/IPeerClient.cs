#region LICENSE

/**
* Copyright (c) 2019 Catalyst Network
*
* This file is part of Catalyst.Node <https://github.com/catalyst-network/Catalyst.Node>
*
* Catalyst.Node is free software: you can redistribute it and/or modify
* it under the terms of the GNU General Public License as published by
* the Free Software Foundation, either version 2 of the License, or
* (at your option) any later version.
*
* Catalyst.Node is distributed in the hope that it will be useful,
* but WITHOUT ANY WARRANTY; without even the implied warranty of
* MERCHANTABILITY or FITNESS FOR A PARTICULAR PURPOSE. See the
* GNU General Public License for more details.
*
* You should have received a copy of the GNU General Public License
* along with Catalyst.Node. If not, see <https://www.gnu.org/licenses/>.
*/

#endregion

using System;
using System.Threading.Tasks;
using Catalyst.Common.Interfaces.IO.Outbound;
using DotNetty.Buffers;

namespace Catalyst.Common.Interfaces.P2P
{
    public interface IPeerClient : IDisposable, ISocketClient
    {
<<<<<<< HEAD
        Task SendMessage(IByteBufferHolder datagramPacket);
=======
        Task SendMessageAsync(IByteBufferHolder datagramPacket);
>>>>>>> b2261e46
    }
}<|MERGE_RESOLUTION|>--- conflicted
+++ resolved
@@ -30,10 +30,6 @@
 {
     public interface IPeerClient : IDisposable, ISocketClient
     {
-<<<<<<< HEAD
-        Task SendMessage(IByteBufferHolder datagramPacket);
-=======
         Task SendMessageAsync(IByteBufferHolder datagramPacket);
->>>>>>> b2261e46
     }
 }