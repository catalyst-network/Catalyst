#region LICENSE

/**
* Copyright (c) 2019 Catalyst Network
*
* This file is part of Catalyst.Node <https://github.com/catalyst-network/Catalyst.Node>
*
* Catalyst.Node is free software: you can redistribute it and/or modify
* it under the terms of the GNU General Public License as published by
* the Free Software Foundation, either version 2 of the License, or
* (at your option) any later version.
*
* Catalyst.Node is distributed in the hope that it will be useful,
* but WITHOUT ANY WARRANTY; without even the implied warranty of
* MERCHANTABILITY or FITNESS FOR A PARTICULAR PURPOSE. See the
* GNU General Public License for more details.
*
* You should have received a copy of the GNU General Public License
* along with Catalyst.Node. If not, see <https://www.gnu.org/licenses/>.
*/

#endregion

namespace Catalyst.Common.Interfaces.Config
{
    public interface IConfigCopier
    {
        /// <summary>
        ///     Finds out which config files are missing from the catalyst home directory and
        ///     copies them over if needed.
        /// </summary>
        /// <param name="dataDir">Home catalyst directory</param>
        /// <param name="network">Network on which to run the node</param>
        /// <param name="sourceFolder"></param>
        /// <param name="overwrite">Should config existing config files be overwritten by default?</param>
<<<<<<< HEAD
        void RunConfigStartUp(string dataDir, Protocol.Common.Network network = Protocol.Common.Network.Devnet, string sourceFolder = null, bool overwrite = false);
=======
        /// <param name="overrideNetworkFile">The path to load the network file from</param>
        void RunConfigStartUp(string dataDir, Types.NetworkTypes networkTypes, string sourceFolder = null, bool overwrite = false, string overrideNetworkFile = null);
>>>>>>> d09377df
    }
}<|MERGE_RESOLUTION|>--- conflicted
+++ resolved
@@ -33,11 +33,6 @@
         /// <param name="network">Network on which to run the node</param>
         /// <param name="sourceFolder"></param>
         /// <param name="overwrite">Should config existing config files be overwritten by default?</param>
-<<<<<<< HEAD
-        void RunConfigStartUp(string dataDir, Protocol.Common.Network network = Protocol.Common.Network.Devnet, string sourceFolder = null, bool overwrite = false);
-=======
-        /// <param name="overrideNetworkFile">The path to load the network file from</param>
-        void RunConfigStartUp(string dataDir, Types.NetworkTypes networkTypes, string sourceFolder = null, bool overwrite = false, string overrideNetworkFile = null);
->>>>>>> d09377df
+        void RunConfigStartUp(string dataDir, Protocol.Common.Network network = Protocol.Common.Network.Devnet, string sourceFolder = null, bool overwrite = false, string overrideNetworkFile = null);
     }
 }