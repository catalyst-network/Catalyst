#region LICENSE

/**
* Copyright (c) 2019 Catalyst Network
*
* This file is part of Catalyst.Node <https://github.com/catalyst-network/Catalyst.Node>
*
* Catalyst.Node is free software: you can redistribute it and/or modify
* it under the terms of the GNU General Public License as published by
* the Free Software Foundation, either version 2 of the License, or
* (at your option) any later version.
*
* Catalyst.Node is distributed in the hope that it will be useful,
* but WITHOUT ANY WARRANTY; without even the implied warranty of
* MERCHANTABILITY or FITNESS FOR A PARTICULAR PURPOSE. See the
* GNU General Public License for more details.
*
* You should have received a copy of the GNU General Public License
* along with Catalyst.Node. If not, see <https://www.gnu.org/licenses/>.
*/

#endregion

using System;
using System.IO;
using System.Linq;
using System.Threading;
using Catalyst.Common.Config;
using Catalyst.Common.Interfaces.FileTransfer;
using Catalyst.Common.Interfaces.IO.Messaging;
using Catalyst.Common.Interfaces.P2P;
using DotNetty.Transport.Channels;

namespace Catalyst.Common.FileTransfer
{
    public class BaseFileTransferInformation : IFileTransferInformation
    {
        /// <inheritdoc />
        public string TempPath { get; }

        /// <inheritdoc />
        public string DfsHash { get; set; }
        
        /// <inheritdoc />
        public ICorrelationId CorrelationId { get; set; }
        
        /// <inheritdoc />
        public string FileOutputPath { get; set; }

        /// <inheritdoc />
        public uint MaxChunk { get; set; }

        /// <inheritdoc />
        public IChannel RecipientChannel { get; set; }

        /// <inheritdoc />
        public IPeerIdentifier RecipientIdentifier { get; set; }

        /// <inheritdoc />
        public IPeerIdentifier PeerIdentifier { get; set; }

        /// <inheritdoc />
        public CancellationToken CancellationToken { get; set; }

        /// <inheritdoc />
        public bool Initialised { get; set; }

        /// <summary>Gets or sets the random access stream.</summary>
        /// <value>The random access stream.</value>
        protected Stream RandomAccessStream { get; set; }
        
        /// <summary>The time since last chunk</summary>
        protected DateTime TimeSinceLastChunk { get; set; }
        
        /// <summary>The chunk indicators</summary>
        protected bool[] ChunkIndicators { get; set; }

        /// <summary>The expired flag</summary>
        private bool _expired;
        
        /// <summary>Initializes a new instance of the <see cref="BaseFileTransferInformation"/> class.</summary>
        /// <param name="peerIdentifier">The peer identifier</param>
        /// <param name="recipientIdentifier">The recipient identifier.</param>
        /// <param name="recipientChannel">The recipient channel.</param>
        /// <param name="correlationId">The correlation unique identifier.</param>
        /// <param name="fileName">Name of the file.</param>
        /// <param name="fileSize">Size of the file.</param>
        protected BaseFileTransferInformation(IPeerIdentifier peerIdentifier,
            IPeerIdentifier recipientIdentifier,
            IChannel recipientChannel,
            ICorrelationId correlationId,
            string fileName,
            ulong fileSize)
        {
<<<<<<< HEAD
            TempPath = Path.GetTempPath() + correlationId.Id.ToString() + ".tmp";
=======
            TempPath = Path.GetTempPath() + correlationId.Id + ".tmp";
>>>>>>> 1c47fdc8
            MaxChunk = (uint) Math.Max(1, (int) Math.Ceiling((double) fileSize / Constants.FileTransferChunkSize));
            RecipientChannel = recipientChannel;
            RecipientIdentifier = recipientIdentifier;
            PeerIdentifier = peerIdentifier;
            CorrelationId = correlationId;
            FileOutputPath = fileName;
            ChunkIndicators = new bool[MaxChunk];
            TimeSinceLastChunk = DateTime.Now;
        }
        
        /// <inheritdoc />
        public bool IsExpired()
        {
            return _expired || 
                CancellationToken.IsCancellationRequested ||
                DateTime.Now.Subtract(TimeSinceLastChunk).TotalSeconds > Constants.FileTransferExpirySeconds;
        }

        /// <inheritdoc />
        public bool ChunkIndicatorsTrue()
        {
            return ChunkIndicators.All(indicator => indicator);
        }

        /// <inheritdoc />
        public void CleanUp()
        {
            Dispose();
            Delete();
        }

        /// <inheritdoc />
        public void Delete()
        {
            try
            {
                File.Delete(TempPath);
            }
            catch (Exception)
            {
                // ignored
            }
        }

        /// <inheritdoc cref="IDisposable" />
        public void Dispose()
        {
            Dispose(true);
        }

        public bool IsCompleted { get; set; }

        protected virtual void Dispose(bool disposing)
        {
            RandomAccessStream.Close();
            RandomAccessStream.Dispose();
        }

        /// <inheritdoc />
        public void UpdateChunkIndicator(uint chunkId, bool state)
        {
            ChunkIndicators[chunkId] = state;
            if (state)
            {
                TimeSinceLastChunk = DateTime.Now;
            }
        }

        /// <inheritdoc />
        public void Expire()
        {
            _expired = true;
        }

        /// <inheritdoc />
        public int GetPercentage()
        {
            int sentCount = ChunkIndicators.Count(x => x);
            return (int) Math.Ceiling((double) sentCount / ChunkIndicators.Length * 100D);
        }
    }
}<|MERGE_RESOLUTION|>--- conflicted
+++ resolved
@@ -92,11 +92,7 @@
             string fileName,
             ulong fileSize)
         {
-<<<<<<< HEAD
-            TempPath = Path.GetTempPath() + correlationId.Id.ToString() + ".tmp";
-=======
             TempPath = Path.GetTempPath() + correlationId.Id + ".tmp";
->>>>>>> 1c47fdc8
             MaxChunk = (uint) Math.Max(1, (int) Math.Ceiling((double) fileSize / Constants.FileTransferChunkSize));
             RecipientChannel = recipientChannel;
             RecipientIdentifier = recipientIdentifier;
