--- conflicted
+++ resolved
@@ -62,11 +62,7 @@
                    .Concat(modulesFolderInfo.EnumerateFiles(searchPattern)
                        .Select(m => Path.Combine(Constants.ModulesSubFolder, m.Name)));
 
-<<<<<<< HEAD
-            var requiredConfigFiles = RequiredConfigFiles(network, index);
-=======
                 var requiredConfigFiles = RequiredConfigFiles(network);
->>>>>>> 6b21c85d
 
                 //TODO: think about case sensitivity of the environment we are in, this is oversimplified
                 var filenameComparer = RuntimeInformation.IsOSPlatform(OSPlatform.Windows)
@@ -85,11 +81,11 @@
             }
         }
 
-        protected virtual IEnumerable<string> RequiredConfigFiles(Types.NetworkTypes networkTypes, int index)
+        protected virtual IEnumerable<string> RequiredConfigFiles(Types.NetworkTypes networkTypes)
         {
             var requiredConfigFiles = new[]
             {
-                Constants.NetworkConfigFile(networkTypes, index),
+                Constants.NetworkConfigFile(networkTypes),
                 Constants.ComponentsJsonConfigFile,
                 Constants.SerilogJsonConfigFile,
                 Constants.MessageHandlersConfigFile,
