#region LICENSE

/**
* Copyright (c) 2019 Catalyst Network
*
* This file is part of Catalyst.Node <https://github.com/catalyst-network/Catalyst.Node>
*
* Catalyst.Node is free software: you can redistribute it and/or modify
* it under the terms of the GNU General Public License as published by
* the Free Software Foundation, either version 2 of the License, or
* (at your option) any later version.
*
* Catalyst.Node is distributed in the hope that it will be useful,
* but WITHOUT ANY WARRANTY; without even the implied warranty of
* MERCHANTABILITY or FITNESS FOR A PARTICULAR PURPOSE. See the
* GNU General Public License for more details.
*
* You should have received a copy of the GNU General Public License
* along with Catalyst.Node. If not, see <https://www.gnu.org/licenses/>.
*/

#endregion

using Catalyst.Common.Enumerator;
using Catalyst.Common.Interfaces.IO.Messaging;

namespace Catalyst.Common.Config
{
    public class RpcMessages
        : Enumeration,
            IEnumerableMessageType
    {
        public static readonly RpcMessages GetInfoRequest = new GetInfoRequestMessage();
        public static readonly RpcMessages GetInfoResponse = new GetInfoResponseMessage();
        public static readonly RpcMessages GetMempoolRequest = new GetMempoolRequestMessage();
        public static readonly RpcMessages GetMempoolResponse = new GetMempoolResponseMessage();
        public static readonly RpcMessages GetVersionRequest = new GetVersionRequestMessage();
        public static readonly RpcMessages GetVersionResponse = new GetVersionResponseMessage();
        public static readonly RpcMessages SignMessageRequest = new SignMessageRequestMessage();
        public static readonly RpcMessages SignMessageResponse = new SignMessageResponseMessage();
        public static readonly RpcMessages GetPeerListRequest = new GetPeerListRequestMessage();
        public static readonly RpcMessages GetPeerListResponse = new GetPeerListResponseMessage();
<<<<<<< HEAD
        public static readonly RpcMessages RemovePeerRequest = new RemovePeerRequestMessage();
        public static readonly RpcMessages RemovePeerResponse = new RemovePeerResponseMessage();
=======
        public static readonly RpcMessages PeerListCountRequest = new PeerListCountRequestMessage();
        public static readonly RpcMessages PeerListCountResponse = new PeerListCountResponseMessage();
>>>>>>> b1612f4e

        private RpcMessages(int id, string name) : base(id, name) { }

        private sealed class GetInfoRequestMessage : RpcMessages
        {
            public GetInfoRequestMessage() : base(1, "GetInfoRequest") { }
        }

        private sealed class GetInfoResponseMessage : RpcMessages
        {
            public GetInfoResponseMessage() : base(2, "GetInfoResponse") { }
        }

        private sealed class GetMempoolRequestMessage : RpcMessages
        {
            public GetMempoolRequestMessage() : base(3, "GetMempoolRequest") { }
        }

        private sealed class GetMempoolResponseMessage : RpcMessages
        {
            public GetMempoolResponseMessage() : base(4, "GetMempoolResponse") { }
        }

        private sealed class GetVersionRequestMessage : RpcMessages
        {
            public GetVersionRequestMessage() : base(5, "GetVersionRequest") { }
        }

        private sealed class GetVersionResponseMessage : RpcMessages
        {
            public GetVersionResponseMessage() : base(6, "GetVersionResponse") { }
        }

        private sealed class SignMessageRequestMessage : RpcMessages
        {
            public SignMessageRequestMessage() : base(7, "SignMessageRequest") { }
        }

        private sealed class SignMessageResponseMessage : RpcMessages
        {
            public SignMessageResponseMessage() : base(8, "SignMessageResponse") { }
        }

        private sealed class GetPeerListRequestMessage : RpcMessages
        {
            public GetPeerListRequestMessage() : base(9, "GetPeerListRequest") { }
        }

        private sealed class GetPeerListResponseMessage : RpcMessages
        {
            public GetPeerListResponseMessage() : base(10, "GetPeerListResponse") { }
        }

<<<<<<< HEAD
        private sealed class RemovePeerRequestMessage : RpcMessages
        {
            public RemovePeerRequestMessage() : base(11, "RemovePeerRequest") { }
        }

        private sealed class RemovePeerResponseMessage : RpcMessages
        {
            public RemovePeerResponseMessage() : base(12, "RemovePeerResponse") { }
=======
        private sealed class PeerListCountRequestMessage : RpcMessages
        {
            public PeerListCountRequestMessage() : base(11, "PeerListCountRequest") { }
        }

        private sealed class PeerListCountResponseMessage : RpcMessages
        {
            public PeerListCountResponseMessage() : base(12, "PeerListCountResponse") { }
>>>>>>> b1612f4e
        }
    }
}<|MERGE_RESOLUTION|>--- conflicted
+++ resolved
@@ -40,13 +40,10 @@
         public static readonly RpcMessages SignMessageResponse = new SignMessageResponseMessage();
         public static readonly RpcMessages GetPeerListRequest = new GetPeerListRequestMessage();
         public static readonly RpcMessages GetPeerListResponse = new GetPeerListResponseMessage();
-<<<<<<< HEAD
+        public static readonly RpcMessages PeerListCountRequest = new PeerListCountRequestMessage();
+        public static readonly RpcMessages PeerListCountResponse = new PeerListCountResponseMessage();
         public static readonly RpcMessages RemovePeerRequest = new RemovePeerRequestMessage();
         public static readonly RpcMessages RemovePeerResponse = new RemovePeerResponseMessage();
-=======
-        public static readonly RpcMessages PeerListCountRequest = new PeerListCountRequestMessage();
-        public static readonly RpcMessages PeerListCountResponse = new PeerListCountResponseMessage();
->>>>>>> b1612f4e
 
         private RpcMessages(int id, string name) : base(id, name) { }
 
@@ -100,7 +97,16 @@
             public GetPeerListResponseMessage() : base(10, "GetPeerListResponse") { }
         }
 
-<<<<<<< HEAD
+        private sealed class PeerListCountRequestMessage : RpcMessages
+        {
+            public PeerListCountRequestMessage() : base(11, "PeerListCountRequest") { }
+        }
+
+        private sealed class PeerListCountResponseMessage : RpcMessages
+        {
+            public PeerListCountResponseMessage() : base(12, "PeerListCountResponse") { }
+        }
+
         private sealed class RemovePeerRequestMessage : RpcMessages
         {
             public RemovePeerRequestMessage() : base(11, "RemovePeerRequest") { }
@@ -109,16 +115,6 @@
         private sealed class RemovePeerResponseMessage : RpcMessages
         {
             public RemovePeerResponseMessage() : base(12, "RemovePeerResponse") { }
-=======
-        private sealed class PeerListCountRequestMessage : RpcMessages
-        {
-            public PeerListCountRequestMessage() : base(11, "PeerListCountRequest") { }
-        }
-
-        private sealed class PeerListCountResponseMessage : RpcMessages
-        {
-            public PeerListCountResponseMessage() : base(12, "PeerListCountResponse") { }
->>>>>>> b1612f4e
         }
     }
 }