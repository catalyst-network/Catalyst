#region LICENSE

/**
* Copyright (c) 2019 Catalyst Network
*
* This file is part of Catalyst.Node <https://github.com/catalyst-network/Catalyst.Node>
*
* Catalyst.Node is free software: you can redistribute it and/or modify
* it under the terms of the GNU General Public License as published by
* the Free Software Foundation, either version 2 of the License, or
* (at your option) any later version.
*
* Catalyst.Node is distributed in the hope that it will be useful,
* but WITHOUT ANY WARRANTY; without even the implied warranty of
* MERCHANTABILITY or FITNESS FOR A PARTICULAR PURPOSE. See the
* GNU General Public License for more details.
*
* You should have received a copy of the GNU General Public License
* along with Catalyst.Node. If not, see <https://www.gnu.org/licenses/>.
*/

#endregion

using System;
using System.Collections.Generic;
using System.IO;
using System.Linq;
using Catalyst.Common.Enumerator;
using Catalyst.Common.Modules;

namespace Catalyst.Common.Config
{
    public static class Constants
    {
        // <summary> Folder with config files </summary>
        public static string ConfigSubFolder => "Config";
        
        // <summary> Folder with modules for Catalyst.Node </summary>
        public static string ModulesSubFolder => "Modules";
        
        // <summary> Config file with Catalyst.Node component registrations for autofac </summary>
        public static string ComponentsJsonConfigFile => "components.json";
        
        // <summary> Serilog configuration file </summary>
        public static string SerilogJsonConfigFile => "serilog.json";
        
        // <summary> Search pattern for Json files </summary>
        public static string JsonFilePattern => "{0}.json";
        
        // <summary> Default Catalyst data directory </summary>
        public static string CatalystDataDir => ".Catalyst";
        
        // <summary> Default dfs data directory inside the Catalyst data directory </summary>
        public static string DfsDataSubDir => "dfs";
        
        // <summary> Config file with Catalyst.Cli component registrations for autofac </summary>
        public static string ShellComponentsJsonConfigFile => "shell.components.json";
        
        // <summary> Config file with nodes for use in rpc client </summary>
        public static string ShellNodesConfigFile => "nodes.json";
        
        // <summary> Shell configuration file </summary>
        public static string ShellConfigFile => "shell.config.json";
        
        // <summary> Registration of message handlers for autofac </summary>
        public static string MessageHandlersConfigFile => "messageHandlers.json";

        /// <summary>The expiry minutes of initialization </summary>
        public static int FileTransferExpirySeconds => 60;

        /// <summary>The chunk size in bytes </summary>
        public static int FileTransferChunkSize => 200000;
        
        /// <summary>The maximum chunk retry count </summary>
        public static int FileTransferMaxChunkRetryCount => 3;

        /// <summary>The maximum chunk read tries </summary>
<<<<<<< HEAD
        public static int FileTransferMaxChunkReadTries => 30;
=======
        public static int FileTransferMaxChunkReadTries => 3;

        /// <summary> How many peers node discovers before saving for burn in value </summary>
        public static int PeerDiscoveryBurnIn => 25;
        
        /// <summary> EdDSA Curve  type </summary>
        public static string KeyChainDefaultKeyType => "ed25519";

        /// <summary> Hashing algorithm type </summary>
        public static string HashAlgorithm => "blake2b-256";
        
        /// <summary> Dfs Swarm Key </summary>
        public static string SwarmKey => "07a8e9d0c43400927ab274b7fa443596b71e609bacae47bd958e5cd9f59d6ca3";

        public static int BaseReputationChange => 1;
        public static int NumberOfRandomPeers => 5;
>>>>>>> 8e0ee9a0
        
        /// <summary> TTL for correlation cache </summary>
        public static TimeSpan CorrelationTtl => TimeSpan.FromSeconds(10);
            
        public static IEnumerable<string> AllModuleFiles =>
            Enumeration.GetAll<ModuleName>()
               .Select(m => Path.Combine(ModulesSubFolder, string.Format(JsonFilePattern, m.Name.ToLower())));

        public static string NetworkConfigFile(Network network) { return string.Format(JsonFilePattern, network.Name); }
    }
}<|MERGE_RESOLUTION|>--- conflicted
+++ resolved
@@ -75,10 +75,7 @@
         public static int FileTransferMaxChunkRetryCount => 3;
 
         /// <summary>The maximum chunk read tries </summary>
-<<<<<<< HEAD
         public static int FileTransferMaxChunkReadTries => 30;
-=======
-        public static int FileTransferMaxChunkReadTries => 3;
 
         /// <summary> How many peers node discovers before saving for burn in value </summary>
         public static int PeerDiscoveryBurnIn => 25;
@@ -94,7 +91,6 @@
 
         public static int BaseReputationChange => 1;
         public static int NumberOfRandomPeers => 5;
->>>>>>> 8e0ee9a0
         
         /// <summary> TTL for correlation cache </summary>
         public static TimeSpan CorrelationTtl => TimeSpan.FromSeconds(10);
