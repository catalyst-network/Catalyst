--- conflicted
+++ resolved
@@ -27,15 +27,11 @@
 using System.Linq;
 using Catalyst.Common.Enumerator;
 using Catalyst.Common.Modules;
-<<<<<<< HEAD
-using NSec.Cryptography;
-=======
 using Catalyst.Common.Util;
 using Multiformats.Base;
 using Multiformats.Hash;
 using Multiformats.Hash.Algorithms;
 using Nethereum.RLP;
->>>>>>> a7cae285
 
 namespace Catalyst.Common.Config
 {
@@ -104,14 +100,12 @@
         
         /// <summary> Number of random peers to provide when processing a GetNeighbourRequest</summary>
         public static int NumberOfRandomPeers => 5;
-<<<<<<< HEAD
-        public static byte NetworkMagic => 0x012;
-        public static byte AddressVersion => 0x1;
-=======
 
         /// <summary> The empty data hash </summary>
         public static readonly byte[] EmptyDataHash = Multihash.Encode<BLAKE2B_8>(ByteUtil.EmptyByteArray);
->>>>>>> a7cae285
+        
+        public static byte NetworkMagic => 0x012;
+        public static byte AddressVersion => 0x1;
         
         /// <summary> The empty trie hash </summary>
         public static readonly byte[] EmptyTrieHash = Multihash.Encode<BLAKE2B_8>(RLP.EncodeElement(ByteUtil.EmptyByteArray));
