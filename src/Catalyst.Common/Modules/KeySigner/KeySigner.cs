--- conflicted
+++ resolved
@@ -95,12 +95,7 @@
             {
                 return _cryptoContext.Sign(privateKey, data);
             }
-<<<<<<< HEAD
-
-            throw new SignatureException("The specified key could not be used to create a signature");
-=======
             return new Signature(new byte[64], new byte[32]);
->>>>>>> e69ed0e3
         }
 
         /// <inheritdoc/>
