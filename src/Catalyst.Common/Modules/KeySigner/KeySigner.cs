#region LICENSE

/**
* Copyright (c) 2019 Catalyst Network
*
* This file is part of Catalyst.Node <https://github.com/catalyst-network/Catalyst.Node>
*
* Catalyst.Node is free software: you can redistribute it and/or modify
* it under the terms of the GNU General Public License as published by
* the Free Software Foundation, either version 2 of the License, or
* (at your option) any later version.
*
* Catalyst.Node is distributed in the hope that it will be useful,
* but WITHOUT ANY WARRANTY; without even the implied warranty of
* MERCHANTABILITY or FITNESS FOR A PARTICULAR PURPOSE. See the
* GNU General Public License for more details.
*
* You should have received a copy of the GNU General Public License
* along with Catalyst.Node. If not, see <https://www.gnu.org/licenses/>.
*/

#endregion

using System;
using Catalyst.Common.Interfaces.Cryptography;
using Catalyst.Common.Interfaces.Keystore;
using Catalyst.Cryptography.BulletProofs.Wrapper.Interfaces;
using Catalyst.Common.Interfaces.Modules.KeySigner;
using Catalyst.Cryptography.BulletProofs.Wrapper.Types;

namespace Catalyst.Common.Modules.KeySigner
{
    public class KeySigner : IKeySigner
    {
        private readonly IKeyStore _keyStore;
        private readonly ICryptoContext _cryptoContext;

        /// <summary>Initializes a new instance of the <see cref="KeySigner"/> class.</summary>
        /// <param name="keyStore">The key store.</param>
        /// <param name="cryptoContext">The crypto context.</param>
        public KeySigner(IKeyStore keyStore,
            ICryptoContext cryptoContext)
        {
            _keyStore = keyStore;
            _cryptoContext = cryptoContext;
        }

        /// <inheritdoc/>
        IKeyStore IKeySigner.KeyStore => _keyStore;

        /// <inheritdoc/>
        ICryptoContext IKeySigner.CryptoContext => _cryptoContext;

        /// <inheritdoc/>
        public ISignature Sign(byte[] data)
        {
            {
                // var key = _keyStore.KeyStoreDecrypt(_keyStore.Password);
                // return Task.FromResult(_cryptoContext.Sign(key, new ReadOnlySpan<byte>(data))).GetAwaiter().GetResult();
            }
<<<<<<< HEAD
            return new Signature(new byte[64]);
=======
            return new Signature(new byte[0], new byte[0]);
>>>>>>> 7c49b98a
        }

        /// <inheritdoc/>
        public bool Verify(ISignature signature, byte[] message)
        {
            return _cryptoContext.Verify(signature, message);
        }

        /// <inheritdoc/>
        public void ExportKey()
        {
            throw new NotImplementedException();
        }    
    }
}<|MERGE_RESOLUTION|>--- conflicted
+++ resolved
@@ -58,11 +58,7 @@
                 // var key = _keyStore.KeyStoreDecrypt(_keyStore.Password);
                 // return Task.FromResult(_cryptoContext.Sign(key, new ReadOnlySpan<byte>(data))).GetAwaiter().GetResult();
             }
-<<<<<<< HEAD
-            return new Signature(new byte[64]);
-=======
             return new Signature(new byte[0], new byte[0]);
->>>>>>> 7c49b98a
         }
 
         /// <inheritdoc/>
