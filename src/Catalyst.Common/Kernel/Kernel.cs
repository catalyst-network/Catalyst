--- conflicted
+++ resolved
@@ -55,12 +55,8 @@
 
         public delegate void CustomBootLogic(Kernel kernel);
 
-<<<<<<< HEAD
         public static Kernel Initramfs(bool overwrite = false,
             string fileName = "Catalyst.Node..log",
-=======
-        public static Kernel Initramfs(string fileName = "Catalyst.Node..log",
->>>>>>> b2ee4f7c
             ICancellationTokenProvider cancellationTokenProvider = default)
         {
             return new Kernel(cancellationTokenProvider, fileName);
