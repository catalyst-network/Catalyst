--- conflicted
+++ resolved
@@ -95,11 +95,7 @@
         public Kernel BuildKernel(bool overwrite = false, string overrideNetworkFile = null)
         {
             _overwrite = overwrite;
-<<<<<<< HEAD
-            _configCopier.RunConfigStartUp(_targetConfigFolder, _network, null, _overwrite);
-=======
-            _configCopier.RunConfigStartUp(_targetConfigFolder, _networkTypes, null, _overwrite, overrideNetworkFile);
->>>>>>> d09377df
+            _configCopier.RunConfigStartUp(_targetConfigFolder, _network, null, _overwrite, overrideNetworkFile);
             
             var config = _configurationBuilder.Build();
             var configurationModule = new ConfigurationModule(config);
@@ -135,16 +131,9 @@
             return this;
         }
         
-<<<<<<< HEAD
-        public Kernel WithNetworksConfigFile(Protocol.Common.Network network = Protocol.Common.Network.Devnet)
-        {
-            var fileName = Constants.NetworkConfigFile(network);
-=======
-        public Kernel WithNetworksConfigFile(NetworkTypes networkTypes = default, string overrideNetworkFile = null)
-        {
-            _networkTypes = networkTypes ?? NetworkTypes.Dev;
-            var fileName = Constants.NetworkConfigFile(_networkTypes, overrideNetworkFile);
->>>>>>> d09377df
+        public Kernel WithNetworksConfigFile(Protocol.Common.Network network = Protocol.Common.Network.Devnet, string overrideNetworkFile = null)
+        {
+            var fileName = Constants.NetworkConfigFile(network, overrideNetworkFile);
 
             _configurationBuilder
                .AddJsonFile(
