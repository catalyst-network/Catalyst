--- conflicted
+++ resolved
@@ -55,14 +55,8 @@
                .Require(p => p.PublicKey.Length == publicKeyLength, _ => $"PublicKey should be {publicKeyLength} bytes")
                .Require(p => p.Ip.Length == 16 && ValidateIp(p.Ip.ToByteArray()), _ => "Ip should be 16 bytes")
                .Require(p => ValidatePort(p.Port.ToByteArray()), _ => "Port should be between 1025 and 65535")
-<<<<<<< HEAD
                .Require(p => ValidateProtocolVersion(p.ProtocolVersion.ToByteArray()));
-=======
-               .Require(p => ValidateClientId(p.ClientId.ToByteArray()),
-                    _ => "ClientId should only be 2 alphabetical letters")
-               .Require(p => ValidateClientVersion(p.ProtocolVersion.ToByteArray()),
-                    _ => $"ClientVersion doesn't match {_peerIdClientId.AssemblyMajorVersion}");
->>>>>>> 19ab7dac
+
             return true;
         }
 
