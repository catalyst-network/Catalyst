#region LICENSE

/**
* Copyright (c) 2019 Catalyst Network
*
* This file is part of Catalyst.Node <https://github.com/catalyst-network/Catalyst.Node>
*
* Catalyst.Node is free software: you can redistribute it and/or modify
* it under the terms of the GNU General Public License as published by
* the Free Software Foundation, either version 2 of the License, or
* (at your option) any later version.
*
* Catalyst.Node is distributed in the hope that it will be useful,
* but WITHOUT ANY WARRANTY; without even the implied warranty of
* MERCHANTABILITY or FITNESS FOR A PARTICULAR PURPOSE. See the
* GNU General Public License for more details.
*
* You should have received a copy of the GNU General Public License
* along with Catalyst.Node. If not, see <https://www.gnu.org/licenses/>.
*/

#endregion

using Catalyst.Common.Config;
using Catalyst.Common.Interfaces.Cli;
using Catalyst.Common.Interfaces.P2P;
using Catalyst.Common.Interfaces.Registry;
using Catalyst.Common.Interfaces.Rpc;
using Catalyst.Common.Network;
using Catalyst.Common.Util;
using Catalyst.Cryptography.BulletProofs.Wrapper;
using Catalyst.Protocol.Common;
using Dawn;
using Google.Protobuf;
using Microsoft.Extensions.Configuration;
using Nethereum.Hex.HexConvertors.Extensions;
using Nethereum.RLP;
using System;
using System.Collections.Generic;
using System.Linq;
using System.Net;
using System.Text;

namespace Catalyst.Common.P2P
{
    /// <summary>
    ///     Peer ID's should return a unsigned 42 byte array in the following format, to produce a 336 bit key space
    ///     the ip chunk is 16 bytes long to account for ipv6 addresses, ipv4 addresses are only 4bytes long, in case of ipv4
    ///     the leading 12 bytes should be padded 0x0
    ///     clientID [2] + clientVersion[2] + Ip[16] + Port[2] + pub[20]
    ///     The client ID for this implementation is "AC" or hexadecimal 4143
    /// </summary>
    public sealed class PeerIdentifier : IPeerIdentifier
    {
        public string ClientId => PeerId.ClientId.ToStringUtf8();
        public string ClientVersion => PeerId.ClientVersion.ToStringUtf8();
        public IPAddress Ip => new IPAddress(PeerId.Ip.ToByteArray()).MapToIPv4();
        public int Port => BitConverter.ToUInt16(PeerId.Port.ToByteArray());
        public byte[] PublicKey => PeerId.PublicKey.ToByteArray();
        public IPEndPoint IpEndPoint => EndpointBuilder.BuildNewEndPoint(Ip, Port);
        public PeerId PeerId { get; }

        public PeerIdentifier(PeerId peerId)
        {
            var keyLength = FFI.PublicKeyLength;
            Guard.Argument(peerId.PublicKey, nameof(peerId.PublicKey)).MinCount(keyLength).MaxCount(keyLength);
            PeerId = peerId;
        }

        public static IPeerIdentifier BuildPeerIdFromConfig(IRpcNodeConfig nodeConfig, IPeerIdClientId clientId)
        {
            return new PeerIdentifier(Encoding.ASCII.GetBytes(nodeConfig.PublicKey),
                nodeConfig.HostAddress, nodeConfig.Port, clientId);
        }
        
        public static IPeerIdentifier BuildPeerIdFromConfig(IConfigurationRoot config, IUserOutput userOutput, IKeyRegistry registry, IPeerIdClientId clientId)
        {
            //TODO: Handle different scenarios to get the IPAddress and Port depending
            //on you whether you are connecting to a local node, or a remote one.
            //https://github.com/catalyst-network/Catalyst.Node/issues/307

            var publicKeyStr = config.GetSection("CatalystCliConfig")
               .GetSection("PublicKey").Value;
            var publicKey = GetIfRegistryContainsPublicKey(publicKeyStr.KeyToBytes(), registry, userOutput);

            return new PeerIdentifier(publicKey,
                IPAddress.Loopback, IPEndPoint.MaxPort, clientId);
        }

        internal static byte[] GetIfRegistryContainsPublicKey(byte[] publicKeyBytes, IKeyRegistry registry, IUserOutput userOutput)
        {
            if (registry.Contains(publicKeyBytes))
            {
                return publicKeyBytes;
            }

            var defaultKeyBytes = registry.GetItemFromRegistry(KeyRegistryKey.DefaultKey).GetPublicKey().Bytes;
            userOutput.WriteLine($"Public key {publicKeyBytes.KeyToString()} not found. Using the default key: {defaultKeyBytes.KeyToString()}");
            return defaultKeyBytes;
        }

        /// <summary>
        ///     Parses a hex string containing the chunks that make up a valid PeerIdentifier that are delimited by '|'
        /// </summary>
        /// <param name="rawPidChunks"></param>
        /// <returns></returns>
        internal static PeerIdentifier ParseHexPeerIdentifier(IReadOnlyList<string> rawPidChunks)
        {
            var peerByteChunks = new List<ByteString>();
            rawPidChunks.ToList().ForEach(chunk => peerByteChunks.Add(chunk.ToBytesForRLPEncoding().ToByteString()));

            return new PeerIdentifier(new PeerId
            {
                ClientId = peerByteChunks[0],
                ClientVersion = peerByteChunks[1],
                Ip = IPAddress.Parse(rawPidChunks[2]).MapToIPv4().To16Bytes().ToByteString(),
                Port = peerByteChunks[3],
                PublicKey = peerByteChunks[4]
            });
        }
        
<<<<<<< HEAD
        public PeerIdentifier(IPeerSettings settings, IPeerIdClientId clientId = null)
            : this(settings.PublicKey.ToBytesForRLPEncoding(), 
                new IPEndPoint(settings.BindAddress.MapToIPv4(), settings.Port), 
                clientId ?? new PeerIdClientId()) { }
=======
        public PeerIdentifier(IPeerSettings settings, IKeyRegistry registry, IUserOutput userOutput, IPeerIdClientId clientId)
            : this(
                GetIfRegistryContainsPublicKey(settings.PublicKey.KeyToBytes(), registry, userOutput), 
                new IPEndPoint(settings.BindAddress.MapToIPv4(), settings.Port), clientId) { }
>>>>>>> 6133ad18
        
        public PeerIdentifier(IEnumerable<byte> publicKey, IPAddress ipAddress, int port, IPeerIdClientId clientId)
            : this(publicKey, EndpointBuilder.BuildNewEndPoint(ipAddress, port), clientId) { }
        
        private PeerIdentifier(IEnumerable<byte> publicKey, IPEndPoint endPoint, IPeerIdClientId clientId)
        {
            PeerId = new PeerId
            {
                PublicKey = publicKey.ToByteString(),
                Port = BitConverter.GetBytes(endPoint.Port).ToByteString(),
                Ip = endPoint.Address.To16Bytes().ToByteString(),
                ClientId = clientId.ClientVersion.ToByteString(),
                ClientVersion = clientId.AssemblyMajorVersion.ToByteString()
            };
        }

        public override string ToString()
        {
            return ClientId + ClientVersion + $"@{Ip}:{Port.ToString()}" + $"|{PublicKey.ToHex()}";
        }

        public bool Equals(IPeerIdentifier other)
        {
            if (ReferenceEquals(null, other))
            {
                return false;
            }

            if (ReferenceEquals(this, other))
            {
                return true;
            }
            
            return Equals(PeerId, other.PeerId);
        }

        public override bool Equals(object obj)
        {
            if (ReferenceEquals(null, obj))
            {
                return false;
            }

            if (ReferenceEquals(this, obj))
            {
                return true;
            }
            
            return obj is IPeerIdentifier other && Equals(other);
        }

        public override int GetHashCode()
        {
            return PeerId != null ? PeerId.GetHashCode() : 0;
        }
    }
}<|MERGE_RESOLUTION|>--- conflicted
+++ resolved
@@ -119,17 +119,15 @@
             });
         }
         
-<<<<<<< HEAD
+        public PeerIdentifier(IPeerSettings settings, IKeyRegistry registry, IUserOutput userOutput, IPeerIdClientId clientId)
+            : this(
+                GetIfRegistryContainsPublicKey(settings.PublicKey.KeyToBytes(), registry, userOutput), 
+                new IPEndPoint(settings.BindAddress.MapToIPv4(), settings.Port), clientId) { }
+
         public PeerIdentifier(IPeerSettings settings, IPeerIdClientId clientId = null)
             : this(settings.PublicKey.ToBytesForRLPEncoding(), 
                 new IPEndPoint(settings.BindAddress.MapToIPv4(), settings.Port), 
                 clientId ?? new PeerIdClientId()) { }
-=======
-        public PeerIdentifier(IPeerSettings settings, IKeyRegistry registry, IUserOutput userOutput, IPeerIdClientId clientId)
-            : this(
-                GetIfRegistryContainsPublicKey(settings.PublicKey.KeyToBytes(), registry, userOutput), 
-                new IPEndPoint(settings.BindAddress.MapToIPv4(), settings.Port), clientId) { }
->>>>>>> 6133ad18
         
         public PeerIdentifier(IEnumerable<byte> publicKey, IPAddress ipAddress, int port, IPeerIdClientId clientId)
             : this(publicKey, EndpointBuilder.BuildNewEndPoint(ipAddress, port), clientId) { }
