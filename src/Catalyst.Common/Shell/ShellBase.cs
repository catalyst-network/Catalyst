--- conflicted
+++ resolved
@@ -155,7 +155,21 @@
         /// <returns></returns>
         protected abstract bool OnListPeerNodes(Object args);
 
-<<<<<<< HEAD
+        /// <summary>Called when [remove peer].</summary>
+        /// <param name="args">The arguments.</param>
+        /// <returns></returns>
+        protected abstract bool OnRemovePeer(object args);
+
+        /// <summary>Called when [get peer count].</summary>
+        /// <param name="args">The arguments.</param>
+        /// <returns></returns>
+        protected abstract bool OnGetPeerCount(Object args);
+
+        /// <summary>
+        ///     Prints stats about the mempool implementation.
+        /// </summary>
+        /// <returns></returns>
+        protected abstract bool OnGetMempool(Object args);
 
         /// <summary>
         /// Called when checking node peer reputation.
@@ -163,23 +177,6 @@
         /// <param name="args">The arguments.</param>
         /// <returns></returns>
         protected abstract bool OnGetPeerNodeReputation(Object args);
-=======
-        /// <summary>Called when [remove peer].</summary>
-        /// <param name="args">The arguments.</param>
-        /// <returns></returns>
-        protected abstract bool OnRemovePeer(object args);
-
-        /// <summary>Called when [get peer count].</summary>
-        /// <param name="args">The arguments.</param>
-        /// <returns></returns>
-        protected abstract bool OnGetPeerCount(Object args);
->>>>>>> 300bd78c
-
-        /// <summary>
-        ///     Prints stats about the mempool implementation.
-        /// </summary>
-        /// <returns></returns>
-        protected abstract bool OnGetMempool(Object args);
 
         /// <summary>
         ///     Runs the main cli ui.
