#region LICENSE

/**
* Copyright (c) 2019 Catalyst Network
*
* This file is part of Catalyst.Node <https://github.com/catalyst-network/Catalyst.Node>
*
* Catalyst.Node is free software: you can redistribute it and/or modify
* it under the terms of the GNU General Public License as published by
* the Free Software Foundation, either version 2 of the License, or
* (at your option) any later version.
*
* Catalyst.Node is distributed in the hope that it will be useful,
* but WITHOUT ANY WARRANTY; without even the implied warranty of
* MERCHANTABILITY or FITNESS FOR A PARTICULAR PURPOSE. See the
* GNU General Public License for more details.
*
* You should have received a copy of the GNU General Public License
* along with Catalyst.Node. If not, see <https://www.gnu.org/licenses/>.
*/

#endregion

using System;
using System.Reflection;
using System.Text;
using System.Globalization;
using System.Text.RegularExpressions;
using Catalyst.Common.Interfaces.Cli;

namespace Catalyst.Common.Shell
{
    public abstract class ShellBase : IShell
    {
        protected ShellBase() { }
<<<<<<< HEAD

        private static string Prompt => "Koopa";
        private static string ServiceName => "Catalyst Distributed Shell";
        private static CultureInfo AppCulture => new CultureInfo("en-GB", false);

        ///// <inheritdoc />
        ///// <summary>
        ///// Called when checking node peer reputation.
        ///// </summary>
        ///// <param name="args">The arguments.</param>
        ///// <returns></returns>
        //protected abstract bool OnGetPeerNodeReputation(Object args);

=======

        private static string Prompt => "Koopa";
        private static string ServiceName => "Catalyst Distributed Shell";
        private static CultureInfo AppCulture => new CultureInfo("en-GB", false);
        
>>>>>>> 1e1b5f18
        /// <inheritdoc />
        /// <summary>
        ///     Runs the main cli ui.
        /// </summary>
        /// <returns></returns>
        public bool RunConsole()
        {
            const bool running = true;

            Console.OutputEncoding = Encoding.Unicode;
            Console.ForegroundColor = ConsoleColor.DarkMagenta;
            var ver = Assembly.GetEntryAssembly().GetName().Version;
            Console.WriteLine($@"{ServiceName} Version: {ver}");

            while (running)
            {
                Console.ForegroundColor = ConsoleColor.DarkBlue;
                Console.WriteLine($@"{Prompt}> ");

                Console.ForegroundColor = ConsoleColor.DarkYellow;
                var line = Console.ReadLine()?.Trim();
                if (line == null)
                {
                    break;
                }

                Console.ForegroundColor = ConsoleColor.White;

                //split the command line input by spaces and keeping hyphens and preserve any spaces between quotes
                var args = Regex.Split(line, "(?<=^[^\"]*(?:\"[^\"]*\"[^\"]*)*) (?=(?:[^\"]*\"[^\"]*\")*[^\"]*$)");

                if (args.Length == 0)
                {
                    continue;
                }

                try
                {
                    ParseCommand(args);
                }
                catch (SystemException ex)
                {
                    Console.WriteLine($@"Exception raised in Shell ${ex.Message}");
                }
            }

            Console.ResetColor();
            return running;
        }

        public abstract bool ParseCommand(params string[] args);
    }
}<|MERGE_RESOLUTION|>--- conflicted
+++ resolved
@@ -33,27 +33,11 @@
     public abstract class ShellBase : IShell
     {
         protected ShellBase() { }
-<<<<<<< HEAD
-
-        private static string Prompt => "Koopa";
-        private static string ServiceName => "Catalyst Distributed Shell";
-        private static CultureInfo AppCulture => new CultureInfo("en-GB", false);
-
-        ///// <inheritdoc />
-        ///// <summary>
-        ///// Called when checking node peer reputation.
-        ///// </summary>
-        ///// <param name="args">The arguments.</param>
-        ///// <returns></returns>
-        //protected abstract bool OnGetPeerNodeReputation(Object args);
-
-=======
 
         private static string Prompt => "Koopa";
         private static string ServiceName => "Catalyst Distributed Shell";
         private static CultureInfo AppCulture => new CultureInfo("en-GB", false);
         
->>>>>>> 1e1b5f18
         /// <inheritdoc />
         /// <summary>
         ///     Runs the main cli ui.
