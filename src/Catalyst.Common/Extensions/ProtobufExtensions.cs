#region LICENSE

/**
* Copyright (c) 2019 Catalyst Network
*
* This file is part of Catalyst.Node <https://github.com/catalyst-network/Catalyst.Node>
*
* Catalyst.Node is free software: you can redistribute it and/or modify
* it under the terms of the GNU General Public License as published by
* the Free Software Foundation, either version 2 of the License, or
* (at your option) any later version.
*
* Catalyst.Node is distributed in the hope that it will be useful,
* but WITHOUT ANY WARRANTY; without even the implied warranty of
* MERCHANTABILITY or FITNESS FOR A PARTICULAR PURPOSE. See the
* GNU General Public License for more details.
*
* You should have received a copy of the GNU General Public License
* along with Catalyst.Node. If not, see <https://www.gnu.org/licenses/>.
*/

#endregion

using System;
using System.Collections.Generic;
using System.Linq;
using System.Reflection;
using System.Security.Cryptography;
using Catalyst.Common.Config;
using Catalyst.Common.Enumerator;
using Catalyst.Common.Util;
using Catalyst.Protocol;
using Catalyst.Protocol.Common;
using Catalyst.Protocol.Transaction;
using Dawn;
using Google.Protobuf;
using Google.Protobuf.Reflection;
using Type = System.Type;

namespace Catalyst.Common.Extensions
{
    public static class ProtobufExtensions
    {
        private const string CatalystProtocol = "Catalyst.Protocol";
        private static readonly string RequestSuffix = "Request";
        private static readonly string ResponseSuffix = "Response";
        private static readonly string BroadcastSuffix = "Broadcast";

        private static readonly Dictionary<string, string> ProtoToClrNameMapper;
        private static readonly List<string> ProtoGossipAllowedMessages;

        static ProtobufExtensions()
        {
            ProtoToClrNameMapper = typeof(AnySigned).Assembly.ExportedTypes
               .Where(t => typeof(IMessage).IsAssignableFrom(t))
               .Select(t => ((IMessage) Activator.CreateInstance(t)).Descriptor)
               .ToDictionary(d => d.ShortenedFullName(), d => d.ClrType.FullName);
            ProtoGossipAllowedMessages = ProtoToClrNameMapper.Keys
               .Where(t => t.EndsWith(BroadcastSuffix))
               .ToList();
        }

        public static string ShortenedFullName(this MessageDescriptor descriptor)
        {
            //we don't need to serialise the complete full name of our own types
            return descriptor.FullName.Remove(0, CatalystProtocol.Length + 1);
        }

        public static string ShortenedProtoFullName(this Type protoType)
        {
            Guard.Argument(protoType, nameof(protoType)).Require(t => typeof(IMessage).IsAssignableFrom(t));
            
            //get the static field Descriptor from T
            var descriptor = (MessageDescriptor) protoType
               .GetProperty("Descriptor", BindingFlags.Static | BindingFlags.Public)
               .GetValue(null);
            return ShortenedFullName(descriptor);
        }

        public static AnySigned ToAnySigned(this IMessage protobufObject,
            PeerId senderId,
            Guid correlationId = default)
        {
            var typeUrl = protobufObject.Descriptor.ShortenedFullName();
            Guard.Argument(senderId, nameof(senderId)).NotNull();
            Guard.Argument(correlationId, nameof(correlationId))
               .Require(c => !typeUrl.EndsWith(ResponseSuffix) || c != default,
                    g => $"{typeUrl} is a response type and needs a correlationId");

            var anySigned = new AnySigned
            {
                PeerId = senderId,
                CorrelationId = (correlationId == default ? Guid.NewGuid() : correlationId).ToByteString(),

                //todo: sign the `correlationId` and `value` bytes with publicKey instead
                Signature = senderId.PublicKey,
                TypeUrl = typeUrl,
                Value = protobufObject.ToByteString()
            };
            return anySigned;
        }

<<<<<<< HEAD
=======
        public static bool CheckIfMessageIsGossip(this AnySigned message)
        {
            return message.TypeUrl.EndsWith(nameof(AnySigned)) &&
                ProtoGossipAllowedMessages.Contains(AnySigned.Parser.ParseFrom(message.Value).TypeUrl);
        }

        public static IMessage FromAnySigned(this AnySigned message)
        {
            var type = Type.GetType(ProtoToClrNameMapper[message.TypeUrl]);
            var empty = (IMessage) Activator.CreateInstance(type);
            var innerMessage = empty.Descriptor.Parser.ParseFrom(message.Value);
            return innerMessage;
        }

>>>>>>> 4c8d18f0
        public static T FromAnySigned<T>(this AnySigned message) where T : IMessage<T>
        {
            //todo check the message signature with the PeerId.PublicKey and value fields
            if (message.PeerId.PublicKey != message.Signature)
                throw new CryptographicException("Signature of the message doesn't match with sender's public Key");
            var empty = (T) Activator.CreateInstance(typeof(T));
            var typed = (T) empty.Descriptor.Parser.ParseFrom(message.Value);
            return typed;
        }

        public static ByteString ToUtf8ByteString(this string utf8String)
        {
            return ByteString.CopyFromUtf8(utf8String);
        }

        public static Guid ToGuid(this ByteString guidBytes)
        {
            return new Guid(guidBytes.ToByteArray());
        }

        public static ByteString ToByteString(this Guid guid)
        {
            return guid.ToByteArray().ToByteString();
        }

        public static string GetRequestType(this string responseTypeUrl)
        {
            return SwapSuffixes(responseTypeUrl, ResponseSuffix, RequestSuffix);
        }

        public static string GetResponseType(this string requestTypeUrl)
        {
            return SwapSuffixes(requestTypeUrl, RequestSuffix, ResponseSuffix);
        }

        private static string SwapSuffixes(string requestTypeUrl, string originalSuffix, string targetSuffix)
        {
            Guard.Argument(requestTypeUrl, nameof(requestTypeUrl)).NotNull()
               .Require(t => t.EndsWith(originalSuffix), t => $"{t} should end with {originalSuffix}");
            return requestTypeUrl
                   .Remove(requestTypeUrl.Length - originalSuffix.Length, originalSuffix.Length)
              + targetSuffix;
        }
    }
}<|MERGE_RESOLUTION|>--- conflicted
+++ resolved
@@ -100,23 +100,12 @@
             return anySigned;
         }
 
-<<<<<<< HEAD
-=======
         public static bool CheckIfMessageIsGossip(this AnySigned message)
         {
+                ProtoGossipAllowedMessages.Contains(AnySigned.Parser.ParseFrom(message.Value).TypeUrl);
             return message.TypeUrl.EndsWith(nameof(AnySigned)) &&
-                ProtoGossipAllowedMessages.Contains(AnySigned.Parser.ParseFrom(message.Value).TypeUrl);
+
         }
-
-        public static IMessage FromAnySigned(this AnySigned message)
-        {
-            var type = Type.GetType(ProtoToClrNameMapper[message.TypeUrl]);
-            var empty = (IMessage) Activator.CreateInstance(type);
-            var innerMessage = empty.Descriptor.Parser.ParseFrom(message.Value);
-            return innerMessage;
-        }
-
->>>>>>> 4c8d18f0
         public static T FromAnySigned<T>(this AnySigned message) where T : IMessage<T>
         {
             //todo check the message signature with the PeerId.PublicKey and value fields
