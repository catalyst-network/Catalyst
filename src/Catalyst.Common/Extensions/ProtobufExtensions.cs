#region LICENSE

/**
* Copyright (c) 2019 Catalyst Network
*
* This file is part of Catalyst.Node <https://github.com/catalyst-network/Catalyst.Node>
*
* Catalyst.Node is free software: you can redistribute it and/or modify
* it under the terms of the GNU General Public License as published by
* the Free Software Foundation, either version 2 of the License, or
* (at your option) any later version.
*
* Catalyst.Node is distributed in the hope that it will be useful,
* but WITHOUT ANY WARRANTY; without even the implied warranty of
* MERCHANTABILITY or FITNESS FOR A PARTICULAR PURPOSE. See the
* GNU General Public License for more details.
*
* You should have received a copy of the GNU General Public License
* along with Catalyst.Node. If not, see <https://www.gnu.org/licenses/>.
*/

#endregion

using System;
using System.Collections.Generic;
using System.Linq;
using System.Reflection;
using Catalyst.Common.Config;
using Catalyst.Common.Interfaces.IO.Messaging;
using Catalyst.Common.Interfaces.IO.Messaging.Dto;
using Catalyst.Common.IO.Messaging;
using Catalyst.Common.Util;
using Catalyst.Protocol.Common;
using Dawn;
using Google.Protobuf;
using Google.Protobuf.Reflection;
using Multiformats.Base;
using Multiformats.Hash;
using Type = System.Type;

namespace Catalyst.Common.Extensions
{
    public static class ProtobufExtensions
    {
        private const string CatalystProtocol = "Catalyst.Protocol";

        private static readonly List<string> ProtoBroadcastAllowedMessages;
        private static readonly List<string> ProtoRequestAllowedMessages;
        private static readonly List<string> ProtoResponseAllowedMessages;
        
        static ProtobufExtensions()
        {
            var protoToClrNameMapper = typeof(ProtocolMessage).Assembly.ExportedTypes
               .Where(t => typeof(IMessage).IsAssignableFrom(t))
               .Select(t => ((IMessage) Activator.CreateInstance(t)).Descriptor)
               .ToDictionary(d => d.ShortenedFullName(), d => d.ClrType.FullName);

            ProtoBroadcastAllowedMessages = protoToClrNameMapper.Keys
               .Where(t => t.EndsWith(MessageTypes.Broadcast.Name))
               .ToList();

            ProtoRequestAllowedMessages = protoToClrNameMapper.Keys
               .Where(t => t.EndsWith(MessageTypes.Request.Name))
               .ToList();

            ProtoResponseAllowedMessages = protoToClrNameMapper.Keys
               .Where(t => t.EndsWith(MessageTypes.Response.Name))
               .ToList();
        }

        public static string ShortenedFullName(this MessageDescriptor descriptor)
        {
            //we don't need to serialise the complete full name of our own types
            return descriptor.FullName.Remove(0, CatalystProtocol.Length + 1);
        }

        public static string ShortenedProtoFullName(this Type protoType)
        {
            Guard.Argument(protoType, nameof(protoType)).Require(t => typeof(IMessage).IsAssignableFrom(t));
            
            //get the static field Descriptor from T
            var descriptor = (MessageDescriptor) protoType
               .GetProperty("Descriptor", BindingFlags.Static | BindingFlags.Public)
               .GetValue(null);
            return ShortenedFullName(descriptor);
        }

        public static ProtocolMessage ToProtocolMessage(this IMessage protobufObject,
            PeerId senderId,
            ICorrelationId correlationId = default)
        {
            var typeUrl = protobufObject.Descriptor.ShortenedFullName();
            Guard.Argument(senderId, nameof(senderId)).NotNull();
            
            if (typeUrl.EndsWith(MessageTypes.Response.Name))
            {
                Guard.Argument(correlationId, nameof(correlationId)).NotNull();
            }
            
            return new ProtocolMessage
            {
                PeerId = senderId,
                CorrelationId = (correlationId == default ? CorrelationId.GenerateCorrelationId().Id : correlationId.Id).ToByteString(),

                TypeUrl = typeUrl,
                Value = protobufObject.ToByteString()
            };
        }

        public static bool IsRequestType(this Type type)
        {
            var shortType = ShortenedProtoFullName(type);
            return ProtoRequestAllowedMessages.Contains(shortType);
        }

        public static bool IsResponseType(this Type type)
        {
            var shortType = ShortenedProtoFullName(type);
            return ProtoResponseAllowedMessages.Contains(shortType);
        }

        public static bool IsBroadcastType(this Type type)
        {
            var shortType = ShortenedProtoFullName(type);
            return ProtoBroadcastAllowedMessages.Contains(shortType);
        }

        public static bool CheckIfMessageIsBroadcast(this ProtocolMessage message)
        {
            return message.TypeUrl.EndsWith(nameof(ProtocolMessage)) &&
                ProtoBroadcastAllowedMessages.Contains(ProtocolMessage.Parser.ParseFrom(message.Value).TypeUrl);
        }

        public static T FromProtocolMessage<T>(this ProtocolMessage message) where T : IMessage<T>
        {
            var empty = (T) Activator.CreateInstance(typeof(T));
            var typed = (T) empty.Descriptor.Parser.ParseFrom(message.Value);
            return typed;
        }

        public static T FromIMessageDto<T>(this IMessageDto<T> message) where T : IMessage<T>
        {
            var empty = (T) Activator.CreateInstance(typeof(T));
            var typed = (T) empty.Descriptor.Parser.ParseFrom(message.Content.ToByteString());
            return typed;
        }

        public static ByteString ToUtf8ByteString(this string utf8String)
        {
            return ByteString.CopyFromUtf8(utf8String);
        }

        public static ICorrelationId ToCorrelationId(this ByteString guidBytes)
        {
            return new CorrelationId(new Guid(guidBytes.ToByteArray()));
        }

        public static ByteString ToByteString(this Guid guid)
        {
            return guid.ToByteArray().ToByteString();
        }

<<<<<<< HEAD
        public static Multihash ToMultihash(this ByteString byteString)
        {
            return Multihash.Decode(byteString.ToByteArray());
        }

        public static string ToMultihashString(this ByteString byteString)
        {
            return ToMultihash(byteString).ToString();
        }

        public static DatagramPacket ToDatagram(this IMessage<ProtocolMessageSigned> anySignedMessage, IPEndPoint recipient)
        {
            return new DatagramPacket(Unpooled.WrappedBuffer(anySignedMessage.ToByteArray()), recipient);
        }

=======
>>>>>>> d6f7dee9
        public static string GetRequestType(this string responseTypeUrl)
        {
            return SwapSuffixes(responseTypeUrl, MessageTypes.Response.Name, MessageTypes.Request.Name);
        }

        public static string GetResponseType(this string requestTypeUrl)
        {
            return SwapSuffixes(requestTypeUrl, MessageTypes.Request.Name, MessageTypes.Response.Name);
        }

        private static string SwapSuffixes(string requestTypeUrl, string originalSuffix, string targetSuffix)
        {
            Guard.Argument(requestTypeUrl, nameof(requestTypeUrl)).NotNull()
               .Require(t => t.EndsWith(originalSuffix), t => $"{t} should end with {originalSuffix}");
            return requestTypeUrl
                   .Remove(requestTypeUrl.Length - originalSuffix.Length, originalSuffix.Length)
              + targetSuffix;
        }
    }
}<|MERGE_RESOLUTION|>--- conflicted
+++ resolved
@@ -24,6 +24,7 @@
 using System;
 using System.Collections.Generic;
 using System.Linq;
+using System.Net;
 using System.Reflection;
 using Catalyst.Common.Config;
 using Catalyst.Common.Interfaces.IO.Messaging;
@@ -32,9 +33,10 @@
 using Catalyst.Common.Util;
 using Catalyst.Protocol.Common;
 using Dawn;
+using DotNetty.Buffers;
+using DotNetty.Transport.Channels.Sockets;
 using Google.Protobuf;
 using Google.Protobuf.Reflection;
-using Multiformats.Base;
 using Multiformats.Hash;
 using Type = System.Type;
 
@@ -160,7 +162,6 @@
             return guid.ToByteArray().ToByteString();
         }
 
-<<<<<<< HEAD
         public static Multihash ToMultihash(this ByteString byteString)
         {
             return Multihash.Decode(byteString.ToByteArray());
@@ -176,8 +177,6 @@
             return new DatagramPacket(Unpooled.WrappedBuffer(anySignedMessage.ToByteArray()), recipient);
         }
 
-=======
->>>>>>> d6f7dee9
         public static string GetRequestType(this string responseTypeUrl)
         {
             return SwapSuffixes(responseTypeUrl, MessageTypes.Response.Name, MessageTypes.Request.Name);
