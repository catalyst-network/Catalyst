#region LICENSE

/**
* Copyright (c) 2019 Catalyst Network
*
* This file is part of Catalyst.Node <https://github.com/catalyst-network/Catalyst.Node>
*
* Catalyst.Node is free software: you can redistribute it and/or modify
* it under the terms of the GNU General Public License as published by
* the Free Software Foundation, either version 2 of the License, or
* (at your option) any later version.
*
* Catalyst.Node is distributed in the hope that it will be useful,
* but WITHOUT ANY WARRANTY; without even the implied warranty of
* MERCHANTABILITY or FITNESS FOR A PARTICULAR PURPOSE. See the
* GNU General Public License for more details.
*
* You should have received a copy of the GNU General Public License
* along with Catalyst.Node. If not, see <https://www.gnu.org/licenses/>.
*/

#endregion

using System.Threading.Tasks;
using Catalyst.Abstractions.Hashing;
using Catalyst.Core.Lib.P2P.Models;
using Catalyst.Abstractions.P2P.Repository;
using Catalyst.Core.Modules.Hashing;
using Catalyst.Modules.POA.P2P.Discovery;
using Catalyst.TestUtils;
using MultiFormats.Registry;
using Newtonsoft.Json;
using NSubstitute;
using Serilog;
<<<<<<< HEAD
using NUnit.Framework;

=======
using Xunit;
using Xunit.Abstractions;
using Catalyst.Abstractions.P2P;
>>>>>>> 86dcf3eb

namespace Catalyst.Modules.POA.P2P.Tests.UnitTests
{
    public sealed class PoaDiscoveryTests : FileSystemBasedTest
    {
        private IHashProvider _hashProvider;

        public PoaDiscoveryTests() : base(TestContext.CurrentContext)
        {
        }

        [SetUp]
        public void Init()
        {
<<<<<<< HEAD
            this.Setup(TestContext.CurrentContext);
            _hashProvider = new HashProvider(HashingAlgorithm.GetAlgorithmMetadata("blake2b-256"));
=======
            var hashingAlgorithm = HashingAlgorithm.GetAlgorithmMetadata("keccak-256");
            _hashProvider = new HashProvider(hashingAlgorithm);
>>>>>>> 86dcf3eb
        }

        [Test]
        public async Task Can_Populate_Peers_Correctly()
        {
            var peerRepository = Substitute.For<IPeerRepository>();
            var pubkey = _hashProvider.ComputeUtf8MultiHash("hello").ToBase32();

            var peers = new[]
            {
                new PoaPeer {Ip = "92.207.178.198", Port = 42069, PublicKey = pubkey},
                new PoaPeer {Ip = "127.0.0.1", Port = 42069, PublicKey = pubkey}
            };

            await FileSystem.WriteTextFileToCddAsync(PoaDiscovery.PoaPeerFile, JsonConvert.SerializeObject(peers));

            var peerDiscovery = new PoaDiscovery(Substitute.For<IPeerSettings>(), peerRepository, FileSystem, Substitute.For<ILogger>());
            await peerDiscovery.DiscoveryAsync().ConfigureAwait(false);
            peerRepository.Received(peers.Length).Add(Arg.Any<Peer>());
        }
    }
}<|MERGE_RESOLUTION|>--- conflicted
+++ resolved
@@ -32,14 +32,8 @@
 using Newtonsoft.Json;
 using NSubstitute;
 using Serilog;
-<<<<<<< HEAD
 using NUnit.Framework;
-
-=======
-using Xunit;
-using Xunit.Abstractions;
 using Catalyst.Abstractions.P2P;
->>>>>>> 86dcf3eb
 
 namespace Catalyst.Modules.POA.P2P.Tests.UnitTests
 {
@@ -54,13 +48,8 @@
         [SetUp]
         public void Init()
         {
-<<<<<<< HEAD
             this.Setup(TestContext.CurrentContext);
-            _hashProvider = new HashProvider(HashingAlgorithm.GetAlgorithmMetadata("blake2b-256"));
-=======
-            var hashingAlgorithm = HashingAlgorithm.GetAlgorithmMetadata("keccak-256");
-            _hashProvider = new HashProvider(hashingAlgorithm);
->>>>>>> 86dcf3eb
+            _hashProvider = new HashProvider(HashingAlgorithm.GetAlgorithmMetadata("keccak-256"));
         }
 
         [Test]
