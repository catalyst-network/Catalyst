#region LICENSE

/**
* Copyright (c) 2019 Catalyst Network
*
* This file is part of Catalyst.Node <https://github.com/catalyst-network/Catalyst.Node>
*
* Catalyst.Node is free software: you can redistribute it and/or modify
* it under the terms of the GNU General Public License as published by
* the Free Software Foundation, either version 2 of the License, or
* (at your option) any later version.
*
* Catalyst.Node is distributed in the hope that it will be useful,
* but WITHOUT ANY WARRANTY; without even the implied warranty of
* MERCHANTABILITY or FITNESS FOR A PARTICULAR PURPOSE. See the
* GNU General Public License for more details.
*
* You should have received a copy of the GNU General Public License
* along with Catalyst.Node. If not, see <https://www.gnu.org/licenses/>.
*/

#endregion

using System;
using System.Collections.Generic;
using System.Linq;
using System.Threading.Tasks;
using Catalyst.Abstractions.P2P;
using Catalyst.Abstractions.P2P.Discovery;
using Catalyst.Core.Lib.P2P;
using Catalyst.Core.Lib.P2P.Models;
using Catalyst.Core.Lib.P2P.Repository;
using Catalyst.Modules.POA.P2P.Discovery;
using Catalyst.TestUtils;
using NSubstitute;
using Serilog;
using Xunit;

namespace Catalyst.Modules.POA.P2P.Tests.UnitTests
{
    public sealed class PeerHeartbeatCheckerTests : IDisposable
    {
        private const int PeerHeartbeatCheckSeconds = 3;
        private const int PeerChallengeTimeoutSeconds = 1;
        private IHealthChecker _peerHeartbeatChecker;
        private readonly IPeerClient _peerClient;
        private readonly IPeerRepository _peerRepository;
        private readonly Peer _testPeer;

        public PeerHeartbeatCheckerTests()
        {
            _peerRepository = Substitute.For<IPeerRepository>();
            _peerClient = Substitute.For<IPeerClient>();
            _testPeer = new Peer
            {
                PeerId = PeerIdHelper.GetPeerId("TestPeer")
            };
        }

        [Fact]
        public async Task Can_Remove_Peer_On_Non_Responsive_Heartbeat()
        {
            await RunHeartbeatChecker().ConfigureAwait(false);
            _peerRepository.Received().Delete(_testPeer.DocumentId);
        }

        [Fact]
        public async Task Can_Keep_Peer_On_Valid_Heartbeat_Response()
        {
            await RunHeartbeatChecker(true).ConfigureAwait(false);
            _peerRepository.DidNotReceive().Delete(_testPeer.DocumentId);
        }

        [Fact]
        public async Task Can_Remove_Peer_On_Max_Counter()
        {
            await RunHeartbeatChecker(maxNonResponsiveCounter: 2).ConfigureAwait(false);
            _peerRepository.Received().Delete(_testPeer.DocumentId);
        }

        private async Task RunHeartbeatChecker(bool sendResponse = false, int maxNonResponsiveCounter = 1)
        {
            var peers = new List<Peer> {_testPeer};
<<<<<<< HEAD
            var peerSettings = _testPeer.PeerId.ToSubstitutedPeerSettings();
=======
            var peerSettings = Substitute.For<IPeerSettings>();
            peerSettings.PeerId.Returns(_testPeer.PeerId);
>>>>>>> 11c60d7d

            var peerChallenger = new PeerChallenger(
                Substitute.For<ILogger>(), 
                _peerClient,
                peerSettings, 
                PeerChallengeTimeoutSeconds);

            if (sendResponse)
            {
                peerChallenger.ChallengeResponseMessageStreamer.OnNext(new PeerChallengerResponse(_testPeer.PeerId));
            }

            _peerRepository.GetAll().Returns(peers);
            _peerRepository.AsQueryable().Returns(peers.AsQueryable());
            _peerHeartbeatChecker = new PeerHeartbeatChecker(
                Substitute.For<ILogger>(),
                _peerRepository,
                peerChallenger,
                PeerHeartbeatCheckSeconds,
                maxNonResponsiveCounter);

            _peerHeartbeatChecker.Run();
            await Task.Delay(TimeSpan.FromSeconds(PeerHeartbeatCheckSeconds * (maxNonResponsiveCounter + 1)).Add(TimeSpan.FromSeconds(1))).ConfigureAwait(false);
        }

        void IDisposable.Dispose()
        {
            _peerHeartbeatChecker?.Dispose();
        }
    }
}<|MERGE_RESOLUTION|>--- conflicted
+++ resolved
@@ -81,13 +81,7 @@
         private async Task RunHeartbeatChecker(bool sendResponse = false, int maxNonResponsiveCounter = 1)
         {
             var peers = new List<Peer> {_testPeer};
-<<<<<<< HEAD
             var peerSettings = _testPeer.PeerId.ToSubstitutedPeerSettings();
-=======
-            var peerSettings = Substitute.For<IPeerSettings>();
-            peerSettings.PeerId.Returns(_testPeer.PeerId);
->>>>>>> 11c60d7d
-
             var peerChallenger = new PeerChallenger(
                 Substitute.For<ILogger>(), 
                 _peerClient,
