--- conflicted
+++ resolved
@@ -33,11 +33,7 @@
 using Catalyst.Core.Modules.Consensus.Deltas;
 using Catalyst.Protocol.Peer;
 using Dawn;
-<<<<<<< HEAD
-using LibP2P;
-=======
 using Lib.P2P;
->>>>>>> 8cc0c540
 using Microsoft.Extensions.Caching.Memory;
 using Microsoft.Extensions.Primitives;
 using Serilog;
@@ -94,8 +90,6 @@
 
             var previous = previousDeltaHash.ToArray();
 
-            var previous = previousDeltaHash.ToArray();
-
             var peerIdsInPriorityOrder = allPeers.Select(p =>
                 {
                     var ranking = _hashProvider.ComputeMultiHash(p.PeerId, previous).ToArray();
