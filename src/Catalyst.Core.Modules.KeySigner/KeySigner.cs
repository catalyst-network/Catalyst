#region LICENSE

/**
* Copyright (c) 2019 Catalyst Network
*
* This file is part of Catalyst.Node <https://github.com/catalyst-network/Catalyst.Node>
*
* Catalyst.Node is free software: you can redistribute it and/or modify
* it under the terms of the GNU General Public License as published by
* the Free Software Foundation, either version 2 of the License, or
* (at your option) any later version.
*
* Catalyst.Node is distributed in the hope that it will be useful,
* but WITHOUT ANY WARRANTY; without even the implied warranty of
* MERCHANTABILITY or FITNESS FOR A PARTICULAR PURPOSE. See the
* GNU General Public License for more details.
*
* You should have received a copy of the GNU General Public License
* along with Catalyst.Node. If not, see <https://www.gnu.org/licenses/>.
*/

#endregion

using System;
using System.Threading.Tasks;
using Catalyst.Abstractions.Cryptography;
using Catalyst.Abstractions.KeySigner;
using Catalyst.Abstractions.Keystore;
using Catalyst.Abstractions.Types;
using Catalyst.Protocol.Cryptography;
using Catalyst.Protocol.Network;
using Google.Protobuf;
using Org.BouncyCastle.Security;

namespace Catalyst.Core.Modules.KeySigner
{
    public sealed class KeySigner : IKeySigner
    {
        private readonly IKeyStore _keyStore;
        private readonly ICryptoContext _cryptoContext;
        private readonly IKeyRegistry _keyRegistry;
        private readonly KeyRegistryTypes _defaultKey = KeyRegistryTypes.DefaultKey;

        /// <summary>Initializes a new instance of the <see cref="KeySigner"/> class.</summary>
        /// <param name="keyStore">The key store.</param>
        /// <param name="cryptoContext">The crypto context.</param>
        /// /// <param name="keyRegistry">The key registry.</param>
        public KeySigner(IKeyStore keyStore, 
            ICryptoContext cryptoContext, 
            IKeyRegistry keyRegistry)
        {
            _keyStore = keyStore;
            _cryptoContext = cryptoContext;
            _keyRegistry = keyRegistry;
            InitialiseKeyRegistry();
        }

        private void InitialiseKeyRegistry()
        {
            if (!TryPopulateDefaultKeyFromKeyStore(out _))
            {
<<<<<<< HEAD
                GenerateKeyAndPopulateRegistryWithDefault().ConfigureAwait(false);
            }   
        }

        private async Task GenerateKeyAndPopulateRegistryWithDefault()
        {
            var privateKey = await _keyStore.KeyStoreGenerate(NetworkType.Devnet, _defaultKey).ConfigureAwait(false);
=======
                GenerateKeyAndPopulateRegistryWithDefaultAsync();
            }   
        }

        private async Task GenerateKeyAndPopulateRegistryWithDefaultAsync()
        {
            var privateKey = await _keyStore.KeyStoreGenerateAsync(NetworkType.Devnet, _defaultKey);
>>>>>>> 70dea955
            if (privateKey != null)
            { 
                _keyRegistry.AddItemToRegistry(_defaultKey, privateKey);
            }
        }

        /// <inheritdoc/>
        IKeyStore IKeySigner.KeyStore => _keyStore;

        /// <inheritdoc/>
        ICryptoContext IKeySigner.CryptoContext => _cryptoContext;

        private ISignature Sign(byte[] data, SigningContext signingContext, KeyRegistryTypes keyIdentifier)
        {
            var privateKey = _keyRegistry.GetItemFromRegistry(keyIdentifier);
            if (privateKey == null && !TryPopulateRegistryFromKeyStore(keyIdentifier, out privateKey))
            {
                throw new SignatureException("The signature cannot be created because the key does not exist");
            }

            return Sign(data, signingContext, privateKey);
        }

        public ISignature Sign(byte[] data, SigningContext signingContext)
        {
            return Sign(data, signingContext, KeyRegistryTypes.DefaultKey);
        }

        private ISignature Sign(byte[] data, SigningContext signingContext, IPrivateKey privateKey)
        {
            return _cryptoContext.Sign(privateKey, data, signingContext.ToByteArray());
        }

        /// <inheritdoc/>
        public bool Verify(ISignature signature, byte[] message, SigningContext signingContext)
        {
            return _cryptoContext.Verify(signature, message, signingContext.ToByteArray());
        }

        /// <inheritdoc/>
        public void ExportKey()
        {
            throw new NotImplementedException();
        }

        private bool TryPopulateRegistryFromKeyStore(KeyRegistryTypes keyIdentifier, out IPrivateKey key)
        {
            key = _keyStore.KeyStoreDecrypt(keyIdentifier);
            
            return key != null && (_keyRegistry.RegistryContainsKey(keyIdentifier) || _keyRegistry.AddItemToRegistry(keyIdentifier, key));
        }

        private bool TryPopulateDefaultKeyFromKeyStore(out IPrivateKey key)
        {
            return TryPopulateRegistryFromKeyStore(_defaultKey, out key);
        }   
    }
}<|MERGE_RESOLUTION|>--- conflicted
+++ resolved
@@ -59,23 +59,13 @@
         {
             if (!TryPopulateDefaultKeyFromKeyStore(out _))
             {
-<<<<<<< HEAD
-                GenerateKeyAndPopulateRegistryWithDefault().ConfigureAwait(false);
-            }   
-        }
-
-        private async Task GenerateKeyAndPopulateRegistryWithDefault()
-        {
-            var privateKey = await _keyStore.KeyStoreGenerate(NetworkType.Devnet, _defaultKey).ConfigureAwait(false);
-=======
-                GenerateKeyAndPopulateRegistryWithDefaultAsync();
+                GenerateKeyAndPopulateRegistryWithDefaultAsync().ConfigureAwait(false);
             }   
         }
 
         private async Task GenerateKeyAndPopulateRegistryWithDefaultAsync()
         {
-            var privateKey = await _keyStore.KeyStoreGenerateAsync(NetworkType.Devnet, _defaultKey);
->>>>>>> 70dea955
+            var privateKey = await _keyStore.KeyStoreGenerateAsync(NetworkType.Devnet, _defaultKey).ConfigureAwait(false);
             if (privateKey != null)
             { 
                 _keyRegistry.AddItemToRegistry(_defaultKey, privateKey);
