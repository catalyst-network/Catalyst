#region LICENSE

/**
* Copyright (c) 2019 Catalyst Network
*
* This file is part of Catalyst.Node <https://github.com/catalyst-network/Catalyst.Node>
*
* Catalyst.Node is free software: you can redistribute it and/or modify
* it under the terms of the GNU General Public License as published by
* the Free Software Foundation, either version 2 of the License, or
* (at your option) any later version.
*
* Catalyst.Node is distributed in the hope that it will be useful,
* but WITHOUT ANY WARRANTY; without even the implied warranty of
* MERCHANTABILITY or FITNESS FOR A PARTICULAR PURPOSE. See the
* GNU General Public License for more details.
*
* You should have received a copy of the GNU General Public License
* along with Catalyst.Node. If not, see <https://www.gnu.org/licenses/>.
*/

#endregion

using System;
using System.Threading.Tasks;
using Catalyst.Abstractions.Cryptography;
using Catalyst.Abstractions.KeySigner;
using Catalyst.Abstractions.Keystore;
using Catalyst.Abstractions.Types;
using Catalyst.Protocol;
using Catalyst.Protocol.Cryptography;
using Catalyst.Protocol.Network;
using Org.BouncyCastle.Security;

namespace Catalyst.Core.Modules.KeySigner
{
    public sealed class KeySigner : IKeySigner
    {
        private readonly IKeyStore _keyStore;
        private readonly ICryptoContext _cryptoContext;
        private readonly IKeyRegistry _keyRegistry;
        private readonly KeyRegistryTypes _defaultKey = KeyRegistryTypes.DefaultKey;

        /// <summary>Initializes a new instance of the <see cref="KeySigner"/> class.</summary>
        /// <param name="keyStore">The key store.</param>
        /// <param name="cryptoContext">The crypto context.</param>
        /// /// <param name="keyRegistry">The key registry.</param>
        public KeySigner(IKeyStore keyStore, 
            ICryptoContext cryptoContext, 
            IKeyRegistry keyRegistry)
        {
            _keyStore = keyStore;
            _cryptoContext = cryptoContext;
            _keyRegistry = keyRegistry;
            InitialiseKeyRegistry();
        }

        private void InitialiseKeyRegistry()
        {
            if (!TryPopulateDefaultKeyFromKeyStore(out _))
            {
                GenerateKeyAndPopulateRegistryWithDefaultAsync().ConfigureAwait(false);
            }   
        }

        private async Task GenerateKeyAndPopulateRegistryWithDefaultAsync()
        {
            var privateKey = await _keyStore.KeyStoreGenerateAsync(NetworkType.Devnet, _defaultKey).ConfigureAwait(false);
            if (privateKey != null)
            { 
                _keyRegistry.AddItemToRegistry(_defaultKey, privateKey);
            }
        }

        /// <inheritdoc/>
        IKeyStore IKeySigner.KeyStore => _keyStore;

        /// <inheritdoc/>
        ICryptoContext IKeySigner.CryptoContext => _cryptoContext;

<<<<<<< HEAD
        IPrivateKey GetPrivateKey(KeyRegistryTypes keyIdentifier)
=======
        private IPrivateKey GetPrivateKey(KeyRegistryTypes keyIdentifier)
>>>>>>> 8cc0c540
        {
            var privateKey = _keyRegistry.GetItemFromRegistry(keyIdentifier);
            if (privateKey == null && !TryPopulateRegistryFromKeyStore(keyIdentifier, out privateKey))
            {
                throw new SignatureException("The signature cannot be created because the key does not exist");
            }

            return privateKey;
        }

        public ISignature Sign(ReadOnlySpan<byte> data, SigningContext signingContext)
        {
            var privateKey = GetPrivateKey(KeyRegistryTypes.DefaultKey);

            using var pooled = signingContext.SerializeToPooledBytes();

            return _cryptoContext.Sign(privateKey, data, pooled.Span);
        }

        /// <inheritdoc/>
        public bool Verify(ISignature signature, ReadOnlySpan<byte> data, SigningContext signingContext)
        {
            using var pooled = signingContext.SerializeToPooledBytes();

            return _cryptoContext.Verify(signature, data, pooled.Span);
        }

        public void ExportKey()
        {
            throw new NotImplementedException();
        }

        private bool TryPopulateRegistryFromKeyStore(KeyRegistryTypes keyIdentifier, out IPrivateKey key)
        {
            key = _keyStore.KeyStoreDecrypt(keyIdentifier);
            
            return key != null && (_keyRegistry.RegistryContainsKey(keyIdentifier) || _keyRegistry.AddItemToRegistry(keyIdentifier, key));
        }

        private bool TryPopulateDefaultKeyFromKeyStore(out IPrivateKey key)
        {
            return TryPopulateRegistryFromKeyStore(_defaultKey, out key);
        }   
    }
}<|MERGE_RESOLUTION|>--- conflicted
+++ resolved
@@ -78,11 +78,7 @@
         /// <inheritdoc/>
         ICryptoContext IKeySigner.CryptoContext => _cryptoContext;
 
-<<<<<<< HEAD
-        IPrivateKey GetPrivateKey(KeyRegistryTypes keyIdentifier)
-=======
         private IPrivateKey GetPrivateKey(KeyRegistryTypes keyIdentifier)
->>>>>>> 8cc0c540
         {
             var privateKey = _keyRegistry.GetItemFromRegistry(keyIdentifier);
             if (privateKey == null && !TryPopulateRegistryFromKeyStore(keyIdentifier, out privateKey))
