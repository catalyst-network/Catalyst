#region LICENSE

/**
* Copyright (c) 2019 Catalyst Network
*
* This file is part of Catalyst.Node <https://github.com/catalyst-network/Catalyst.Node>
*
* Catalyst.Node is free software: you can redistribute it and/or modify
* it under the terms of the GNU General Public License as published by
* the Free Software Foundation, either version 2 of the License, or
* (at your option) any later version.
*
* Catalyst.Node is distributed in the hope that it will be useful,
* but WITHOUT ANY WARRANTY; without even the implied warranty of
* MERCHANTABILITY or FITNESS FOR A PARTICULAR PURPOSE. See the
* GNU General Public License for more details.
*
* You should have received a copy of the GNU General Public License
* along with Catalyst.Node. If not, see <https://www.gnu.org/licenses/>.
*/

#endregion

using System;
using System.Linq;
using Catalyst.Abstractions.P2P.Discovery;
using Catalyst.TestUtils;
using FluentAssertions;
using NSubstitute;
using NUnit.Framework;

namespace Catalyst.Core.Modules.P2P.Discovery.Hastings.Tests.UnitTests
{
    public sealed class HastingsCareTakerTests
    {
        [Test]
        public void Can_Get_From_HastingMementoList()
        {
            var careTaker = new HastingsCareTaker();
            var subbedMemento = Substitute.For<IHastingsMemento>();

            careTaker.Add(subbedMemento);

            careTaker.HastingMementoList.Should().Contain(subbedMemento);
        }

<<<<<<< HEAD
        [Fact]
=======
        [Test]
>>>>>>> 8cc0c540
        public void Can_Get_Nothing_From_Empty_HastingMementoList()
        {
            var careTaker = new HastingsCareTaker();
            careTaker.HastingMementoList.Should().BeEmpty();
        }

<<<<<<< HEAD
        [Fact]
=======
        [Test]
>>>>>>> 8cc0c540
        public void Care_Taker_Can_Add_State_To_CareTaker()
        {
            var careTaker = new HastingsCareTaker();

            var subbedMemento = Substitute.For<IHastingsMemento>();

            careTaker.Add(subbedMemento);

            // ReSharper disable once ReturnValueOfPureMethodIsNotUsed
            careTaker.HastingMementoList?.Contains(subbedMemento);
            careTaker.HastingMementoList.Should().HaveCount(1);
        }

<<<<<<< HEAD
        [Fact]
=======
        [Test]
>>>>>>> 8cc0c540
        public void Care_Taker_Can_Get_Last_State()
        {
            var careTaker = new HastingsCareTaker();

            var subbedMemento = Substitute.For<IHastingsMemento>();

            careTaker.Add(subbedMemento);
            careTaker.Add(subbedMemento);
            careTaker.HastingMementoList.Should().HaveCount(2);
            var previousState = careTaker.Get();
            previousState.Should().BeSameAs(subbedMemento);
            careTaker.HastingMementoList.Should().HaveCount(1);
        }

<<<<<<< HEAD
        [Fact]
=======
        [Test]
>>>>>>> 8cc0c540
        public void Care_Taker_Should_Throw_Exception_Trying_To_Take_Last_State_From_Empty_CareTaker()
        {
            var careTaker = new HastingsCareTaker();

            Assert.Throws<InvalidOperationException>(() => { careTaker.Get(); });
        }

<<<<<<< HEAD
        [Fact]
=======
        [Test]
>>>>>>> 8cc0c540
        public void Can_Never_Take_Last_State_From_CareTaker()
        {
            var careTaker = new HastingsCareTaker();

            var subbedMemento = Substitute.For<IHastingsMemento>();

            careTaker.Add(subbedMemento);

            careTaker.Get();

            careTaker.HastingMementoList.Count.Should().Be(1);
        }

<<<<<<< HEAD
        [Fact]
=======
        [Test]
>>>>>>> 8cc0c540
        public void Can_LIFO_When_History_N_Plus2()
        {
            var careTaker = new HastingsCareTaker();

            var subbedMemento1 = Substitute.For<IHastingsMemento>();
            subbedMemento1.Peer.Returns(PeerIdHelper.GetPeerId("step1"));
            careTaker.Add(subbedMemento1);

            var subbedMemento2 = Substitute.For<IHastingsMemento>();
            subbedMemento2.Peer.Returns(PeerIdHelper.GetPeerId("step2"));
            careTaker.Add(subbedMemento2);

            var subbedMemento3 = Substitute.For<IHastingsMemento>();
            subbedMemento3.Peer.Returns(PeerIdHelper.GetPeerId("step3"));
            careTaker.Add(subbedMemento3);

            var lastState1 = careTaker.Get();
            lastState1.Should().Be(subbedMemento3);
            careTaker.HastingMementoList.Count.Should().Be(2);
            careTaker.HastingMementoList.First().Should().Be(subbedMemento2);

            var lastState2 = careTaker.Get();
            lastState2.Should().Be(subbedMemento2);
            careTaker.HastingMementoList.Count.Should().Be(1);
            careTaker.HastingMementoList.First().Should().Be(subbedMemento1);
        }
    }
}<|MERGE_RESOLUTION|>--- conflicted
+++ resolved
@@ -44,22 +44,14 @@
             careTaker.HastingMementoList.Should().Contain(subbedMemento);
         }
 
-<<<<<<< HEAD
-        [Fact]
-=======
         [Test]
->>>>>>> 8cc0c540
         public void Can_Get_Nothing_From_Empty_HastingMementoList()
         {
             var careTaker = new HastingsCareTaker();
             careTaker.HastingMementoList.Should().BeEmpty();
         }
 
-<<<<<<< HEAD
-        [Fact]
-=======
         [Test]
->>>>>>> 8cc0c540
         public void Care_Taker_Can_Add_State_To_CareTaker()
         {
             var careTaker = new HastingsCareTaker();
@@ -73,11 +65,7 @@
             careTaker.HastingMementoList.Should().HaveCount(1);
         }
 
-<<<<<<< HEAD
-        [Fact]
-=======
         [Test]
->>>>>>> 8cc0c540
         public void Care_Taker_Can_Get_Last_State()
         {
             var careTaker = new HastingsCareTaker();
@@ -92,11 +80,7 @@
             careTaker.HastingMementoList.Should().HaveCount(1);
         }
 
-<<<<<<< HEAD
-        [Fact]
-=======
         [Test]
->>>>>>> 8cc0c540
         public void Care_Taker_Should_Throw_Exception_Trying_To_Take_Last_State_From_Empty_CareTaker()
         {
             var careTaker = new HastingsCareTaker();
@@ -104,11 +88,7 @@
             Assert.Throws<InvalidOperationException>(() => { careTaker.Get(); });
         }
 
-<<<<<<< HEAD
-        [Fact]
-=======
         [Test]
->>>>>>> 8cc0c540
         public void Can_Never_Take_Last_State_From_CareTaker()
         {
             var careTaker = new HastingsCareTaker();
@@ -122,11 +102,7 @@
             careTaker.HastingMementoList.Count.Should().Be(1);
         }
 
-<<<<<<< HEAD
-        [Fact]
-=======
         [Test]
->>>>>>> 8cc0c540
         public void Can_LIFO_When_History_N_Plus2()
         {
             var careTaker = new HastingsCareTaker();
