#region LICENSE

/**
* Copyright (c) 2019 Catalyst Network
*
* This file is part of Catalyst.Node <https://github.com/catalyst-network/Catalyst.Node>
*
* Catalyst.Node is free software: you can redistribute it and/or modify
* it under the terms of the GNU General Public License as published by
* the Free Software Foundation, either version 2 of the License, or
* (at your option) any later version.
*
* Catalyst.Node is distributed in the hope that it will be useful,
* but WITHOUT ANY WARRANTY; without even the implied warranty of
* MERCHANTABILITY or FITNESS FOR A PARTICULAR PURPOSE. See the
* GNU General Public License for more details.
*
* You should have received a copy of the GNU General Public License
* along with Catalyst.Node. If not, see <https://www.gnu.org/licenses/>.
*/

#endregion

using Catalyst.Abstractions.Enumerator;
using Catalyst.Abstractions.Types;
using Catalyst.Core.Ledger.Models;
using Nethermind.Dirichlet.Numerics;

namespace Catalyst.TestUtils
{
    public static class AccountHelper
    {
<<<<<<< HEAD
        public static Account GetAccount(UInt256 balance,
            uint coinType = 0,
            string accountType = "NonConfidentialAccount",
=======
        public static Account GetAccount(BigDecimal balance,
            AccountTypes accountType = default,
>>>>>>> faff0918
            string publicAddress = "0x32Be343B94f860124dC4fEe278FDCBD38C102D88")
        {
            var account = new Account(publicAddress, accountType ?? AccountTypes.Public, balance);
            return account;
        }
    }
}<|MERGE_RESOLUTION|>--- conflicted
+++ resolved
@@ -30,14 +30,8 @@
 {
     public static class AccountHelper
     {
-<<<<<<< HEAD
         public static Account GetAccount(UInt256 balance,
-            uint coinType = 0,
-            string accountType = "NonConfidentialAccount",
-=======
-        public static Account GetAccount(BigDecimal balance,
             AccountTypes accountType = default,
->>>>>>> faff0918
             string publicAddress = "0x32Be343B94f860124dC4fEe278FDCBD38C102D88")
         {
             var account = new Account(publicAddress, accountType ?? AccountTypes.Public, balance);
