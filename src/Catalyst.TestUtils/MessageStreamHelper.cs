--- conflicted
+++ resolved
@@ -24,7 +24,6 @@
 using System;
 using System.Linq;
 using System.Reactive.Linq;
-<<<<<<< HEAD
 using System.Threading.Tasks;
 using Catalyst.Abstractions.IO.Messaging.Dto;
 using Catalyst.Core.Extensions;
@@ -32,13 +31,6 @@
 using Catalyst.Core.IO.Messaging.Correlation;
 using Catalyst.Core.IO.Messaging.Dto;
 using Catalyst.Core.IO.Observers;
-=======
-using Catalyst.Common.Extensions;
-using Catalyst.Common.Interfaces.IO.Messaging.Dto;
-using Catalyst.Common.IO.Messaging.Correlation;
-using Catalyst.Common.IO.Messaging.Dto;
-using Catalyst.Common.IO.Observers;
->>>>>>> e3a4c5db
 using Catalyst.Protocol.Common;
 using DotNetty.Transport.Channels;
 using Google.Protobuf;
@@ -57,8 +49,7 @@
         }
 
         //Force test scheduler for testing streams
-        public static IObservable<IObserverDto<ProtocolMessage>> CreateStreamWithMessage(
-            IChannelHandlerContext fakeContext,
+        public static IObservable<IObserverDto<ProtocolMessage>> CreateStreamWithMessage(IChannelHandlerContext fakeContext,
             TestScheduler testScheduler,
             ProtocolMessage response)
         {
@@ -67,8 +58,7 @@
             return messageStream;
         }
 
-        public static IObservable<IObserverDto<ProtocolMessage>> CreateStreamWithMessages<T>(
-            TestScheduler testScheduler,
+        public static IObservable<IObserverDto<ProtocolMessage>> CreateStreamWithMessages<T>(TestScheduler testScheduler,
             params T[] messages)
             where T : IMessage<T>, IMessage
         {
@@ -80,8 +70,7 @@
             return CreateStreamWithMessages(context, testScheduler, protoMessages.ToArray());
         }
 
-        public static IObservable<IObserverDto<ProtocolMessage>> CreateStreamWithMessages(
-            IChannelHandlerContext fakeContext,
+        public static IObservable<IObserverDto<ProtocolMessage>> CreateStreamWithMessages(IChannelHandlerContext fakeContext,
             TestScheduler testScheduler,
             params ProtocolMessage[] responseMessages)
         {
