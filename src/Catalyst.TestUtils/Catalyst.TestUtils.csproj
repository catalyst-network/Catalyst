--- conflicted
+++ resolved
@@ -32,20 +32,20 @@
         <ProjectReference Include="..\Catalyst.Core.Modules.P2P.Discovery.Hastings\Catalyst.Core.Modules.P2P.Discovery.Hastings.csproj" />
     </ItemGroup>
     <ItemGroup>
-<<<<<<< HEAD
+        <PackageReference Include="Microsoft.NET.Test.Sdk" Version="16.5.0" />
+        <PackageReference Include="NUnit" Version="3.12.0" />
+    </ItemGroup>
+    <ItemGroup>
         <PackageReference Include="FluentAssertions" Version="5.10.3" />
         <PackageReference Include="Microsoft.Reactive.Testing" Version="4.1.6" />
         <PackageReference Include="NSubstitute" Version="4.2.1" />
+        <PackageReference Include="NUnit3TestAdapter" Version="3.16.1">
+          <PrivateAssets>all</PrivateAssets>
+          <IncludeAssets>runtime; build; native; contentfiles; analyzers; buildtransitive</IncludeAssets>
+        </PackageReference>
         <PackageReference Include="Serilog" Version="2.8.0" />
         <PackageReference Include="Serilog.Sinks.NUnit" Version="1.0.1" />
-        <PackageReference Include="SharpRepository.MongoDbRepository" Version="2.0.7.3" />
+        <PackageReference Include="SharpRepository.MongoDbRepository" Version="2.1.1" />
         <PackageReference Include="SharpZipLib" Version="1.2.0" />
-=======
-      <PackageReference Include="Serilog" Version="2.8.0" />
-      <PackageReference Include="SharpZipLib" Version="1.2.0" />
-    </ItemGroup>
-    <ItemGroup>
-      <Folder Include="DefaultTests\" />
->>>>>>> 86dcf3eb
     </ItemGroup>
 </Project>