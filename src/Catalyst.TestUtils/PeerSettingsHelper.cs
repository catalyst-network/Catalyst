#region LICENSE

/**
* Copyright (c) 2019 Catalyst Network
*
* This file is part of Catalyst.Node <https://github.com/catalyst-network/Catalyst.Node>
*
* Catalyst.Node is free software: you can redistribute it and/or modify
* it under the terms of the GNU General Public License as published by
* the Free Software Foundation, either version 2 of the License, or
* (at your option) any later version.
*
* Catalyst.Node is distributed in the hope that it will be useful,
* but WITHOUT ANY WARRANTY; without even the implied warranty of
* MERCHANTABILITY or FITNESS FOR A PARTICULAR PURPOSE. See the
* GNU General Public License for more details.
*
* You should have received a copy of the GNU General Public License
* along with Catalyst.Node. If not, see <https://www.gnu.org/licenses/>.
*/

#endregion

using System.Collections.Generic;
using System.Net;
using Catalyst.Common.Config;
using Catalyst.Common.Interfaces.P2P;
using Catalyst.Common.Network;
using Catalyst.Core.Lib.P2P;

namespace Catalyst.TestUtils
{
    public static class PeerSettingsHelper
    {
        public static IPeerSettings TestPeerSettings()
        {
<<<<<<< HEAD
            return new PeerSettings(Network.Dev,
                "302a300506032b65700321001783421742816abf",
                42069,
                "my_pay_out_address",
                false,
                new IPEndPoint(Ip.BuildIpAddress("127.0.0.1"), 80),
                Ip.BuildIpAddress("127.0.0.1"),
                new List<string>
                {
                    "seed1.catalystnetwork.io",
                    "seed2.catalystnetwork.io",
                    "seed3.catalystnetwork.io",
                    "seed4.catalystnetwork.io",
                    "seed5.catalystnetwork.io"
                }
            );
=======
            var peerSettings = Substitute.For<IPeerSettings>();
            peerSettings.Network.Returns(Network.Dev);
            peerSettings.Announce.Returns(false);
            peerSettings.AnnounceServer.Returns(new IPEndPoint(IPAddress.Loopback, 80));
            peerSettings.PublicKey.Returns(TestKeyRegistry.TestPublicKey);
            peerSettings.Port.Returns(42069);
            peerSettings.PayoutAddress.Returns("my_pay_out_address");
            peerSettings.BindAddress.Returns(IPAddress.Loopback);
            peerSettings.SeedServers.Returns(new List<string>
            {
                "seed1.catalystnetwork.io",
                "seed2.catalystnetwork.io",
                "seed3.catalystnetwork.io",
                "seed4.catalystnetwork.io",
                "seed5.catalystnetwork.io"
            });
            return peerSettings;
>>>>>>> 28f96121
        }
    }
}<|MERGE_RESOLUTION|>--- conflicted
+++ resolved
@@ -26,7 +26,7 @@
 using Catalyst.Common.Config;
 using Catalyst.Common.Interfaces.P2P;
 using Catalyst.Common.Network;
-using Catalyst.Core.Lib.P2P;
+using NSubstitute;
 
 namespace Catalyst.TestUtils
 {
@@ -34,24 +34,6 @@
     {
         public static IPeerSettings TestPeerSettings()
         {
-<<<<<<< HEAD
-            return new PeerSettings(Network.Dev,
-                "302a300506032b65700321001783421742816abf",
-                42069,
-                "my_pay_out_address",
-                false,
-                new IPEndPoint(Ip.BuildIpAddress("127.0.0.1"), 80),
-                Ip.BuildIpAddress("127.0.0.1"),
-                new List<string>
-                {
-                    "seed1.catalystnetwork.io",
-                    "seed2.catalystnetwork.io",
-                    "seed3.catalystnetwork.io",
-                    "seed4.catalystnetwork.io",
-                    "seed5.catalystnetwork.io"
-                }
-            );
-=======
             var peerSettings = Substitute.For<IPeerSettings>();
             peerSettings.Network.Returns(Network.Dev);
             peerSettings.Announce.Returns(false);
@@ -69,7 +51,6 @@
                 "seed5.catalystnetwork.io"
             });
             return peerSettings;
->>>>>>> 28f96121
         }
     }
 }