--- conflicted
+++ resolved
@@ -32,20 +32,14 @@
 {
     public static class PeerSettingsHelper
     {
-        public static IPeerSettings TestPeerSettings(string publicKey = "302a300506032b65700321001783421742816abf",
-            int port = 42069)
+        public static IPeerSettings TestPeerSettings(string publicKey = null, int port = 42069)
         {
             var peerSettings = Substitute.For<IPeerSettings>();
             peerSettings.Network.Returns(Network.Dev);
             peerSettings.Announce.Returns(false);
             peerSettings.AnnounceServer.Returns(new IPEndPoint(IPAddress.Loopback, 80));
-<<<<<<< HEAD
-            peerSettings.PublicKey.Returns(publicKey);
+            peerSettings.PublicKey.Returns(publicKey ?? TestKeyRegistry.TestPublicKey);
             peerSettings.Port.Returns(port);
-=======
-            peerSettings.PublicKey.Returns(TestKeyRegistry.TestPublicKey);
-            peerSettings.Port.Returns(42069);
->>>>>>> 6133ad18
             peerSettings.PayoutAddress.Returns("my_pay_out_address");
             peerSettings.BindAddress.Returns(IPAddress.Loopback);
             peerSettings.SeedServers.Returns(new List<string>
