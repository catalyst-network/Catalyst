--- conflicted
+++ resolved
@@ -36,15 +36,8 @@
         {
             var peerSettings = Substitute.For<IPeerSettings>();
             peerSettings.Network.Returns(Network.Dev);
-<<<<<<< HEAD
-            peerSettings.Announce.Returns(false);
-            peerSettings.AnnounceServer.Returns(new IPEndPoint(IPAddress.Loopback, 80));
-            peerSettings.PublicKey.Returns(publicKey ?? TestKeyRegistry.TestPublicKey);
-            peerSettings.Port.Returns(port);
-=======
             peerSettings.PublicKey.Returns(TestKeyRegistry.TestPublicKey);
             peerSettings.Port.Returns(42069);
->>>>>>> d112578d
             peerSettings.PayoutAddress.Returns("my_pay_out_address");
             peerSettings.BindAddress.Returns(IPAddress.Loopback);
             peerSettings.SeedServers.Returns(new List<string>
