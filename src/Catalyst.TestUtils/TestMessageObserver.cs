--- conflicted
+++ resolved
@@ -43,14 +43,11 @@
         IP2PMessageObserver, IRpcResponseObserver, IRpcRequestObserver
         where TProto : IMessage, IMessage<TProto>
     {
-<<<<<<< HEAD
         private readonly ReplaySubject<IRPCClientMessageDto<IMessage>> _messageResponse;
         public IObservable<IRPCClientMessageDto<IMessage>> MessageResponseStream { private set; get; }
 
+        private readonly string _filterMessageType;
 
-        private readonly string _filterMessageType;
-=======
->>>>>>> e46f668d
         public IObserver<TProto> SubstituteObserver { get; }
         public IPeerIdentifier PeerIdentifier { get; }
         
