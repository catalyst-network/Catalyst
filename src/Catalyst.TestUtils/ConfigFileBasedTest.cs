#region LICENSE

/**
* Copyright (c) 2019 Catalyst Network
*
* This file is part of Catalyst.Node <https://github.com/catalyst-network/Catalyst.Node>
*
* Catalyst.Node is free software: you can redistribute it and/or modify
* it under the terms of the GNU General Public License as published by
* the Free Software Foundation, either version 2 of the License, or
* (at your option) any later version.
*
* Catalyst.Node is distributed in the hope that it will be useful,
* but WITHOUT ANY WARRANTY; without even the implied warranty of
* MERCHANTABILITY or FITNESS FOR A PARTICULAR PURPOSE. See the
* GNU General Public License for more details.
*
* You should have received a copy of the GNU General Public License
* along with Catalyst.Node. If not, see <https://www.gnu.org/licenses/>.
*/

#endregion

using System.Collections.Generic;
using System.IO;
using System.Linq;
using Autofac;
using Autofac.Configuration;
using AutofacSerilogIntegration;
using Catalyst.Common.Interfaces.Cryptography;
using Catalyst.Common.Interfaces.FileSystem;
using Catalyst.Common.Interfaces.Registry;
using Microsoft.Extensions.Configuration;
using Serilog;
using Serilog.Events;
using SharpRepository.Ioc.Autofac;
using SharpRepository.Repository;
using Xunit.Abstractions;

namespace Catalyst.TestUtils
{
    public abstract class ConfigFileBasedTest : FileSystemBasedTest
    {
        protected ContainerBuilder ContainerBuilder;
        private IConfigurationRoot _configRoot;
        protected virtual bool WriteLogsToTestOutput => false;
        protected virtual bool WriteLogsToFile => false;
        protected ConfigFileBasedTest(ITestOutputHelper output) : base(output) { }

        protected string LogOutputTemplate { get; set; } =
            "{Timestamp:HH:mm:ss} [{Level:u3}] ({ThreadId}) {Message} ({SourceContext}){NewLine}{Exception}";

        protected LogEventLevel LogEventLevel { get; set; } = LogEventLevel.Verbose;

        protected abstract IEnumerable<string> ConfigFilesUsed { get; }

        protected IConfigurationRoot ConfigurationRoot
        {
            get
            {
                if (_configRoot != null)
                {
                    return _configRoot;
                }

                var configBuilder = new ConfigurationBuilder();
                ConfigFilesUsed.ToList().ForEach(f => configBuilder.AddJsonFile(f));

                _configRoot = configBuilder.Build();
                return _configRoot;
            }
        }

        protected virtual void ConfigureContainerBuilder()
        {
            var configurationModule = new ConfigurationModule(ConfigurationRoot);
            ContainerBuilder = new ContainerBuilder();
            ContainerBuilder.RegisterModule(configurationModule);
            ContainerBuilder.RegisterInstance(ConfigurationRoot).As<IConfigurationRoot>();

            var repoFactory =
                RepositoryFactory.BuildSharpRepositoryConfiguation(ConfigurationRoot.GetSection("CatalystNodeConfiguration:PersistenceConfiguration"));
            ContainerBuilder.RegisterSharpRepository(repoFactory);

            var passwordReader = new TestPasswordReader();
            ContainerBuilder.RegisterInstance(passwordReader).As<IPasswordReader>();

            var certificateStore = new TestCertificateStore();
            ContainerBuilder.RegisterInstance(certificateStore).As<ICertificateStore>();
            ContainerBuilder.RegisterInstance(FileSystem).As<IFileSystem>();

<<<<<<< HEAD
            ConfigureLogging();
        }

        private void ConfigureLogging()
=======
            var keyRegistry = TestKeyRegistry.MockKeyRegistry();
            ContainerBuilder.RegisterInstance(keyRegistry).As<IKeyRegistry>();

            ConfigureLogging(writeLogsToTestOutput, writeLogsToFile);
        }
        
        private void ConfigureLogging(bool writeLogsToTestOutput, bool writeLogsToFile)
>>>>>>> 6133ad18
        {
            var loggerConfiguration = new LoggerConfiguration().ReadFrom.Configuration(ConfigurationRoot).MinimumLevel.Verbose();
            
            if (WriteLogsToTestOutput)
            {
                loggerConfiguration.WriteTo.TestOutput(Output, LogEventLevel, LogOutputTemplate);
            }

            if (WriteLogsToFile)
            {
                loggerConfiguration.WriteTo.File(Path.Combine(FileSystem.GetCatalystDataDir().FullName, "Catalyst.Node.log"), LogEventLevel,
                    LogOutputTemplate);
            }

            ContainerBuilder.RegisterLogger(loggerConfiguration.CreateLogger());
        }
    }
}<|MERGE_RESOLUTION|>--- conflicted
+++ resolved
@@ -89,20 +89,13 @@
             ContainerBuilder.RegisterInstance(certificateStore).As<ICertificateStore>();
             ContainerBuilder.RegisterInstance(FileSystem).As<IFileSystem>();
 
-<<<<<<< HEAD
+            var keyRegistry = TestKeyRegistry.MockKeyRegistry();
+            ContainerBuilder.RegisterInstance(keyRegistry).As<IKeyRegistry>();
+
             ConfigureLogging();
         }
 
         private void ConfigureLogging()
-=======
-            var keyRegistry = TestKeyRegistry.MockKeyRegistry();
-            ContainerBuilder.RegisterInstance(keyRegistry).As<IKeyRegistry>();
-
-            ConfigureLogging(writeLogsToTestOutput, writeLogsToFile);
-        }
-        
-        private void ConfigureLogging(bool writeLogsToTestOutput, bool writeLogsToFile)
->>>>>>> 6133ad18
         {
             var loggerConfiguration = new LoggerConfiguration().ReadFrom.Configuration(ConfigurationRoot).MinimumLevel.Verbose();
             
