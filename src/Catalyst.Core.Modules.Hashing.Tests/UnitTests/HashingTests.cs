#region LICENSE

/**
* Copyright (c) 2019 Catalyst Network
*
* This file is part of Catalyst.Node <https://github.com/catalyst-network/Catalyst.Node>
*
* Catalyst.Node is free software: you can redistribute it and/or modify
* it under the terms of the GNU General Public License as published by
* the Free Software Foundation, either version 2 of the License, or
* (at your option) any later version.
*
* Catalyst.Node is distributed in the hope that it will be useful,
* but WITHOUT ANY WARRANTY; without even the implied warranty of
* MERCHANTABILITY or FITNESS FOR A PARTICULAR PURPOSE. See the
* GNU General Public License for more details.
*
* You should have received a copy of the GNU General Public License
* along with Catalyst.Node. If not, see <https://www.gnu.org/licenses/>.
*/

#endregion

using System;
using System.Linq;
using Autofac;
using Catalyst.Abstractions.Hashing;
using Catalyst.Core.Modules.Hashing;
using Catalyst.Protocol.Transaction;
using FluentAssertions;
<<<<<<< HEAD
using Google.Protobuf;
using TheDotNetLeague.MultiFormats.MultiHash;
using Xunit;
=======
using MultiFormats.Registry;
using Google.Protobuf;
using NUnit.Framework;
>>>>>>> 8cc0c540

namespace Catalyst.Core.Modules.Consensus.Tests.UnitTests
{
    public class HashingTests
    {
        private readonly IContainer _container;

        public HashingTests()
        {
            var builder = new ContainerBuilder();
            builder.RegisterModule<HashingModule>();

            _container = builder.Build();
            _container.BeginLifetimeScope();
        }

        [Test]
        public void HashProvider_Can_Be_Resolved() { _container.Resolve<IHashProvider>().Should().NotBeNull(); }

        [Test]
        public void MultihashAlgorithm_Can_Be_Resolved()
        {
            _container.Resolve<HashingAlgorithm>().Should().NotBeNull();
        }

        [Test]
        public void Can_Hash_Data()
        {
            var hashProvider = _container.Resolve<IHashProvider>();
            var data = BitConverter.GetBytes(0xDEADBEEF);
            var multiHash = hashProvider.ComputeMultiHash(data);
            multiHash.Should().NotBeNull();
        }

<<<<<<< HEAD
        [Fact]
=======
        [Test]
>>>>>>> 8cc0c540
        public void Hashes_messages()
        {
            var hashProvider = _container.Resolve<IHashProvider>();
            var entry = new PublicEntry();

            var arrayHash = hashProvider.ComputeMultiHash(entry.ToByteArray());
            var messageHash = hashProvider.ComputeMultiHash(entry);

            arrayHash.ToArray().Should().BeEquivalentTo(messageHash.ToArray());
        }

<<<<<<< HEAD
        [Fact]
=======
        [Test]
>>>>>>> 8cc0c540
        public void Hashes_messages_with_suffix()
        {
            var hashProvider = _container.Resolve<IHashProvider>();
            var entry = new PublicEntry();

            var suffix = new byte[1];

            var arrayHash = hashProvider.ComputeMultiHash(entry.ToByteArray().Concat(suffix).ToArray());
            var messageHash = hashProvider.ComputeMultiHash(entry, suffix);

            arrayHash.ToArray().Should().BeEquivalentTo(messageHash.ToArray());
        }
    }
}<|MERGE_RESOLUTION|>--- conflicted
+++ resolved
@@ -28,15 +28,9 @@
 using Catalyst.Core.Modules.Hashing;
 using Catalyst.Protocol.Transaction;
 using FluentAssertions;
-<<<<<<< HEAD
-using Google.Protobuf;
-using TheDotNetLeague.MultiFormats.MultiHash;
-using Xunit;
-=======
 using MultiFormats.Registry;
 using Google.Protobuf;
 using NUnit.Framework;
->>>>>>> 8cc0c540
 
 namespace Catalyst.Core.Modules.Consensus.Tests.UnitTests
 {
@@ -71,11 +65,7 @@
             multiHash.Should().NotBeNull();
         }
 
-<<<<<<< HEAD
-        [Fact]
-=======
         [Test]
->>>>>>> 8cc0c540
         public void Hashes_messages()
         {
             var hashProvider = _container.Resolve<IHashProvider>();
@@ -87,11 +77,7 @@
             arrayHash.ToArray().Should().BeEquivalentTo(messageHash.ToArray());
         }
 
-<<<<<<< HEAD
-        [Fact]
-=======
         [Test]
->>>>>>> 8cc0c540
         public void Hashes_messages_with_suffix()
         {
             var hashProvider = _container.Resolve<IHashProvider>();
