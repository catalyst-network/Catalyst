--- conflicted
+++ resolved
@@ -63,19 +63,11 @@
             var rand = new Random();
             _peers = Enumerable.Range(0, 5)
                .Select(_ =>
-<<<<<<< HEAD
-               {
-                   var peerIdentifier = PeerIdHelper.GetPeerId(rand.Next().ToString());
-                   var peer = new Peer { PeerId = peerIdentifier };
-                   return peer;
-               }).ToList();
-=======
                 {
                     var peerIdentifier = PeerIdHelper.GetPeerId(rand.Next().ToString());
                     var peer = new Peer { PeerId = peerIdentifier, LastSeen = DateTime.UtcNow };
                     return peer;
                 }).ToList();
->>>>>>> 86dcf3eb
 
             var logger = Substitute.For<ILogger>();
 
