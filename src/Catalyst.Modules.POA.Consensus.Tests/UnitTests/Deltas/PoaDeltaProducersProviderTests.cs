#region LICENSE

/**
* Copyright (c) 2019 Catalyst Network
*
* This file is part of Catalyst.Node <https://github.com/catalyst-network/Catalyst.Node>
*
* Catalyst.Node is free software: you can redistribute it and/or modify
* it under the terms of the GNU General Public License as published by
* the Free Software Foundation, either version 2 of the License, or
* (at your option) any later version.
*
* Catalyst.Node is distributed in the hope that it will be useful,
* but WITHOUT ANY WARRANTY; without even the implied warranty of
* MERCHANTABILITY or FITNESS FOR A PARTICULAR PURPOSE. See the
* GNU General Public License for more details.
*
* You should have received a copy of the GNU General Public License
* along with Catalyst.Node. If not, see <https://www.gnu.org/licenses/>.
*/

#endregion

using System;
using System.Collections.Generic;
using System.Linq;
using Catalyst.Abstractions.Hashing;
using Catalyst.Abstractions.P2P.Repository;
using Catalyst.Core.Lib.Util;
using Catalyst.Core.Modules.Dfs.Extensions;
using Catalyst.Core.Modules.Hashing;
using Catalyst.Modules.POA.Consensus.Deltas;
using Catalyst.Protocol.Peer;
using Catalyst.TestUtils;
using FluentAssertions;
using Google.Protobuf;
using Lib.P2P;
using Microsoft.Extensions.Caching.Memory;
using MultiFormats.Registry;
using NSubstitute;
using Serilog;
using NUnit.Framework;
using Peer = Catalyst.Core.Lib.P2P.Models.Peer;

namespace Catalyst.Modules.POA.Consensus.Tests.UnitTests.Deltas
{
    public class PoaDeltaProducersProviderTests
    {
        private Peer _selfAsPeer;
        private List<Peer> _peers;
        private PoaDeltaProducersProvider _poaDeltaProducerProvider;
        private Cid _previousDeltaHash;
        private IMemoryCache _producersByPreviousDelta;
        private IHashProvider _hashProvider;

        [SetUp]
        public void Init()
        {
            _hashProvider = new HashProvider(HashingAlgorithm.GetAlgorithmMetadata("keccak-256"));

            var peerSettings = PeerIdHelper.GetPeerId("TEST").ToSubstitutedPeerSettings();
            _selfAsPeer = new Peer { PeerId = peerSettings.PeerId };
            var rand = new Random();
            _peers = Enumerable.Range(0, 5)
               .Select(_ =>
                {
                    var peerIdentifier = PeerIdHelper.GetPeerId(rand.Next().ToString());
                    var peer = new Peer { PeerId = peerIdentifier, LastSeen = DateTime.UtcNow };
                    return peer;
                }).ToList();

            var logger = Substitute.For<ILogger>();

            var peerRepository = Substitute.For<IPeerRepository>();
            peerRepository.GetActivePoaPeers().Returns(_ => _peers);

            _previousDeltaHash =
<<<<<<< HEAD
                _hashProvider.ComputeMultiHash(ByteUtil.GenerateRandomByteArray(32)).CreateCid();
=======
                _hashProvider.ComputeMultiHash(ByteUtil.GenerateRandomByteArray(32)).ToCid();
>>>>>>> 8cc0c540

            _producersByPreviousDelta = Substitute.For<IMemoryCache>();

            _poaDeltaProducerProvider = new PoaDeltaProducersProvider(peerRepository,
                peerSettings,
                _producersByPreviousDelta,
                _hashProvider,
                logger);
        }

        [Test]
        public void GetDeltaProducersFromPreviousDelta_when_not_cached_should_store_and_return_an_ordered_list()
        {
            _producersByPreviousDelta.TryGetValue(Arg.Any<string>(), out Arg.Any<object>()).Returns(false);

            var peers = _peers.Concat(new[] { _selfAsPeer });

            var expectedProducers = peers.Select(p =>
                {
                    var bytesToHash = p.PeerId.ToByteArray()
                       .Concat(_previousDeltaHash.ToArray()).ToArray();
                    var ranking = _hashProvider.ComputeMultiHash(bytesToHash).ToArray();
                    return new
                    {
                        PeerIdentifier = p.PeerId,
                        ranking
                    };
                })
               .OrderBy(h => h.ranking, ByteUtil.ByteListMinSizeComparer.Default)
               .Select(h => h.PeerIdentifier)
               .ToList();

            var producers = _poaDeltaProducerProvider.GetDeltaProducersFromPreviousDelta(_previousDeltaHash);

            _producersByPreviousDelta.Received(1).TryGetValue(Arg.Is<string>(s => s.EndsWith(_previousDeltaHash)),
                out Arg.Any<object>());
            _producersByPreviousDelta.Received(1)
               .CreateEntry(Arg.Is<string>(s => s.EndsWith(_previousDeltaHash)));

            producers.Should().OnlyHaveUniqueItems();

            for (var i = 0; i < expectedProducers.Count; i++)
            {
                producers[i].ToByteArray()
                   .Should().BeEquivalentTo(expectedProducers[i].ToByteArray());
            }
        }

        [Test]
        public void GetDeltaProducersFromPreviousDelta_when_cached_should_not_recompute()
        {
            _producersByPreviousDelta.TryGetValue(Arg.Is<string>(s => s.EndsWith(_previousDeltaHash)),
                    out Arg.Any<object>())
               .Returns(ci =>
                {
                    ci[1] = new List<PeerId>();
                    return true;
                });

            var producers = _poaDeltaProducerProvider.GetDeltaProducersFromPreviousDelta(_previousDeltaHash);

            _producersByPreviousDelta.Received(1).TryGetValue(Arg.Is<string>(s => s.EndsWith(_previousDeltaHash)),
                out Arg.Any<object>());
            _producersByPreviousDelta.DidNotReceiveWithAnyArgs().CreateEntry(Arg.Any<string>());

            producers.Should().NotBeNull();
            producers.Count.Should().Be(0);
        }
    }
}<|MERGE_RESOLUTION|>--- conflicted
+++ resolved
@@ -75,11 +75,7 @@
             peerRepository.GetActivePoaPeers().Returns(_ => _peers);
 
             _previousDeltaHash =
-<<<<<<< HEAD
-                _hashProvider.ComputeMultiHash(ByteUtil.GenerateRandomByteArray(32)).CreateCid();
-=======
                 _hashProvider.ComputeMultiHash(ByteUtil.GenerateRandomByteArray(32)).ToCid();
->>>>>>> 8cc0c540
 
             _producersByPreviousDelta = Substitute.For<IMemoryCache>();
 
