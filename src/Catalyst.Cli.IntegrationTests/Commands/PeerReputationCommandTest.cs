#region LICENSE

/**
* Copyright (c) 2019 Catalyst Network
*
* This file is part of Catalyst.Node <https://github.com/catalyst-network/Catalyst.Node>
*
* Catalyst.Node is free software: you can redistribute it and/or modify
* it under the terms of the GNU General Public License as published by
* the Free Software Foundation, either version 2 of the License, or
* (at your option) any later version.
*
* Catalyst.Node is distributed in the hope that it will be useful,
* but WITHOUT ANY WARRANTY; without even the implied warranty of
* MERCHANTABILITY or FITNESS FOR A PARTICULAR PURPOSE. See the
* GNU General Public License for more details.
*
* You should have received a copy of the GNU General Public License
* along with Catalyst.Node. If not, see <https://www.gnu.org/licenses/>.
*/

#endregion

using Catalyst.Protocol.Rpc.Node;
using FluentAssertions;
using Xunit;
using Xunit.Abstractions;

namespace Catalyst.Cli.IntegrationTests.Commands
{
    public sealed class PeerReputationCommandTest : CliCommandTestBase
    {
        public PeerReputationCommandTest(ITestOutputHelper output) : base(output) { }

        [Fact]
        public void Cli_Can_Send_Peer_Reputation_Request()
        {
            var result = Shell.ParseCommand(
                "peerrep", NodeArgumentPrefix, ServerNodeName, "-l", "127.0.0.1", "-p", "fake_public_key");
            result.Should().BeTrue();
<<<<<<< HEAD
            AssertSentMessageAndGetMessageContent<GetPeerReputationRequest>();
=======
            AssertSentMessage<GetPeerReputationRequest>();
>>>>>>> cf0b2c07
        }
    }
}<|MERGE_RESOLUTION|>--- conflicted
+++ resolved
@@ -38,11 +38,8 @@
             var result = Shell.ParseCommand(
                 "peerrep", NodeArgumentPrefix, ServerNodeName, "-l", "127.0.0.1", "-p", "fake_public_key");
             result.Should().BeTrue();
-<<<<<<< HEAD
+
             AssertSentMessageAndGetMessageContent<GetPeerReputationRequest>();
-=======
-            AssertSentMessage<GetPeerReputationRequest>();
->>>>>>> cf0b2c07
         }
     }
 }