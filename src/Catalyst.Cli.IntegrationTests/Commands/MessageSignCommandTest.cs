#region LICENSE

/**
* Copyright (c) 2019 Catalyst Network
*
* This file is part of Catalyst.Node <https://github.com/catalyst-network/Catalyst.Node>
*
* Catalyst.Node is free software: you can redistribute it and/or modify
* it under the terms of the GNU General Public License as published by
* the Free Software Foundation, either version 2 of the License, or
* (at your option) any later version.
*
* Catalyst.Node is distributed in the hope that it will be useful,
* but WITHOUT ANY WARRANTY; without even the implied warranty of
* MERCHANTABILITY or FITNESS FOR A PARTICULAR PURPOSE. See the
* GNU General Public License for more details.
*
* You should have received a copy of the GNU General Public License
* along with Catalyst.Node. If not, see <https://www.gnu.org/licenses/>.
*/

#endregion

using Catalyst.Protocol.Rpc.Node;
using FluentAssertions;
using Xunit;
using Xunit.Abstractions;

namespace Catalyst.Cli.IntegrationTests.Commands
{
    public sealed class MessageSignCommandTest : CliCommandTestBase
    {
        public MessageSignCommandTest(ITestOutputHelper output) : base(output) { }

        [Fact]
        public void Cli_Can_Request_Node_To_Sign_A_Message()
        {
            var result = Shell.ParseCommand("sign", "-m", "test message", NodeArgumentPrefix, ServerNodeName);
            result.Should().BeTrue();
<<<<<<< HEAD
            AssertSentMessageAndGetMessageContent<SignMessageRequest>();
=======
            AssertSentMessage<SignMessageRequest>();
>>>>>>> cf0b2c07
        }
    }
}<|MERGE_RESOLUTION|>--- conflicted
+++ resolved
@@ -37,11 +37,8 @@
         {
             var result = Shell.ParseCommand("sign", "-m", "test message", NodeArgumentPrefix, ServerNodeName);
             result.Should().BeTrue();
-<<<<<<< HEAD
+
             AssertSentMessageAndGetMessageContent<SignMessageRequest>();
-=======
-            AssertSentMessage<SignMessageRequest>();
->>>>>>> cf0b2c07
         }
     }
 }