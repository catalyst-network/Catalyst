#region LICENSE

/**
* Copyright (c) 2019 Catalyst Network
*
* This file is part of Catalyst.Node <https://github.com/catalyst-network/Catalyst.Node>
*
* Catalyst.Node is free software: you can redistribute it and/or modify
* it under the terms of the GNU General Public License as published by
* the Free Software Foundation, either version 2 of the License, or
* (at your option) any later version.
*
* Catalyst.Node is distributed in the hope that it will be useful,
* but WITHOUT ANY WARRANTY; without even the implied warranty of
* MERCHANTABILITY or FITNESS FOR A PARTICULAR PURPOSE. See the
* GNU General Public License for more details.
*
* You should have received a copy of the GNU General Public License
* along with Catalyst.Node. If not, see <https://www.gnu.org/licenses/>.
*/

#endregion

using FluentAssertions;
using Xunit;
using Xunit.Abstractions;

namespace Catalyst.Cli.IntegrationTests.Commands
{
    public sealed class ConnectNodeTest : CliCommandTestBase
    {
        public ConnectNodeTest(ITestOutputHelper output) : base(output) { }

        [Fact]
        public void Cli_Can_Handle_Multiple_Connection_Attempts()
        {
            for (var i = 0; i < 10; i++)
            {
<<<<<<< HEAD
                using (container.BeginLifetimeScope(CurrentTestName))
                {
                    var shell = container.Resolve<ICatalystCli>();
                    for (var i = 0; i < 10; i++)
                    {
                        var canConnect = shell.ParseCommand("connect", "-n", "node1");
                        canConnect.Should().BeTrue();

                        var disconnected = shell.ParseCommand("disconnect", "-n", "node1");
                        disconnected.Should().BeTrue();
                    }
                }
=======
                var canConnect = Shell.ParseCommand("connect", NodeArgumentPrefix, ServerNodeName);
                canConnect.Should().BeTrue();
>>>>>>> cf0b2c07
            }
        }
    }
}<|MERGE_RESOLUTION|>--- conflicted
+++ resolved
@@ -36,23 +36,11 @@
         {
             for (var i = 0; i < 10; i++)
             {
-<<<<<<< HEAD
-                using (container.BeginLifetimeScope(CurrentTestName))
-                {
-                    var shell = container.Resolve<ICatalystCli>();
-                    for (var i = 0; i < 10; i++)
-                    {
-                        var canConnect = shell.ParseCommand("connect", "-n", "node1");
-                        canConnect.Should().BeTrue();
-
-                        var disconnected = shell.ParseCommand("disconnect", "-n", "node1");
-                        disconnected.Should().BeTrue();
-                    }
-                }
-=======
                 var canConnect = Shell.ParseCommand("connect", NodeArgumentPrefix, ServerNodeName);
                 canConnect.Should().BeTrue();
->>>>>>> cf0b2c07
+
+                var disconnected = shell.ParseCommand("disconnect", NodeArgumentPrefix, ServerNodeName);
+                disconnected.Should().BeTrue();
             }
         }
     }
