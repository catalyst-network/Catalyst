--- conflicted
+++ resolved
@@ -37,11 +37,8 @@
         {
             var result = Shell.ParseCommand("getmempool", NodeArgumentPrefix, ServerNodeName);
             result.Should().BeTrue();
-<<<<<<< HEAD
+            
             AssertSentMessageAndGetMessageContent<GetMempoolRequest>();
-=======
-            AssertSentMessage<GetMempoolRequest>();
->>>>>>> cf0b2c07
         }
     }
 }