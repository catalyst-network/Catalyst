--- conflicted
+++ resolved
@@ -38,11 +38,8 @@
             var result = Shell.ParseCommand(
                 "removepeer", NodeArgumentPrefix, ServerNodeName, "-k", "fake_public_key", "-i", "127.0.0.1");
             result.Should().BeTrue();
-<<<<<<< HEAD
+
             AssertSentMessageAndGetMessageContent<RemovePeerRequest>();
-=======
-            AssertSentMessage<RemovePeerRequest>();
->>>>>>> cf0b2c07
         }
     }
 }