--- conflicted
+++ resolved
@@ -88,25 +88,8 @@
         /// <param name="rep">The rep.</param>
         [Theory]
         [MemberData(nameof(QueryContents))]
-<<<<<<< HEAD
         [InlineData(int.MinValue)]
         public async Task RpcClient_Can_Handle_GetReputationResponse(int rep)
-=======
-        public async Task RpcClient_Can_Handle_GetReputationResponse(int rep)
-        {
-            var getPeerReputationResponse = await TestGetReputationResponse(rep).ConfigureAwait(false);
-            getPeerReputationResponse.Should().NotBeNull();
-            getPeerReputationResponse.Reputation.Should().Be(rep);
-        }
-
-        /// <summary>
-        /// RPCs the client can handle get reputation response non existent peers.
-        /// </summary>
-        /// <param name="rep">The rep.</param>
-        [Theory]
-        [InlineData(int.MinValue)]
-        public async Task RpcClient_Can_Handle_GetReputationResponseNonExistentPeers(int rep)
->>>>>>> 5a551898
         {
             var getPeerReputationResponse = await TestGetReputationResponse(rep).ConfigureAwait(false);
             getPeerReputationResponse.Should().NotBeNull();
@@ -132,15 +115,7 @@
 
             _observer = new PeerReputationResponseObserver(_output, _logger);
             _observer.StartObserving(messageStream);
-<<<<<<< HEAD
-            _observer.Subscribe((message) => messageStreamResponse = message);
-=======
-            _observer.MessageResponseStream.Where(x => x.Message is GetPeerReputationResponse)
-               .SubscribeOn(NewThreadScheduler.Default).Subscribe(rpcClientMessageDto =>
-                {
-                    messageStreamResponse = (GetPeerReputationResponse) rpcClientMessageDto.Message;
-                });
->>>>>>> 5a551898
+            _observer.Subscribe(message => messageStreamResponse = message);
 
             await messageStream.WaitForEndOfDelayedStreamOnTaskPoolSchedulerAsync().ConfigureAwait(false);
 
