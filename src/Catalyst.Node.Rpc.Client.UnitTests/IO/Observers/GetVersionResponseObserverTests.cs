--- conflicted
+++ resolved
@@ -90,15 +90,7 @@
 
             _observer = new GetVersionResponseObserver(_output, _logger);
             _observer.StartObserving(messageStream);
-<<<<<<< HEAD
-            _observer.Subscribe((message) => messageStreamResponse = message);
-=======
-            _observer.MessageResponseStream.Where(x => x.Message is VersionResponse)
-               .SubscribeOn(NewThreadScheduler.Default).Subscribe(rpcClientMessageDto =>
-                {
-                    messageStreamResponse = (VersionResponse) rpcClientMessageDto.Message;
-                });
->>>>>>> 5a551898
+            _observer.Subscribe(message => messageStreamResponse = message);
 
             await messageStream.WaitForEndOfDelayedStreamOnTaskPoolSchedulerAsync();
 
