--- conflicted
+++ resolved
@@ -80,14 +80,7 @@
 
             _observer = new GetInfoResponseObserver(_output, _logger);
             _observer.StartObserving(messageStream);
-<<<<<<< HEAD
-            _observer.Subscribe((message) => messageStreamResponse = message);
-=======
-            _observer.MessageResponseStream.Where(x => x.Message.GetType() == typeof(GetInfoResponse)).SubscribeOn(NewThreadScheduler.Default).Subscribe((RpcClientMessageDto) =>
-            {
-                messageStreamResponse = (GetInfoResponse) RpcClientMessageDto.Message;
-            });
->>>>>>> 5a551898
+            _observer.Subscribe(message => messageStreamResponse = message);
 
             await messageStream.WaitForEndOfDelayedStreamOnTaskPoolSchedulerAsync();
 
