#region LICENSE

/**
* Copyright (c) 2019 Catalyst Network
*
* This file is part of Catalyst.Node <https://github.com/catalyst-network/Catalyst.Node>
*
* Catalyst.Node is free software: you can redistribute it and/or modify
* it under the terms of the GNU General Public License as published by
* the Free Software Foundation, either version 2 of the License, or
* (at your option) any later version.
*
* Catalyst.Node is distributed in the hope that it will be useful,
* but WITHOUT ANY WARRANTY; without even the implied warranty of
* MERCHANTABILITY or FITNESS FOR A PARTICULAR PURPOSE. See the
* GNU General Public License for more details.
*
* You should have received a copy of the GNU General Public License
* along with Catalyst.Node. If not, see <https://www.gnu.org/licenses/>.
*/

#endregion

using System;
using System.Collections.Generic;
using System.Linq;
using System.Reactive.Concurrency;
using System.Reactive.Linq;
using System.Text;
using System.Threading.Tasks;
using Catalyst.Common.Extensions;
using Catalyst.Common.Interfaces.Cli;
using Catalyst.Common.IO.Messaging.Correlation;
using Catalyst.Node.Rpc.Client.IO.Observers;
using Catalyst.Protocol.Rpc.Node;
using Catalyst.Protocol.Transaction;
using Catalyst.TestUtils;
using DotNetty.Transport.Channels;
using FluentAssertions;
using Nethereum.RLP;
using NSubstitute;
using Serilog;
using Xunit;

namespace Catalyst.Node.Rpc.Client.UnitTests.IO.Observers
{
    public sealed class GetMempoolResponseObserverTests : IDisposable
    {
        private readonly ILogger _logger;
        private readonly IChannelHandlerContext _fakeContext;
        public static readonly List<object[]> QueryContents;

        private readonly IUserOutput _output;
        private GetMempoolResponseObserver _observer;

        static GetMempoolResponseObserverTests()
        {
            var memPoolData = CreateMemPoolData();

            QueryContents = new List<object[]>
            {
                new object[]
                {
                    memPoolData
                },
                new object[]
                {
                    new List<string>()
                }
            };
        }

        public GetMempoolResponseObserverTests()
        {
            _logger = Substitute.For<ILogger>();
            _fakeContext = Substitute.For<IChannelHandlerContext>();
            _output = Substitute.For<IUserOutput>();
        }

        private static IEnumerable<string> CreateMemPoolData()
        {
            var txLst = new List<TransactionBroadcast>
            {
                TransactionHelper.GetTransaction(234, "standardPubKey", "sign1"),
                TransactionHelper.GetTransaction(567, "standardPubKey", "sign2")
            };

            var txEncodedLst = txLst.Select(tx => tx.ToString().ToBytesForRLPEncoding()).ToList();

            var mempoolList = new List<string>();

            foreach (var tx in txEncodedLst)
            {
                mempoolList.Add(Encoding.Default.GetString(tx));
            }

            return mempoolList;
        }

        [Theory]
        [MemberData(nameof(QueryContents))]
        public async Task RpcClient_Can_Handle_GetMempoolResponse(IEnumerable<string> mempoolContent)
        {
            var txList = mempoolContent.ToList();

<<<<<<< HEAD
            var response = new DtoFactory().GetDto(
                new GetMempoolResponse
                {
                    Mempool = { txList }
                },
                PeerIdentifierHelper.GetPeerIdentifier("sender_key"),
                PeerIdentifierHelper.GetPeerIdentifier("recipient_key"),
                CorrelationId.GenerateCorrelationId()
            );
=======
            var getMempoolResponse = new GetMempoolResponse
            {
                Mempool = {txList}
            };
>>>>>>> 626e9620

            var messageStream = MessageStreamHelper.CreateStreamWithMessages(_fakeContext,
                getMempoolResponse.ToProtocolMessage(PeerIdentifierHelper.GetPeerIdentifier("sender_key").PeerId,
                    CorrelationId.GenerateCorrelationId()));

            GetMempoolResponse messageStreamResponse = null;

            _observer = new GetMempoolResponseObserver(_output, _logger);
            _observer.StartObserving(messageStream);

            _observer.MessageResponseStream.Where(x => x.Message.GetType() == typeof(GetMempoolResponse)).SubscribeOn(NewThreadScheduler.Default).Subscribe((RpcClientMessageDto) =>
            {
                messageStreamResponse = (GetMempoolResponse)RpcClientMessageDto.Message;
            });

            await messageStream.WaitForEndOfDelayedStreamOnTaskPoolSchedulerAsync();

            messageStreamResponse.Mempool.Count.Should().Be(txList.Count);
        }

        public void Dispose()
        {
            _observer?.Dispose();
        }
    }
}<|MERGE_RESOLUTION|>--- conflicted
+++ resolved
@@ -103,22 +103,10 @@
         {
             var txList = mempoolContent.ToList();
 
-<<<<<<< HEAD
-            var response = new DtoFactory().GetDto(
-                new GetMempoolResponse
-                {
-                    Mempool = { txList }
-                },
-                PeerIdentifierHelper.GetPeerIdentifier("sender_key"),
-                PeerIdentifierHelper.GetPeerIdentifier("recipient_key"),
-                CorrelationId.GenerateCorrelationId()
-            );
-=======
             var getMempoolResponse = new GetMempoolResponse
             {
                 Mempool = {txList}
             };
->>>>>>> 626e9620
 
             var messageStream = MessageStreamHelper.CreateStreamWithMessages(_fakeContext,
                 getMempoolResponse.ToProtocolMessage(PeerIdentifierHelper.GetPeerIdentifier("sender_key").PeerId,
@@ -128,10 +116,9 @@
 
             _observer = new GetMempoolResponseObserver(_output, _logger);
             _observer.StartObserving(messageStream);
-
-            _observer.MessageResponseStream.Where(x => x.Message.GetType() == typeof(GetMempoolResponse)).SubscribeOn(NewThreadScheduler.Default).Subscribe((RpcClientMessageDto) =>
+            _observer.Subscribe((message) =>
             {
-                messageStreamResponse = (GetMempoolResponse)RpcClientMessageDto.Message;
+                messageStreamResponse = message;
             });
 
             await messageStream.WaitForEndOfDelayedStreamOnTaskPoolSchedulerAsync();
