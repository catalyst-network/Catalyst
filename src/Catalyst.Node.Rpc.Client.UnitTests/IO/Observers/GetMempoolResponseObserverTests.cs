#region LICENSE

/**
* Copyright (c) 2019 Catalyst Network
*
* This file is part of Catalyst.Node <https://github.com/catalyst-network/Catalyst.Node>
*
* Catalyst.Node is free software: you can redistribute it and/or modify
* it under the terms of the GNU General Public License as published by
* the Free Software Foundation, either version 2 of the License, or
* (at your option) any later version.
*
* Catalyst.Node is distributed in the hope that it will be useful,
* but WITHOUT ANY WARRANTY; without even the implied warranty of
* MERCHANTABILITY or FITNESS FOR A PARTICULAR PURPOSE. See the
* GNU General Public License for more details.
*
* You should have received a copy of the GNU General Public License
* along with Catalyst.Node. If not, see <https://www.gnu.org/licenses/>.
*/

#endregion

using System;
using System.Collections.Generic;
using System.Linq;
using System.Reactive.Linq;
using System.Text;
using System.Threading.Tasks;
using Catalyst.Common.Extensions;
using Catalyst.Common.Interfaces.Cli;
using Catalyst.Common.IO.Messaging.Correlation;
using Catalyst.Node.Rpc.Client.IO.Observers;
using Catalyst.Protocol.Rpc.Node;
using Catalyst.Protocol.Transaction;
using Catalyst.TestUtils;
using DotNetty.Transport.Channels;
using FluentAssertions;
using Nethereum.RLP;
using NSubstitute;
using Serilog;
using Xunit;

namespace Catalyst.Node.Rpc.Client.UnitTests.IO.Observers
{
    public sealed class GetMempoolResponseObserverTests : IDisposable
    {
        private readonly ILogger _logger;
        private readonly IChannelHandlerContext _fakeContext;
        public static readonly List<object[]> QueryContents;

        private readonly IUserOutput _output;
        private GetMempoolResponseObserver _observer;

        static GetMempoolResponseObserverTests()
        {
            var memPoolData = CreateMemPoolData();

            QueryContents = new List<object[]>
            {
                new object[]
                {
                    memPoolData
                },
                new object[]
                {
                    new List<string>()
                }
            };
        }

        public GetMempoolResponseObserverTests()
        {
            _logger = Substitute.For<ILogger>();
            _fakeContext = Substitute.For<IChannelHandlerContext>();
            _output = Substitute.For<IUserOutput>();
        }

        private static IEnumerable<string> CreateMemPoolData()
        {
            var txLst = new List<TransactionBroadcast>
            {
                TransactionHelper.GetTransaction(234, "standardPubKey", "sign1"),
                TransactionHelper.GetTransaction(567, "standardPubKey", "sign2")
            };

            var txEncodedLst = txLst.Select(tx => tx.ToString().ToBytesForRLPEncoding()).ToList();

            var mempoolList = new List<string>();

            foreach (var tx in txEncodedLst)
            {
                mempoolList.Add(Encoding.Default.GetString(tx));
            }

            return mempoolList;
        }

        [Theory]
        [MemberData(nameof(QueryContents))]
        public async Task RpcClient_Can_Handle_GetMempoolResponse(IEnumerable<string> mempoolContent)
        {
            var txList = mempoolContent.ToList();

<<<<<<< HEAD
            var getMempoolResponse = new GetMempoolResponse
            {
                Mempool = {txList}
            };
=======
            var response = new DtoFactory().GetDto(
                new GetMempoolResponse
                {
                    Mempool = {txList}
                },
                PeerIdentifierHelper.GetPeerIdentifier("sender_key"),
                PeerIdentifierHelper.GetPeerIdentifier("recipient_key"),
                CorrelationId.GenerateCorrelationId()
            );
>>>>>>> 61162a59

            var messageStream = MessageStreamHelper.CreateStreamWithMessages(_fakeContext,
                getMempoolResponse.ToProtocolMessage(PeerIdentifierHelper.GetPeerIdentifier("sender_key").PeerId,
                    CorrelationId.GenerateCorrelationId()));

            GetMempoolResponse messageStreamResponse = null;

            _observer = new GetMempoolResponseObserver(_output, _logger);
            _observer.StartObserving(messageStream);
<<<<<<< HEAD
            _observer.Subscribe((message) => messageStreamResponse = message);
=======

            _observer.MessageResponseStream.Where(x => x.Message is GetMempoolResponse)
               .SubscribeOn(NewThreadScheduler.Default).Subscribe(rpcClientMessageDto =>
                {
                    messageStreamResponse = (GetMempoolResponse) rpcClientMessageDto.Message;
                });
>>>>>>> 61162a59

            await messageStream.WaitForEndOfDelayedStreamOnTaskPoolSchedulerAsync();

            messageStreamResponse.Mempool.Count.Should().Be(txList.Count);
        }

        public void Dispose()
        {
            _observer?.Dispose();
        }
    }
}<|MERGE_RESOLUTION|>--- conflicted
+++ resolved
@@ -101,23 +101,10 @@
         public async Task RpcClient_Can_Handle_GetMempoolResponse(IEnumerable<string> mempoolContent)
         {
             var txList = mempoolContent.ToList();
-
-<<<<<<< HEAD
             var getMempoolResponse = new GetMempoolResponse
             {
                 Mempool = {txList}
             };
-=======
-            var response = new DtoFactory().GetDto(
-                new GetMempoolResponse
-                {
-                    Mempool = {txList}
-                },
-                PeerIdentifierHelper.GetPeerIdentifier("sender_key"),
-                PeerIdentifierHelper.GetPeerIdentifier("recipient_key"),
-                CorrelationId.GenerateCorrelationId()
-            );
->>>>>>> 61162a59
 
             var messageStream = MessageStreamHelper.CreateStreamWithMessages(_fakeContext,
                 getMempoolResponse.ToProtocolMessage(PeerIdentifierHelper.GetPeerIdentifier("sender_key").PeerId,
@@ -127,16 +114,7 @@
 
             _observer = new GetMempoolResponseObserver(_output, _logger);
             _observer.StartObserving(messageStream);
-<<<<<<< HEAD
-            _observer.Subscribe((message) => messageStreamResponse = message);
-=======
-
-            _observer.MessageResponseStream.Where(x => x.Message is GetMempoolResponse)
-               .SubscribeOn(NewThreadScheduler.Default).Subscribe(rpcClientMessageDto =>
-                {
-                    messageStreamResponse = (GetMempoolResponse) rpcClientMessageDto.Message;
-                });
->>>>>>> 61162a59
+            _observer.Subscribe(message => messageStreamResponse = message);
 
             await messageStream.WaitForEndOfDelayedStreamOnTaskPoolSchedulerAsync();
 
