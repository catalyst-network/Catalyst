--- conflicted
+++ resolved
@@ -86,15 +86,6 @@
         {
             var peerInfoObj = ConstructSamplePeerInfo(publicKey, ipAddress);
 
-<<<<<<< HEAD
-            await TestGetPeerInfoResponse(peerInfo).ConfigureAwait(false);
-
-            var repeatedPeerInfo = new RepeatedField<PeerInfo>
-            {
-                peerInfo
-            };
-            _output.Received(1).WriteLine(CommandFormatHelper.FormatRepeatedPeerInfoResponse(repeatedPeerInfo));
-=======
             var getPeerInfoResponse = await TestGetPeerInfoResponse(peerInfoObj).ConfigureAwait(false);
             foreach (var peerInfo in getPeerInfoResponse.PeerInfo)
             {
@@ -108,7 +99,6 @@
                 peerInfo.PeerId.PublicKey.Should().BeEquivalentTo(peerInfoObj.PeerId.PublicKey);
                 peerInfo.PeerId.Ip.Should().BeEquivalentTo(peerInfoObj.PeerId.Ip);
             }
->>>>>>> b3f40319
         }
 
         /// <summary>
@@ -123,13 +113,6 @@
 
             var getPeerInfoResponse = await TestGetPeerInfoResponse(peerInfoObj).ConfigureAwait(false);
 
-<<<<<<< HEAD
-            var repeatedPeerInfo = new RepeatedField<PeerInfo>
-            {
-                peerInfo
-            };
-            _output.Received(1).WriteLine(CommandFormatHelper.FormatRepeatedPeerInfoResponse(repeatedPeerInfo));
-=======
             foreach (var peerInfo in getPeerInfoResponse.PeerInfo)
             {
                 peerInfo.Should().NotBeNull();
@@ -142,7 +125,6 @@
                 peerInfo.PeerId.PublicKey.Should().BeEquivalentTo(peerInfoObj.PeerId.PublicKey);
                 peerInfo.PeerId.Ip.Should().BeEquivalentTo(peerInfoObj.PeerId.Ip);
             }
->>>>>>> b3f40319
         }
 
         /// <summary>
