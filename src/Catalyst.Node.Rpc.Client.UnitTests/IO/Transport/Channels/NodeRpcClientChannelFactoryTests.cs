--- conflicted
+++ resolved
@@ -52,13 +52,8 @@
         {
             private readonly List<IChannelHandler> _handlers;
 
-<<<<<<< HEAD
-            public TestNodeRpcClientChannelFactory(IKeySigner keySigner, IMessageCorrelationManager correlationManager, IPeerIdValidator peerIdValidator)
-                : base(keySigner, correlationManager, peerIdValidator)
-=======
-            public TestNodeRpcClientChannelFactory(IKeySigner keySigner, IMessageCorrelationManager correlationManager, ILogger logger)
-                : base(keySigner, correlationManager, logger)
->>>>>>> 0abd0b20
+            public TestNodeRpcClientChannelFactory(IKeySigner keySigner, IMessageCorrelationManager correlationManager, IPeerIdValidator peerIdValidator, ILogger logger)
+                : base(keySigner, correlationManager, peerIdValidator, logger)
             {
                 _handlers = Handlers;
             }
@@ -78,15 +73,11 @@
             var peerSettings = Substitute.For<IPeerSettings>();
             peerSettings.BindAddress.Returns(IPAddress.Parse("127.0.0.1"));
             peerSettings.Port.Returns(1234);
-<<<<<<< HEAD
 
             var peerIdValidator = Substitute.For<IPeerIdValidator>();
             peerIdValidator.ValidatePeerIdFormat(Arg.Any<PeerId>()).Returns(true);
 
-            _factory = new TestNodeRpcClientChannelFactory(_keySigner, _correlationManager, peerIdValidator);
-=======
-            _factory = new TestNodeRpcClientChannelFactory(_keySigner, _correlationManager, Substitute.For<ILogger>());
->>>>>>> 0abd0b20
+            _factory = new TestNodeRpcClientChannelFactory(_keySigner, _correlationManager, peerIdValidator, Substitute.For<ILogger>());
         }
 
         [Fact]
