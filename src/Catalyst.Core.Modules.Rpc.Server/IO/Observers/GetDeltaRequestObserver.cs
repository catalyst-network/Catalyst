--- conflicted
+++ resolved
@@ -31,6 +31,7 @@
 using Catalyst.Protocol.Rpc.Node;
 using Dawn;
 using DotNetty.Transport.Channels;
+using Ipfs;
 using Serilog;
 
 namespace Catalyst.Core.Modules.Rpc.Server.IO.Observers
@@ -61,14 +62,9 @@
             Logger.Verbose("received message of type GetDeltaRequest:");
             Logger.Verbose("{getDeltaRequest}", getDeltaRequest);
 
-<<<<<<< HEAD
-            var multiHash = _hashProvider.ComputeBase32(getDeltaRequest.DeltaDfsHash);
+            var hashAsBase32 = getDeltaRequest.DeltaDfsHash.ToByteArray().ToBase32();
+            _deltaCache.TryGetOrAddConfirmedDelta(hashAsBase32, out var delta);
 
-            _deltaCache.TryGetOrAddConfirmedDelta(multiHash, out var delta);
-=======
-            var hashAsBase32 = getDeltaRequest.DeltaDfsHash.AsBase32Address();
-            _deltaCache.TryGetOrAddConfirmedDelta(hashAsBase32, out var delta);
->>>>>>> 658fc33e
             return new GetDeltaResponse {Delta = delta};
         }
     }
