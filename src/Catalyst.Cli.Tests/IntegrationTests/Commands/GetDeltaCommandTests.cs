#region LICENSE

/**
* Copyright (c) 2019 Catalyst Network
*
* This file is part of Catalyst.Node <https://github.com/catalyst-network/Catalyst.Node>
*
* Catalyst.Node is free software: you can redistribute it and/or modify
* it under the terms of the GNU General Public License as published by
* the Free Software Foundation, either version 2 of the License, or
* (at your option) any later version.
*
* Catalyst.Node is distributed in the hope that it will be useful,
* but WITHOUT ANY WARRANTY; without even the implied warranty of
* MERCHANTABILITY or FITNESS FOR A PARTICULAR PURPOSE. See the
* GNU General Public License for more details.
*
* You should have received a copy of the GNU General Public License
* along with Catalyst.Node. If not, see <https://www.gnu.org/licenses/>.
*/

#endregion

using Catalyst.Core.Modules.Dfs.Extensions;
using Catalyst.Core.Modules.Hashing;
using Catalyst.Protocol.Rpc.Node;
using Catalyst.TestUtils;
using FluentAssertions;
using MultiFormats;
using MultiFormats.Registry;
using NUnit.Framework;

namespace Catalyst.Cli.Tests.IntegrationTests.Commands
{
    [TestFixture]
    [Category(Traits.IntegrationTest)] 
    public sealed class GetDeltaCommandTests : CliCommandTestsBase
    {
        [SetUp]
        public void Init()
        {
            Setup(TestContext.CurrentContext);
        }

        [Test]
        public void Cli_Can_Request_Node_Info()
        {
<<<<<<< HEAD
            var hashProvider = new HashProvider(HashingAlgorithm.GetAlgorithmMetadata("blake2b-256"));
            var hash = hashProvider.ComputeUtf8MultiHash("hello").CreateCid();
=======
            var hashProvider = new HashProvider(HashingAlgorithm.GetAlgorithmMetadata("keccak-256"));
            var hash = hashProvider.ComputeUtf8MultiHash("hello").ToCid();
>>>>>>> 8cc0c540

            var result = Shell.ParseCommand("getdelta", "-h", hash, NodeArgumentPrefix, ServerNodeName);
            result.Should().BeTrue();

            var request = AssertSentMessageAndGetMessageContent<GetDeltaRequest>();
            MultiBase.Encode(request.DeltaDfsHash.ToByteArray(), "base32").Should().Be(hash);
        }
    }
}<|MERGE_RESOLUTION|>--- conflicted
+++ resolved
@@ -45,13 +45,8 @@
         [Test]
         public void Cli_Can_Request_Node_Info()
         {
-<<<<<<< HEAD
-            var hashProvider = new HashProvider(HashingAlgorithm.GetAlgorithmMetadata("blake2b-256"));
-            var hash = hashProvider.ComputeUtf8MultiHash("hello").CreateCid();
-=======
             var hashProvider = new HashProvider(HashingAlgorithm.GetAlgorithmMetadata("keccak-256"));
             var hash = hashProvider.ComputeUtf8MultiHash("hello").ToCid();
->>>>>>> 8cc0c540
 
             var result = Shell.ParseCommand("getdelta", "-h", hash, NodeArgumentPrefix, ServerNodeName);
             result.Should().BeTrue();
