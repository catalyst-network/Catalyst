--- conflicted
+++ resolved
@@ -44,13 +44,8 @@
         public void GetDeltaRequest_Can_Be_Sent()
         {
             //Arrange
-<<<<<<< HEAD
-            var hashProvider = new HashProvider(HashingAlgorithm.GetAlgorithmMetadata("blake2b-256"));
-            var deltaMultiHash = hashProvider.ComputeUtf8MultiHash("previous").CreateCid();
-=======
             var hashProvider = new HashProvider(HashingAlgorithm.GetAlgorithmMetadata("keccak-256"));
             var deltaMultiHash = hashProvider.ComputeUtf8MultiHash("previous").ToCid();
->>>>>>> 8cc0c540
             var commandContext = TestCommandHelpers.GenerateCliRequestCommandContext();
             var connectedNode = commandContext.GetConnectedNode(null);
             var command = new GetDeltaCommand(commandContext, _logger);
