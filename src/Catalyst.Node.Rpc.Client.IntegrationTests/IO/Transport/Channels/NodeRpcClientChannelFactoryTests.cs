--- conflicted
+++ resolved
@@ -22,7 +22,6 @@
 #endregion
 
 using System.Linq;
-using System.Net;
 using System.Threading.Tasks;
 using Catalyst.Common.Extensions;
 using Catalyst.Common.Interfaces.Keystore;
@@ -34,6 +33,7 @@
 using Catalyst.Common.IO.Messaging.Correlation;
 using Catalyst.Common.IO.Messaging.Dto;
 using Catalyst.Common.Util;
+using Catalyst.Core.Lib.UnitTests.Rpc.IO.Transport.Channels;
 using Catalyst.Cryptography.BulletProofs.Wrapper;
 using Catalyst.Cryptography.BulletProofs.Wrapper.Interfaces;
 using Catalyst.Protocol.Common;
@@ -46,7 +46,6 @@
 using NSubstitute;
 using Serilog;
 using Xunit;
-using NodeRpcServerChannelFactoryTests = Catalyst.Core.Lib.UnitTests.Rpc.IO.Transport.Channels.NodeRpcServerChannelFactoryTests;
 
 namespace Catalyst.Node.Rpc.Client.IntegrationTests.IO.Transport.Channels
 {
@@ -82,34 +81,27 @@
                 _serverKeySigner,
                 _authenticationStrategy,
                 _peerIdValidator,
-<<<<<<< HEAD
-                peerSettings,
+                signatureContextProvider,
                 _testScheduler);
-=======
-                signatureContextProvider);
->>>>>>> e21513e7
 
             _clientCorrelationManager = Substitute.For<IRpcMessageCorrelationManager>();
             _clientKeySigner = Substitute.For<IKeySigner>();
-           
-            var clientFactory = new UnitTests.IO.Transport.Channels.NodeRpcClientChannelFactoryTests.TestNodeRpcClientChannelFactory(
-                _clientKeySigner, 
-                _clientCorrelationManager,
-                _peerIdValidator,
-<<<<<<< HEAD
-                peerSettings,
-                _testScheduler);
-=======
-                signatureContextProvider);
->>>>>>> e21513e7
+
+            var clientFactory =
+                new UnitTests.IO.Transport.Channels.NodeRpcClientChannelFactoryTests.TestNodeRpcClientChannelFactory(
+                    _clientKeySigner,
+                    _clientCorrelationManager,
+                    _peerIdValidator,
+                    signatureContextProvider,
+                    _testScheduler);
 
             _serverChannel =
                 new EmbeddedChannel("server".ToChannelId(), true, _serverFactory.InheritedHandlers.ToArray());
-            
+
             _clientChannel =
                 new EmbeddedChannel("client".ToChannelId(), true, clientFactory.InheritedHandlers.ToArray());
         }
-        
+
         [Fact]
         public async Task
             NodeRpcClientChannelFactory_Pipeline_Should_Produce_Request_Object_NodeRpcServerChannelFactory_Can_Process_Into_Observable()
@@ -122,7 +114,7 @@
             _peerIdValidator.ValidatePeerIdFormat(Arg.Any<PeerId>()).Returns(true);
 
             _clientKeySigner.Sign(Arg.Any<byte[]>(), default).ReturnsForAnyArgs(signature);
-            
+
             var correlationId = CorrelationId.GenerateCorrelationId();
 
             var protocolMessage = new GetPeerCountRequest().ToProtocolMessage(sender.PeerId, correlationId);
@@ -132,43 +124,46 @@
                 recipient,
                 CorrelationId.GenerateCorrelationId()
             );
-            
+
             _clientChannel.WriteOutbound(dto);
             var sentBytes = _clientChannel.ReadOutbound<IByteBuffer>();
 
             // obviously
             sentBytes.Should().BeAssignableTo<IByteBuffer>();
-            
-            _clientCorrelationManager.ReceivedWithAnyArgs(1).AddPendingRequest(Arg.Is<CorrelatableMessage<ProtocolMessage>>(c => c.Content.CorrelationId.ToCorrelationId().Equals(correlationId)));
-            
+
+            _clientCorrelationManager.ReceivedWithAnyArgs(1).AddPendingRequest(
+                Arg.Is<CorrelatableMessage<ProtocolMessage>>(c =>
+                    c.Content.CorrelationId.ToCorrelationId().Equals(correlationId)));
+
             _clientKeySigner.ReceivedWithAnyArgs(1).Sign(Arg.Is(signature.SignatureBytes), default);
-            
+
             _serverKeySigner.Verify(
                     Arg.Any<ISignature>(),
                     Arg.Any<byte[]>(),
                     default
                 )
                .ReturnsForAnyArgs(true);
-            
+
             _authenticationStrategy.Authenticate(Arg.Any<IPeerIdentifier>()).Returns(true);
-            
+
             var observer = new ProtocolMessageObserver(0, Substitute.For<ILogger>());
 
-            var messageStream = _serverFactory.InheritedHandlers.OfType<ObservableServiceHandler>().Single().MessageStream;
-            
+            var messageStream = _serverFactory.InheritedHandlers.OfType<ObservableServiceHandler>().Single()
+               .MessageStream;
+
             using (messageStream.Subscribe(observer))
             {
                 _serverChannel.WriteInbound(sentBytes);
                 _serverCorrelationManager.DidNotReceiveWithAnyArgs().TryMatchResponse(protocolMessage);
-               
+
                 _serverKeySigner.ReceivedWithAnyArgs(1).Verify(null, null, null);
 
                 _testScheduler.Start();
-                //await messageStream.WaitForItemsOnDelayedStreamOnTaskPoolSchedulerAsync();
+
                 observer.Received.Count.Should().Be(1);
                 observer.Received.Single().Payload.CorrelationId.ToCorrelationId().Id.Should().Be(correlationId.Id);
             }
-            
+
             await _serverChannel.DisconnectAsync();
             await _clientChannel.DisconnectAsync();
         }
