--- conflicted
+++ resolved
@@ -144,9 +144,6 @@
             {
                 _serverChannel.WriteInbound(sentBytes);
                 _serverCorrelationManager.DidNotReceiveWithAnyArgs().TryMatchResponse(protocolMessage);
-<<<<<<< HEAD
-                _serverKeySigner.ReceivedWithAnyArgs(1).Verify(null, null, null);
-=======
                 
                 /**
                  * See Issue:
@@ -155,7 +152,6 @@
 
                 //_serverKeySigner.ReceivedWithAnyArgs(1).Verify(null, null);
 
->>>>>>> 196ff647
                 await messageStream.WaitForItemsOnDelayedStreamOnTaskPoolSchedulerAsync();
                 observer.Received.Count.Should().Be(1);
                 observer.Received.Single().Payload.CorrelationId.ToCorrelationId().Id.Should().Be(correlationId.Id);
