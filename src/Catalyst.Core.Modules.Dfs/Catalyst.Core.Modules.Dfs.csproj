﻿<Project Sdk="Microsoft.NET.Sdk">
    <PropertyGroup>
        <TargetFramework>netcoreapp3.0</TargetFramework>

        <RootNamespace>Catalyst.Core.Modules.Dfs</RootNamespace>
        <Authors>James Kirby (nshcore@protonmail.com)</Authors>
        <SignAssembly>true</SignAssembly>
        <AssemblyOriginatorKeyFile>Catalyst.Core.Modules.Dfs.snk</AssemblyOriginatorKeyFile>
        <PublicSign>true</PublicSign>
    </PropertyGroup>
    <Import Project="../Common.Packable.props" />
    <Import Project="../Common.Projects.props" />
    <ItemGroup>
        <ProjectReference Include="..\Catalyst.Abstractions\Catalyst.Abstractions.csproj" />
        <ProjectReference Include="..\Catalyst.Core.Lib\Catalyst.Core.Lib.csproj" />
        <ProjectReference Include="..\Catalyst.Core.Modules.Hashing\Catalyst.Core.Modules.Hashing.csproj" />
        <ProjectReference Include="..\Catalyst.TestUtils\Catalyst.TestUtils.csproj" />
    </ItemGroup>

    <ItemGroup>
        <PackageReference Include="Common.Logging.Serilog" Version="4.3.6" />
        <PackageReference Include="Microsoft.AspNetCore" Version="2.2.0" />
        <PackageReference Include="Microsoft.AspNetCore.Mvc" Version="2.2.0" />
        <PackageReference Include="Microsoft.AspNetCore.StaticFiles" Version="2.2.0" />
        <PackageReference Include="Microsoft.Extensions.FileProviders.Embedded" Version="2.2.0" />
<<<<<<< HEAD
        <PackageReference Include="Multiformats.Hash" Version="1.5.0" />
        <PackageReference Include="PeterO.Cbor" Version="3.1.0" />
=======
>>>>>>> f972482e
    </ItemGroup>

</Project><|MERGE_RESOLUTION|>--- conflicted
+++ resolved
@@ -23,11 +23,7 @@
         <PackageReference Include="Microsoft.AspNetCore.Mvc" Version="2.2.0" />
         <PackageReference Include="Microsoft.AspNetCore.StaticFiles" Version="2.2.0" />
         <PackageReference Include="Microsoft.Extensions.FileProviders.Embedded" Version="2.2.0" />
-<<<<<<< HEAD
-        <PackageReference Include="Multiformats.Hash" Version="1.5.0" />
         <PackageReference Include="PeterO.Cbor" Version="3.1.0" />
-=======
->>>>>>> f972482e
     </ItemGroup>
 
 </Project>