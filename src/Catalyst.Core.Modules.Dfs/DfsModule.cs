#region LICENSE

/**
* Copyright (c) 2019 Catalyst Network
*
* This file is part of Catalyst.Node <https://github.com/catalyst-network/Catalyst.Node>
*
* Catalyst.Node is free software: you can redistribute it and/or modify
* it under the terms of the GNU General Public License as published by
* the Free Software Foundation, either version 2 of the License, or
* (at your option) any later version.
*
* Catalyst.Node is distributed in the hope that it will be useful,
* but WITHOUT ANY WARRANTY; without even the implied warranty of
* MERCHANTABILITY or FITNESS FOR A PARTICULAR PURPOSE. See the
* GNU General Public License for more details.
*
* You should have received a copy of the GNU General Public License
* along with Catalyst.Node. If not, see <https://www.gnu.org/licenses/>.
*/

#endregion

using Autofac;
using Catalyst.Abstractions.Consensus.Deltas;
using Catalyst.Abstractions.Dfs;
using Catalyst.Abstractions.Dfs.BlockExchange;
using Catalyst.Abstractions.Dfs.CoreApi;
using Catalyst.Abstractions.Keystore;
using Catalyst.Abstractions.Options;
using Catalyst.Core.Lib;
using Catalyst.Core.Lib.Config;
using Catalyst.Core.Lib.Kernel;
using Catalyst.Core.Modules.Dfs.BlockExchange;
using Catalyst.Core.Modules.Dfs.CoreApi;
using Catalyst.Core.Modules.Keystore;
using Lib.P2P;
using Lib.P2P.PubSub;
using Makaretu.Dns;
using Nito.AsyncEx;

namespace Catalyst.Core.Modules.Dfs
{
    public sealed class DfsModule : CatalystModule
    {
        protected override void LoadApi(ContainerBuilder builder)
        {
<<<<<<< HEAD
            builder.RegisterType<BlockApi>().As<IBlockApi>().SingleInstance()
               .OnActivated(e => e.Instance.PinApi = e.Context.Resolve<IPinApi>());

            builder.RegisterType<PinApi>().As<IPinApi>().SingleInstance()
               .OnActivated(e => e.Instance.BlockApi = e.Context.Resolve<IBlockApi>());
            
            builder.RegisterType<BitSwapApi>().As<IBitswapApi>().SingleInstance();
            builder.RegisterType<BlockRepositoryApi>().As<IBlockRepositoryApi>().SingleInstance();
            builder.RegisterType<BootstrapApi>().As<IBootstrapApi>().SingleInstance();
            builder.RegisterType<ConfigApi>().As<IConfigApi>().SingleInstance();
            builder.RegisterType<DagApi>().As<IDagApi>().SingleInstance();
            builder.RegisterType<DnsApi>().As<IDnsApi>().SingleInstance();
            builder.RegisterType<UnixFsApi>().As<IUnixFsApi>().SingleInstance();
            builder.RegisterType<KeyApi>().As<IKeyApi>().SingleInstance();
            builder.RegisterType<NameApi>().As<INameApi>().SingleInstance();
            builder.RegisterType<ObjectApi>().As<IObjectApi>().SingleInstance();
            builder.RegisterType<PubSubApi>().As<IPubSubApi>().SingleInstance();
            builder.RegisterType<StatsApi>().As<IStatsApi>().SingleInstance();
            builder.RegisterType<SwarmApi>().As<ISwarmApi>().SingleInstance();
        }

        protected override void LoadService(ContainerBuilder builder) 
        { 
            builder.RegisterType<DfsService>().As<IDfsService>().SingleInstance();
            builder.RegisterType<BitswapService>().As<IBitswapService>().SingleInstance();
            builder.RegisterType<SwarmService>().As<ISwarmService>().SingleInstance();
            builder.RegisterType<PubSubService>().As<IPubSubService>().SingleInstance();

            builder.RegisterType<DotClient>().As<IDnsClient>();
        }
        
        protected override void LoadOptions(ContainerBuilder builder) 
        { 
            builder.RegisterType<BlockOptions>();
            builder.RegisterType<RepositoryOptions>();
            builder.RegisterType<DiscoveryOptions>();
        }
=======
            builder.RegisterType<DeltaDfsReader>().As<IDeltaDfsReader>().SingleInstance();
            builder.RegisterType<IpfsAdapter>().As<IIpfsAdapter>().As<ICoreApi>().SingleInstance();
            builder.RegisterType<Dfs>().As<IDfs>().SingleInstance();
        }  
>>>>>>> f972482e
    }
}<|MERGE_RESOLUTION|>--- conflicted
+++ resolved
@@ -45,7 +45,6 @@
     {
         protected override void LoadApi(ContainerBuilder builder)
         {
-<<<<<<< HEAD
             builder.RegisterType<BlockApi>().As<IBlockApi>().SingleInstance()
                .OnActivated(e => e.Instance.PinApi = e.Context.Resolve<IPinApi>());
 
@@ -83,11 +82,5 @@
             builder.RegisterType<RepositoryOptions>();
             builder.RegisterType<DiscoveryOptions>();
         }
-=======
-            builder.RegisterType<DeltaDfsReader>().As<IDeltaDfsReader>().SingleInstance();
-            builder.RegisterType<IpfsAdapter>().As<IIpfsAdapter>().As<ICoreApi>().SingleInstance();
-            builder.RegisterType<Dfs>().As<IDfs>().SingleInstance();
-        }  
->>>>>>> f972482e
     }
 }