#region LICENSE

/**
* Copyright (c) 2019 Catalyst Network
*
* This file is part of Catalyst.Node <https://github.com/catalyst-network/Catalyst.Node>
*
* Catalyst.Node is free software: you can redistribute it and/or modify
* it under the terms of the GNU General Public License as published by
* the Free Software Foundation, either version 2 of the License, or
* (at your option) any later version.
*
* Catalyst.Node is distributed in the hope that it will be useful,
* but WITHOUT ANY WARRANTY; without even the implied warranty of
* MERCHANTABILITY or FITNESS FOR A PARTICULAR PURPOSE. See the
* GNU General Public License for more details.
*
* You should have received a copy of the GNU General Public License
* along with Catalyst.Node. If not, see <https://www.gnu.org/licenses/>.
*/

#endregion

using System;
using System.IO;
using System.Threading;
using Catalyst.Abstractions.Dfs;
using Catalyst.Abstractions.FileTransfer;
using Catalyst.Abstractions.Hashing;
using Catalyst.Abstractions.IO.Messaging.Correlation;
using Catalyst.Abstractions.Types;
using Catalyst.Core.Lib.Extensions;
using Catalyst.Core.Lib.IO.Messaging.Correlation;
using Catalyst.Core.Lib.IO.Messaging.Dto;
using Catalyst.Core.Modules.Dfs.Extensions;
using Catalyst.Core.Modules.Hashing;
using Catalyst.Core.Modules.Rpc.Server.IO.Observers;
using Catalyst.Protocol.Peer;
using Catalyst.Protocol.Rpc.Node;
using Catalyst.Protocol.Wire;
using Catalyst.TestUtils;
using DotNetty.Transport.Channels;
using FluentAssertions;
using MultiFormats.Registry;
using NSubstitute;
using NSubstitute.ExceptionExtensions;
using Serilog;
using Xunit;

//@TODO should be in rpc module test

namespace Catalyst.Core.Modules.Rpc.Server.Tests.UnitTests
{
    public sealed class AddFileToDfsRequestObserverTests
    {
        private readonly ManualResetEvent _manualResetEvent;
        private readonly IChannelHandlerContext _fakeContext;
        private readonly IDownloadFileTransferFactory _nodeFileTransferFactory;
        private readonly AddFileToDfsRequestObserver _addFileToDfsRequestObserver;
        private readonly PeerId _senderIdentifier;
        private readonly IDfsService _fakeDfsService;
        private readonly IHashProvider _hashProvider;

        public AddFileToDfsRequestObserverTests()
        {
            _hashProvider = new HashProvider(HashingAlgorithm.GetAlgorithmMetadata("blake2b-256"));
            _manualResetEvent = new ManualResetEvent(false);
            _senderIdentifier = PeerIdHelper.GetPeerId("sender");
            var peerSettings = _senderIdentifier.ToSubstitutedPeerSettings();
            _fakeDfsService = Substitute.For<IDfsService>();
            var logger = Substitute.For<ILogger>();
            _fakeContext = Substitute.For<IChannelHandlerContext>();
            _nodeFileTransferFactory = Substitute.For<IDownloadFileTransferFactory>();
            _addFileToDfsRequestObserver = new AddFileToDfsRequestObserver(_fakeDfsService,
                peerSettings,
                _nodeFileTransferFactory,
                logger);
        }

        [Fact]
        public void Handler_Uses_Correct_CorrelationId()
        {
            _nodeFileTransferFactory.RegisterTransfer(Arg.Any<IDownloadFileInformation>())
               .Returns(FileTransferResponseCodeTypes.Successful);

            var correlationId = CorrelationId.GenerateCorrelationId();

            var protocolMessage = GenerateProtocolMessage(correlationId);

            protocolMessage.SendToHandler(_fakeContext, _addFileToDfsRequestObserver);

            _nodeFileTransferFactory.RegisterTransfer(
                Arg.Is<IDownloadFileInformation>(
                    info => info.CorrelationId.Id.Equals(correlationId.Id)));
        }

        [Fact]
        public void Handler_Can_Initialize_Download_File_Transfer()
        {
            _nodeFileTransferFactory.RegisterTransfer(Arg.Any<IDownloadFileInformation>())
               .Returns(FileTransferResponseCodeTypes.Successful);

            var protocolMessage = GenerateProtocolMessage();

            protocolMessage.SendToHandler(_fakeContext, _addFileToDfsRequestObserver);

            _fakeContext.Channel.Received(1)?.WriteAndFlushAsync(
                Arg.Is<DefaultAddressedEnvelope<ProtocolMessage>>(
                    t => t.Content.FromProtocolMessage<AddFileToDfsResponse>().ResponseCode[0] == FileTransferResponseCodeTypes.Successful.Id));
        }

        [Fact]
        public void Handler_Sends_Error_On_Invalid_Message()
        {
            _nodeFileTransferFactory.RegisterTransfer(Arg.Any<IDownloadFileInformation>()).Throws(new Exception());

            var protocolMessage = GenerateProtocolMessage();

            protocolMessage.SendToHandler(_fakeContext, _addFileToDfsRequestObserver);

            _fakeContext.Channel.Received(1)?.WriteAndFlushAsync(
                Arg.Is<DefaultAddressedEnvelope<ProtocolMessage>>(
                    t => t.Content.FromProtocolMessage<AddFileToDfsResponse>().ResponseCode[0] == FileTransferResponseCodeTypes.Error.Id));
        }

        [Fact]
        public void Successful_Add_File_Can_Respond_With_Finished_Code()
        {
            _nodeFileTransferFactory.RegisterTransfer(Arg.Any<IDownloadFileInformation>())
               .Returns(FileTransferResponseCodeTypes.Successful);

<<<<<<< HEAD
            var expectedCid = CidHelper.CreateCid(_hashProvider.ComputeUtf8MultiHash("expectedHash"));
            var fakeBlock = Substitute.For<IFileSystemNode>();
            fakeBlock.Id.Returns(expectedCid);
            _fakeDfsService.UnixFsApi.AddAsync(Arg.Any<Stream>(), Arg.Any<string>()).Returns(fakeBlock);
=======
            var expectedCid = _hashProvider.ComputeUtf8MultiHash("expectedHash").CreateCid();
            _fakeDfs.AddAsync(Arg.Any<Stream>(), Arg.Any<string>()).Returns(expectedCid);
>>>>>>> f972482e

            var protocolMessage = GenerateProtocolMessage();

            AddFileToDfsResponse addFileToDfsResponse = null;

            async void UseArgument(IDownloadFileInformation information)
            {
                information.RecipientChannel = Substitute.For<IChannel>();
                information.UpdateChunkIndicator(0, true);
                information.Dispose();
                await information.RecipientChannel.WriteAndFlushAsync(Arg.Do<MessageDto>(x =>
                {
                    addFileToDfsResponse = x.Content.FromProtocolMessage<AddFileToDfsResponse>();
                    _manualResetEvent.Set();
                }));
            }

            _nodeFileTransferFactory.RegisterTransfer(Arg.Do<IDownloadFileInformation>(UseArgument));

            protocolMessage.SendToHandler(_fakeContext, _addFileToDfsRequestObserver);
            _manualResetEvent.WaitOne();

            addFileToDfsResponse.ResponseCode[0].Should().Be((byte) FileTransferResponseCodeTypes.Finished.Id);
            addFileToDfsResponse.DfsHash.Should().Be(expectedCid);
        }

        [Fact]
        public void Dfs_Failure_Can_Respond_With_Failed_Code()
        {
            _nodeFileTransferFactory.RegisterTransfer(Arg.Any<IDownloadFileInformation>())
               .Returns(FileTransferResponseCodeTypes.Successful);

            _fakeDfsService.UnixFsApi.AddAsync(Arg.Any<Stream>(), Arg.Any<string>()).Throws(new Exception());

            var protocolMessage = GenerateProtocolMessage();

            AddFileToDfsResponse addFileToDfsResponse = null;

            async void UseArgument(IDownloadFileInformation information)
            {
                information.RecipientChannel = Substitute.For<IChannel>();
                information.UpdateChunkIndicator(0, true);
                information.Dispose();
                await information.RecipientChannel.WriteAndFlushAsync(Arg.Do<MessageDto>(x =>
                {
                    addFileToDfsResponse = x.Content.FromProtocolMessage<AddFileToDfsResponse>();
                    _manualResetEvent.Set();
                }));
            }

            _nodeFileTransferFactory.RegisterTransfer(Arg.Do<IDownloadFileInformation>(UseArgument));

            protocolMessage.SendToHandler(_fakeContext, _addFileToDfsRequestObserver);
            _manualResetEvent.WaitOne();

            addFileToDfsResponse.ResponseCode[0].Should().Be((byte) FileTransferResponseCodeTypes.Failed.Id);
        }

        private ProtocolMessage GenerateProtocolMessage(ICorrelationId correlationId = null)
        {
            return new AddFileToDfsRequest
            {
                Node = "node1",
                FileName = "Test.dat",
                FileSize = 10000
            }.ToProtocolMessage(_senderIdentifier, correlationId);
        }
    }
}<|MERGE_RESOLUTION|>--- conflicted
+++ resolved
@@ -129,15 +129,10 @@
             _nodeFileTransferFactory.RegisterTransfer(Arg.Any<IDownloadFileInformation>())
                .Returns(FileTransferResponseCodeTypes.Successful);
 
-<<<<<<< HEAD
             var expectedCid = CidHelper.CreateCid(_hashProvider.ComputeUtf8MultiHash("expectedHash"));
             var fakeBlock = Substitute.For<IFileSystemNode>();
             fakeBlock.Id.Returns(expectedCid);
             _fakeDfsService.UnixFsApi.AddAsync(Arg.Any<Stream>(), Arg.Any<string>()).Returns(fakeBlock);
-=======
-            var expectedCid = _hashProvider.ComputeUtf8MultiHash("expectedHash").CreateCid();
-            _fakeDfs.AddAsync(Arg.Any<Stream>(), Arg.Any<string>()).Returns(expectedCid);
->>>>>>> f972482e
 
             var protocolMessage = GenerateProtocolMessage();
 
