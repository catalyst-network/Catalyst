#region LICENSE

/**
* Copyright (c) 2019 Catalyst Network
*
* This file is part of Catalyst.Node <https://github.com/catalyst-network/Catalyst.Node>
*
* Catalyst.Node is free software: you can redistribute it and/or modify
* it under the terms of the GNU General Public License as published by
* the Free Software Foundation, either version 2 of the License, or
* (at your option) any later version.
*
* Catalyst.Node is distributed in the hope that it will be useful,
* but WITHOUT ANY WARRANTY; without even the implied warranty of
* MERCHANTABILITY or FITNESS FOR A PARTICULAR PURPOSE. See the
* GNU General Public License for more details.
*
* You should have received a copy of the GNU General Public License
* along with Catalyst.Node. If not, see <https://www.gnu.org/licenses/>.
*/

#endregion

using System;
using System.Collections.Generic;
using System.IO;
using System.Linq;
using System.Threading;
using System.Threading.Tasks;
using Autofac;
using Catalyst.Abstractions;
using Catalyst.Abstractions.Consensus;
using Catalyst.Abstractions.Cryptography;
using Catalyst.Abstractions.Dfs;
using Catalyst.Abstractions.FileSystem;
using Catalyst.Abstractions.Keystore;
using Catalyst.Abstractions.Ledger.Models;
using Catalyst.Abstractions.Mempool;
using Catalyst.Abstractions.P2P;
using Catalyst.Abstractions.P2P.Discovery;
using Catalyst.Abstractions.Rpc;
using Catalyst.Abstractions.Types;
using Catalyst.Core.Lib.Config;
using Catalyst.Core.Lib.DAO.Transaction;
using Catalyst.Core.Lib.P2P.Models;
using Catalyst.Core.Lib.P2P.Repository;
using Catalyst.Core.Modules.Dfs;
using Catalyst.Core.Modules.Hashing;
using Catalyst.Core.Modules.Ledger.Repository;
using Catalyst.Core.Modules.Mempool;
using Catalyst.Core.Modules.Mempool.Repositories;
using Catalyst.Core.Modules.Rpc.Server;
using Catalyst.Core.Modules.Web3;
using Catalyst.Protocol.Network;
using Catalyst.Protocol.Peer;
using Catalyst.TestUtils;
using NSubstitute;
using SharpRepository.InMemoryRepository;
using Xunit.Abstractions;

namespace Catalyst.Node.POA.CE.Tests.IntegrationTests
{
    public class PoaTestNode : ICatalystNode, IDisposable
    {
        private readonly IDfsService _dfsService;
        private readonly IMempool<PublicEntryDao> _memPool;
        private readonly ICatalystNode _node;
        private readonly DirectoryInfo _nodeDirectory;
        private readonly PeerId _nodePeerId;
        private readonly IPeerSettings _nodeSettings;
        private readonly IPeerRepository _peerRepository;
        private readonly IRpcServerSettings _rpcSettings;
        private readonly ILifetimeScope _scope;
<<<<<<< HEAD
        public readonly ContainerProvider _containerProvider;
=======
        private readonly ContainerProvider _containerProvider;
        private readonly IDeltaByNumberRepository _deltaByNumber;
>>>>>>> 907b9a27

        public PoaTestNode(string name,
            IPrivateKey privateKey,
            IPeerSettings nodeSettings,
            IDfsService dfsService,
            IEnumerable<PeerId> knownPeerIds,
            IFileSystem parentTestFileSystem,
            ITestOutputHelper output)
        {
            Name = name;
            _nodeSettings = nodeSettings;

            _nodeDirectory = parentTestFileSystem.GetCatalystDataDir();

            _dfsService = dfsService;

            _rpcSettings = RpcSettingsHelper.GetRpcServerSettings(nodeSettings.Port + 100);
            _nodePeerId = nodeSettings.PeerId;

            _memPool = new Mempool(new MempoolService(new InMemoryRepository<PublicEntryDao, string>()));
            _peerRepository = new PeerRepository(new InMemoryRepository<Peer, string>());
            var peersInRepo = knownPeerIds.Select(p => new Peer
            {
                PeerId = p,
                LastSeen = DateTime.UtcNow
            }).ToList();
            _peerRepository.Add(peersInRepo);

            _deltaByNumber = new DeltaByNumberRepository(new InMemoryRepository<DeltaByNumber, string>());

            _containerProvider = new ContainerProvider(new[]
                {
                    Constants.NetworkConfigFile(NetworkType.Devnet),
                    Constants.SerilogJsonConfigFile
                }
               .Select(f => Path.Combine(Constants.ConfigSubFolder, f)), parentTestFileSystem, output);

            Program.RegisterNodeDependencies(_containerProvider.ContainerBuilder,
                excludedModules: new List<Type>
                {
                    typeof(ApiModule),
                    typeof(RpcServerModule)
                }
            );
            _containerProvider.ConfigureContainerBuilder(true, true);
            OverrideContainerBuilderRegistrations();

            _scope = _containerProvider.Container.BeginLifetimeScope(Name);
            _node = _scope.Resolve<ICatalystNode>();

            var keyStore = _scope.Resolve<IKeyStore>();
            var keyRegistry = _scope.Resolve<IKeyRegistry>();
            keyRegistry.RemoveItemFromRegistry(KeyRegistryTypes.DefaultKey);
            keyRegistry.AddItemToRegistry(KeyRegistryTypes.DefaultKey, privateKey);

            keyStore.KeyStoreEncryptAsync(privateKey, nodeSettings.NetworkType, KeyRegistryTypes.DefaultKey)
               .ConfigureAwait(false).GetAwaiter()
               .GetResult();
        }

        public string Name { get; }

        public IConsensus Consensus => _node.Consensus;

        public async Task RunAsync(CancellationToken cancellationSourceToken)
        {
            await _node.RunAsync(cancellationSourceToken).ConfigureAwait(false);
        }

        public async Task StartSocketsAsync() { await _node.StartSocketsAsync(); }

        public void Dispose() { Dispose(true); }

        protected void OverrideContainerBuilderRegistrations()
        {
            var builder = _containerProvider.ContainerBuilder;

            builder.RegisterInstance(_deltaByNumber).As<IDeltaByNumberRepository>();
            builder.RegisterInstance(new InMemoryRepository<TransactionReceipts, string>())
               .AsImplementedInterfaces();
            builder.RegisterInstance(new InMemoryRepository<TransactionToDelta, string>())
               .AsImplementedInterfaces();

            _containerProvider.ContainerBuilder.RegisterInstance(new TestPasswordReader()).As<IPasswordReader>();
            _containerProvider.ContainerBuilder.RegisterInstance(_nodeSettings).As<IPeerSettings>();
            _containerProvider.ContainerBuilder.RegisterInstance(_rpcSettings).As<IRpcServerSettings>();
            _containerProvider.ContainerBuilder.RegisterInstance(_nodePeerId).As<PeerId>();
            _containerProvider.ContainerBuilder.RegisterInstance(_memPool).As<IMempool<PublicEntryDao>>();
            _containerProvider.ContainerBuilder.RegisterInstance(_dfsService).As<IDfsService>();
            _containerProvider.ContainerBuilder.RegisterInstance(_peerRepository).As<IPeerRepository>();
            _containerProvider.ContainerBuilder.RegisterType<TestFileSystem>().As<IFileSystem>()
               .WithParameter("rootPath", _nodeDirectory.FullName);
            _containerProvider.ContainerBuilder.RegisterInstance(Substitute.For<IPeerDiscovery>()).As<IPeerDiscovery>();
        }

        protected virtual void Dispose(bool disposing)
        {
            if (!disposing)
            {
                return;
            }

            _scope?.Dispose();
            _peerRepository?.Dispose();
            _containerProvider?.Dispose();
        }
    }
}<|MERGE_RESOLUTION|>--- conflicted
+++ resolved
@@ -71,12 +71,8 @@
         private readonly IPeerRepository _peerRepository;
         private readonly IRpcServerSettings _rpcSettings;
         private readonly ILifetimeScope _scope;
-<<<<<<< HEAD
         public readonly ContainerProvider _containerProvider;
-=======
-        private readonly ContainerProvider _containerProvider;
         private readonly IDeltaByNumberRepository _deltaByNumber;
->>>>>>> 907b9a27
 
         public PoaTestNode(string name,
             IPrivateKey privateKey,
