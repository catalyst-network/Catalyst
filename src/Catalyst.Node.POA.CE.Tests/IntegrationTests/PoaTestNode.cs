--- conflicted
+++ resolved
@@ -40,12 +40,8 @@
 using Catalyst.Abstractions.Rpc;
 using Catalyst.Abstractions.Types;
 using Catalyst.Core.Lib.Config;
-<<<<<<< HEAD
 using Catalyst.Core.Lib.Cryptography;
 using Catalyst.Core.Lib.DAO;
-=======
-using Catalyst.Core.Lib.DAO.Transaction;
->>>>>>> f972482e
 using Catalyst.Core.Lib.Extensions;
 using Catalyst.Core.Lib.FileSystem;
 using Catalyst.Core.Lib.P2P.Models;
@@ -69,13 +65,8 @@
 {
     public class PoaTestNode : ICatalystNode, IDisposable
     {
-<<<<<<< HEAD
         private readonly IDfsService _dfsService;
-        private readonly IMempool<TransactionBroadcastDao> _memPool;
-=======
-        private readonly DevDfs _dfs;
         private readonly IMempool<PublicEntryDao> _memPool;
->>>>>>> f972482e
         private readonly ICatalystNode _node;
         private readonly DirectoryInfo _nodeDirectory;
         private readonly PeerId _nodePeerId;
@@ -168,13 +159,8 @@
             _containerProvider.ContainerBuilder.RegisterInstance(_nodeSettings).As<IPeerSettings>();
             _containerProvider.ContainerBuilder.RegisterInstance(_rpcSettings).As<IRpcServerSettings>();
             _containerProvider.ContainerBuilder.RegisterInstance(_nodePeerId).As<PeerId>();
-<<<<<<< HEAD
+            _containerProvider.ContainerBuilder.RegisterInstance(_memPool).As<IMempool<PublicEntryDao>>();
             _containerProvider.ContainerBuilder.RegisterInstance(_dfsService).As<IDfsService>();
-            _containerProvider.ContainerBuilder.RegisterInstance(_memPool).As<IMempool<TransactionBroadcastDao>>();
-=======
-            _containerProvider.ContainerBuilder.RegisterInstance(_dfs).As<IDfs>();
-            _containerProvider.ContainerBuilder.RegisterInstance(_memPool).As<IMempool<PublicEntryDao>>();
->>>>>>> f972482e
             _containerProvider.ContainerBuilder.RegisterInstance(_peerRepository).As<IPeerRepository>();
             _containerProvider.ContainerBuilder.RegisterType<TestFileSystem>().As<IFileSystem>()
                 .WithParameter("rootPath", _nodeDirectory.FullName);
