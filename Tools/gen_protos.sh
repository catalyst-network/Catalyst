--- conflicted
+++ resolved
@@ -16,11 +16,7 @@
 
 find ${greeter_protos_dir} -type f -name '*.proto' | \
     xargs -J{} ${proto_tools}/protoc {} \
-<<<<<<< HEAD
-      --csharp_out ${generated_dir} \
-=======
       --csharp_out ${greeter_protos_dir}/dist/csharp \
->>>>>>> 95e7d160
       --proto_path ${greeter_protos_dir}
 
 find ${greeter_protos_dir} -type f -name '*.proto' | \
