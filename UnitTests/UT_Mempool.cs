using System;
using System.Diagnostics;
using System.Threading;
using StackExchange.Redis;
using ADL.Bash;
using ADL.Node.Core.Modules.Mempool;
using ADL.Redis;
using ADL.Protocols.Mempool;
using Google.Protobuf.WellKnownTypes;
using Microsoft.VisualStudio.TestTools.UnitTesting;

namespace ADL.UnitTests
{
    [TestClass]
    public class UT_Mempool
    {
<<<<<<< HEAD
        private static readonly ConnectionMultiplexer Cm = RedisConnector.Instance().Connection;
        
        private class TestMempoolSettings : IMempoolSettings // sort of mock
        {
            public string Type { get; set; }
            public string Expiry {get; set; }
            public string When { get; set; }
        }

        private static TestMempoolSettings _settings;
        private static RedisMempool _memp; 
=======
        private static readonly ConnectionMultiplexer Cm = RedisConnector.Instance.Connection;
        private static Mempool Memp = new Mempool(new Redis.Redis());
>>>>>>> 032713fd
        
        private static Key _k = new Key();
        private static Tx _t = new Tx();
                
        private class ProducerConsumer
        {
            private static readonly object locker = new object();
            public object firstThreadId = null;
            
            public void Writer()
            {
                lock (locker)
                {
                    var id = Thread.CurrentThread.ManagedThreadId;
                    if (firstThreadId == null)
                    {
                        firstThreadId = id;
                    }

                    _t.Amount = (uint)id;
                }

<<<<<<< HEAD
                _memp.Save(_k, _t); // write same key but different tx amount, not under lock                
=======
                Memp.SaveTx(_k, _t); // write same key but different tx amount, not under lock                
>>>>>>> 032713fd
            }
        }
        
        [ClassInitialize]
        public static void SetUp(TestContext testContext)
        {
            _settings = new TestMempoolSettings {Type = "redis", When = "NotExists"};
            _memp = new RedisMempool(_settings);
        }
        
        [TestInitialize]
        public void Initialize()
        {
            _k.HashedSignature = "hashed_signature";

            _t.Amount = 1;
            _t.Signature = "signature";
            _t.AddressDest = "address_dest";
            _t.AddressSource = "address_source"; 
            _t.Updated = new Tx.Types.Timestamp{Nanos = 100, Seconds = 30};
            
            var endpoint = Cm.GetEndPoints();
            Assert.AreEqual(1,endpoint.Length);
            
            var server = Cm.GetServer(endpoint[0]);
            server.FlushDatabase(); // clean up Redis before each test
            server.FlushAllDatabases();
            
            server.ConfigSet("save","1 1"); // save every seconds for each change to the dataset
            Thread.Sleep(500); //give it half a seconds to make changes affective
        }
        
        [TestMethod]
        public void SaveAndGet()
        {   
<<<<<<< HEAD
            _memp.Save(_k,_t);
            var transaction = _memp.Get(_k);
=======
            Memp.SaveTx(_k,_t);
            var transaction = Memp.GetTx(_k);
>>>>>>> 032713fd
            
            Assert.AreEqual((uint)1, transaction.Amount);
            Assert.AreEqual("signature", transaction.Signature);
            Assert.AreEqual("address_dest", transaction.AddressDest);
            Assert.AreEqual("address_source", transaction.AddressSource);
            Assert.AreEqual(100, transaction.Updated.Nanos);
            Assert.AreEqual(30, transaction.Updated.Seconds);
        }

        [TestMethod]
        public void SaveAndGetMany()
        {
            const int numTx = 15000;
            for (var i = 0; i < numTx; i++)
            {
<<<<<<< HEAD
                _memp.Save(new Key {HashedSignature = $"just_a_short_key_for_easy_search:{i}"}, _t);
=======
                Memp.SaveTx(new Key {HashedSignature = $"just_a_short_key_for_easy_search:{i}"}, _t);
>>>>>>> 032713fd
            }
            
            for (var i = 0; i < numTx; i++)
            {
<<<<<<< HEAD
                var transaction = _memp.Get(new Key{ HashedSignature = $"just_a_short_key_for_easy_search:{i}"});
=======
                var transaction = Memp.GetTx(new Key{ HashedSignature = $"just_a_short_key_for_easy_search:{i}"});
>>>>>>> 032713fd
                Assert.AreEqual((uint)1, transaction.Amount);
                Assert.AreEqual("signature", transaction.Signature);
                Assert.AreEqual("address_dest", transaction.AddressDest);
                Assert.AreEqual("address_source", transaction.AddressSource);
                Assert.AreEqual(100, transaction.Updated.Nanos);
                Assert.AreEqual(30, transaction.Updated.Seconds);
            }
        }

        [TestMethod]
        public void KeyAlreadyExists()
        {
            var key = new Key {HashedSignature = "just_a_short_key_for_easy_search:0"};
            
<<<<<<< HEAD
            _memp.Save(key, _t);

            _t.Amount = 100;
            
            _memp.Save(key, _t);
            
            var transaction = _memp.Get(key);
=======
            Memp.SaveTx(key, _t);

            _t.Amount = 100;
            
            Memp.SaveTx(key, _t);
            
            var transaction = Memp.GetTx(key);
>>>>>>> 032713fd
            Assert.AreEqual((uint)1, transaction.Amount); // assert tx with same key not updated
        }

        [TestMethod]
        [ExpectedException(typeof(ArgumentNullException), "Value cannot be null")]
        public void SaveNullKey()
        {
            Key newKey = null;
<<<<<<< HEAD
            _memp.Save(newKey, _t);
=======
            Memp.SaveTx(newKey, _t);
>>>>>>> 032713fd
        }
        
        [TestMethod]
        [ExpectedException(typeof(ArgumentNullException), "Value cannot be null")]
        public void SaveNullTx()
        {
            var newKey = new Key {HashedSignature = "just_a_short_key_for_easy_search:0"};
            Tx newTx = null;
            
<<<<<<< HEAD
            _memp.Save(newKey, newTx); // transaction is null so do not insert
=======
            Memp.SaveTx(newKey, newTx); // transaction is null so do not insert
>>>>>>> 032713fd
        }

        [TestMethod]
        [ExpectedException(typeof(ArgumentNullException), "Value cannot be null")]
        public void GetNonExistentKey()
        {
<<<<<<< HEAD
            _memp.Get(new Key {HashedSignature = "just_a_short_key_for_easy_search:0"});
=======
            Memp.GetTx(new Key {HashedSignature = "just_a_short_key_for_easy_search:0"});
>>>>>>> 032713fd
        }

        [TestMethod]
        public void MultipleThreadsSameKey()
        {
            const int threadNum = 8;
            var threadW = new Thread[threadNum];
            var pc = new ProducerConsumer();

            // Set up writer
            for (var i = 0; i < threadNum; i++)
            {
                threadW[i] = new Thread(pc.Writer);
            }

            // Writers need to put stuff in the DB first
            for (var i = 0; i < threadNum; i++)
            {
                threadW[i].Start();
            }

            for (var i = 0; i < threadNum; i++)
            {
                threadW[i].Join();
            }
           
<<<<<<< HEAD
            var transaction = _memp.Get(_k);
=======
            var transaction = Memp.GetTx(_k);
>>>>>>> 032713fd
            
            // the first thread should set the amount and the value not overridden by other threads
            // trying to insert the same key
            Assert.AreEqual(pc.firstThreadId,(int)transaction.Amount);
        }
        
        [TestMethod]
        public void Reconnect()
        {
            var localByName = Process.GetProcessesByName("redis-server");
            if (localByName.Length > 0)
            {
                localByName[0].Kill(); // kill daemon process
            }
            
            // redis-server is down
            Assert.AreEqual(0, Process.GetProcessesByName("redis-server").Length);

            try
            {
<<<<<<< HEAD
                _memp.Save(_k, _t);
=======
                Memp.SaveTx(_k, _t);
>>>>>>> 032713fd
                Assert.Fail("It should have thrown an exception if server is down");
            }
            catch (Exception)
            {
                "redis-server".BackgroundCmd(); // restart
            }
            
            localByName = Process.GetProcessesByName("redis-server");
            Assert.IsTrue(localByName.Length > 0);
            
            try
            {
<<<<<<< HEAD
                _memp.Save(_k, _t);
                var transaction = _memp.Get(_k);
=======
                Memp.SaveTx(_k, _t);
                var transaction = Memp.GetTx(_k);
>>>>>>> 032713fd
                
                Assert.AreEqual("signature", transaction.Signature);
            }
            catch (Exception e)
            {
                Assert.Fail("Not expected exception. It should have reconnected automatically " + e);
            }
        }

        [TestMethod]
        public void KeysArePersistent()
        {
<<<<<<< HEAD
            _memp.Save(_k, _t);            
            Thread.Sleep(1200); // after one second the changes is saved
            
            var transaction = _memp.Get(_k);
=======
            Memp.SaveTx(_k, _t);            
            Thread.Sleep(1100); // after one second the changes is saved
            
            var transaction = Memp.GetTx(_k);
>>>>>>> 032713fd
            Assert.AreEqual("signature", transaction.Signature);
                        
            var localByName = Process.GetProcessesByName("redis-server");
            if (localByName.Length > 0)
            {
                localByName[0].Kill(); // kill daemon process
            }
                          
            "redis-server".BackgroundCmd(); // restart
            localByName = Process.GetProcessesByName("redis-server");
            Assert.IsTrue(localByName.Length > 0);

<<<<<<< HEAD
            transaction = _memp.Get(_k);
=======
            transaction = Memp.GetTx(_k);
>>>>>>> 032713fd
            Assert.AreEqual((uint)1, transaction.Amount);
        }
    }
}<|MERGE_RESOLUTION|>--- conflicted
+++ resolved
@@ -14,7 +14,6 @@
     [TestClass]
     public class UT_Mempool
     {
-<<<<<<< HEAD
         private static readonly ConnectionMultiplexer Cm = RedisConnector.Instance().Connection;
         
         private class TestMempoolSettings : IMempoolSettings // sort of mock
@@ -25,11 +24,7 @@
         }
 
         private static TestMempoolSettings _settings;
-        private static RedisMempool _memp; 
-=======
-        private static readonly ConnectionMultiplexer Cm = RedisConnector.Instance.Connection;
         private static Mempool Memp = new Mempool(new Redis.Redis());
->>>>>>> 032713fd
         
         private static Key _k = new Key();
         private static Tx _t = new Tx();
@@ -52,11 +47,7 @@
                     _t.Amount = (uint)id;
                 }
 
-<<<<<<< HEAD
-                _memp.Save(_k, _t); // write same key but different tx amount, not under lock                
-=======
                 Memp.SaveTx(_k, _t); // write same key but different tx amount, not under lock                
->>>>>>> 032713fd
             }
         }
         
@@ -64,7 +55,6 @@
         public static void SetUp(TestContext testContext)
         {
             _settings = new TestMempoolSettings {Type = "redis", When = "NotExists"};
-            _memp = new RedisMempool(_settings);
         }
         
         [TestInitialize]
@@ -92,13 +82,8 @@
         [TestMethod]
         public void SaveAndGet()
         {   
-<<<<<<< HEAD
-            _memp.Save(_k,_t);
-            var transaction = _memp.Get(_k);
-=======
             Memp.SaveTx(_k,_t);
             var transaction = Memp.GetTx(_k);
->>>>>>> 032713fd
             
             Assert.AreEqual((uint)1, transaction.Amount);
             Assert.AreEqual("signature", transaction.Signature);
@@ -114,20 +99,12 @@
             const int numTx = 15000;
             for (var i = 0; i < numTx; i++)
             {
-<<<<<<< HEAD
-                _memp.Save(new Key {HashedSignature = $"just_a_short_key_for_easy_search:{i}"}, _t);
-=======
                 Memp.SaveTx(new Key {HashedSignature = $"just_a_short_key_for_easy_search:{i}"}, _t);
->>>>>>> 032713fd
             }
             
             for (var i = 0; i < numTx; i++)
             {
-<<<<<<< HEAD
-                var transaction = _memp.Get(new Key{ HashedSignature = $"just_a_short_key_for_easy_search:{i}"});
-=======
                 var transaction = Memp.GetTx(new Key{ HashedSignature = $"just_a_short_key_for_easy_search:{i}"});
->>>>>>> 032713fd
                 Assert.AreEqual((uint)1, transaction.Amount);
                 Assert.AreEqual("signature", transaction.Signature);
                 Assert.AreEqual("address_dest", transaction.AddressDest);
@@ -142,23 +119,13 @@
         {
             var key = new Key {HashedSignature = "just_a_short_key_for_easy_search:0"};
             
-<<<<<<< HEAD
-            _memp.Save(key, _t);
+            Memp.SaveTx(key, _t);
 
             _t.Amount = 100;
             
-            _memp.Save(key, _t);
-            
-            var transaction = _memp.Get(key);
-=======
             Memp.SaveTx(key, _t);
-
-            _t.Amount = 100;
-            
-            Memp.SaveTx(key, _t);
             
             var transaction = Memp.GetTx(key);
->>>>>>> 032713fd
             Assert.AreEqual((uint)1, transaction.Amount); // assert tx with same key not updated
         }
 
@@ -167,11 +134,8 @@
         public void SaveNullKey()
         {
             Key newKey = null;
-<<<<<<< HEAD
-            _memp.Save(newKey, _t);
-=======
+
             Memp.SaveTx(newKey, _t);
->>>>>>> 032713fd
         }
         
         [TestMethod]
@@ -181,22 +145,14 @@
             var newKey = new Key {HashedSignature = "just_a_short_key_for_easy_search:0"};
             Tx newTx = null;
             
-<<<<<<< HEAD
-            _memp.Save(newKey, newTx); // transaction is null so do not insert
-=======
             Memp.SaveTx(newKey, newTx); // transaction is null so do not insert
->>>>>>> 032713fd
         }
 
         [TestMethod]
         [ExpectedException(typeof(ArgumentNullException), "Value cannot be null")]
         public void GetNonExistentKey()
         {
-<<<<<<< HEAD
-            _memp.Get(new Key {HashedSignature = "just_a_short_key_for_easy_search:0"});
-=======
             Memp.GetTx(new Key {HashedSignature = "just_a_short_key_for_easy_search:0"});
->>>>>>> 032713fd
         }
 
         [TestMethod]
@@ -223,11 +179,7 @@
                 threadW[i].Join();
             }
            
-<<<<<<< HEAD
-            var transaction = _memp.Get(_k);
-=======
             var transaction = Memp.GetTx(_k);
->>>>>>> 032713fd
             
             // the first thread should set the amount and the value not overridden by other threads
             // trying to insert the same key
@@ -248,11 +200,8 @@
 
             try
             {
-<<<<<<< HEAD
-                _memp.Save(_k, _t);
-=======
                 Memp.SaveTx(_k, _t);
->>>>>>> 032713fd
+
                 Assert.Fail("It should have thrown an exception if server is down");
             }
             catch (Exception)
@@ -265,13 +214,8 @@
             
             try
             {
-<<<<<<< HEAD
-                _memp.Save(_k, _t);
-                var transaction = _memp.Get(_k);
-=======
                 Memp.SaveTx(_k, _t);
                 var transaction = Memp.GetTx(_k);
->>>>>>> 032713fd
                 
                 Assert.AreEqual("signature", transaction.Signature);
             }
@@ -284,17 +228,10 @@
         [TestMethod]
         public void KeysArePersistent()
         {
-<<<<<<< HEAD
-            _memp.Save(_k, _t);            
+            Memp.SaveTx(_k, _t);            
             Thread.Sleep(1200); // after one second the changes is saved
             
-            var transaction = _memp.Get(_k);
-=======
-            Memp.SaveTx(_k, _t);            
-            Thread.Sleep(1100); // after one second the changes is saved
-            
             var transaction = Memp.GetTx(_k);
->>>>>>> 032713fd
             Assert.AreEqual("signature", transaction.Signature);
                         
             var localByName = Process.GetProcessesByName("redis-server");
@@ -307,11 +244,7 @@
             localByName = Process.GetProcessesByName("redis-server");
             Assert.IsTrue(localByName.Length > 0);
 
-<<<<<<< HEAD
-            transaction = _memp.Get(_k);
-=======
             transaction = Memp.GetTx(_k);
->>>>>>> 032713fd
             Assert.AreEqual((uint)1, transaction.Amount);
         }
     }
