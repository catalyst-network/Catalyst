<<<<<<< HEAD
﻿<Project Sdk="Microsoft.NET.Sdk">

    <PropertyGroup>
        <TargetFramework>netcoreapp2.1</TargetFramework>

        <IsPackable>false</IsPackable>

        <RootNamespace>UnitTest</RootNamespace>
    </PropertyGroup>

    <ItemGroup>
        <PackageReference Include="Microsoft.NET.Test.Sdk" Version="15.9.0" />
        <PackageReference Include="MSTest.TestAdapter" Version="1.3.2" />
        <PackageReference Include="MSTest.TestFramework" Version="1.3.2" />
    </ItemGroup>

    <ItemGroup>
      <ProjectReference Include="..\Components\Dfs\DfsService.csproj" />
      <ProjectReference Include="..\Node\Node.csproj" />
      <ProjectReference Include="..\Utilities\Utilities.csproj" />
    </ItemGroup>

</Project>
=======
﻿<Project Sdk="Microsoft.NET.Sdk">

    <PropertyGroup>
        <IsPackable>false</IsPackable>
        <RootNamespace>UnitTest</RootNamespace>
        <TargetFramework>netcoreapp2.1</TargetFramework>
    </PropertyGroup>

    <ItemGroup>
        <PackageReference Include="MSTest.TestAdapter" Version="1.3.2" />
        <PackageReference Include="MSTest.TestFramework" Version="1.3.2" />
        <PackageReference Include="Microsoft.NET.Test.Sdk" Version="15.9.0" />
    </ItemGroup>

    <ItemGroup>
        <ProjectReference Include="..\Node\Node.csproj" />
        <ProjectReference Include="..\Components\Dfs\DfsService.csproj" />
    </ItemGroup>

    <ItemGroup>
        <IntermediateAssembly Remove="obj\Debug\netcoreapp2.1\UnitTests.dll" />
    </ItemGroup>

    <ItemGroup>
        <DeployManifest Remove="obj\Debug\netcoreapp2.1\UnitTests.application" />
    </ItemGroup>

    <ItemGroup>
        <_DebugSymbolsIntermediatePath Remove="obj\Debug\netcoreapp2.1\UnitTests.pdb" />
    </ItemGroup>

    <ItemGroup>
        <_DeploymentManifestEntryPoint Remove="obj\Debug\netcoreapp2.1\UnitTests.dll" />
    </ItemGroup>

    <ItemGroup>
        <ApplicationManifest Remove="obj\Debug\netcoreapp2.1\Native.UnitTests.manifest" />
    </ItemGroup>

    <ItemGroup>
        <_UnmanagedRegistrationCache Remove="obj\UnitTests.csproj.UnmanagedRegistration.cache" />
    </ItemGroup>

    <ItemGroup>
        <_ResolveComReferenceCache Remove="obj\Debug\netcoreapp2.1\UnitTests.csproj.ResolveComReference.cache" />
    </ItemGroup>

</Project>
>>>>>>> 48664de3
<|MERGE_RESOLUTION|>--- conflicted
+++ resolved
@@ -1,74 +1,49 @@
-<<<<<<< HEAD
-﻿<Project Sdk="Microsoft.NET.Sdk">
-
-    <PropertyGroup>
-        <TargetFramework>netcoreapp2.1</TargetFramework>
-
-        <IsPackable>false</IsPackable>
-
-        <RootNamespace>UnitTest</RootNamespace>
-    </PropertyGroup>
-
-    <ItemGroup>
-        <PackageReference Include="Microsoft.NET.Test.Sdk" Version="15.9.0" />
-        <PackageReference Include="MSTest.TestAdapter" Version="1.3.2" />
-        <PackageReference Include="MSTest.TestFramework" Version="1.3.2" />
-    </ItemGroup>
-
-    <ItemGroup>
-      <ProjectReference Include="..\Components\Dfs\DfsService.csproj" />
-      <ProjectReference Include="..\Node\Node.csproj" />
-      <ProjectReference Include="..\Utilities\Utilities.csproj" />
-    </ItemGroup>
-
-</Project>
-=======
-﻿<Project Sdk="Microsoft.NET.Sdk">
-
-    <PropertyGroup>
-        <IsPackable>false</IsPackable>
-        <RootNamespace>UnitTest</RootNamespace>
-        <TargetFramework>netcoreapp2.1</TargetFramework>
-    </PropertyGroup>
-
-    <ItemGroup>
-        <PackageReference Include="MSTest.TestAdapter" Version="1.3.2" />
-        <PackageReference Include="MSTest.TestFramework" Version="1.3.2" />
-        <PackageReference Include="Microsoft.NET.Test.Sdk" Version="15.9.0" />
-    </ItemGroup>
-
-    <ItemGroup>
-        <ProjectReference Include="..\Node\Node.csproj" />
-        <ProjectReference Include="..\Components\Dfs\DfsService.csproj" />
-    </ItemGroup>
-
-    <ItemGroup>
-        <IntermediateAssembly Remove="obj\Debug\netcoreapp2.1\UnitTests.dll" />
-    </ItemGroup>
-
-    <ItemGroup>
-        <DeployManifest Remove="obj\Debug\netcoreapp2.1\UnitTests.application" />
-    </ItemGroup>
-
-    <ItemGroup>
-        <_DebugSymbolsIntermediatePath Remove="obj\Debug\netcoreapp2.1\UnitTests.pdb" />
-    </ItemGroup>
-
-    <ItemGroup>
-        <_DeploymentManifestEntryPoint Remove="obj\Debug\netcoreapp2.1\UnitTests.dll" />
-    </ItemGroup>
-
-    <ItemGroup>
-        <ApplicationManifest Remove="obj\Debug\netcoreapp2.1\Native.UnitTests.manifest" />
-    </ItemGroup>
-
-    <ItemGroup>
-        <_UnmanagedRegistrationCache Remove="obj\UnitTests.csproj.UnmanagedRegistration.cache" />
-    </ItemGroup>
-
-    <ItemGroup>
-        <_ResolveComReferenceCache Remove="obj\Debug\netcoreapp2.1\UnitTests.csproj.ResolveComReference.cache" />
-    </ItemGroup>
-
-</Project>
->>>>>>> 48664de3
+﻿<Project Sdk="Microsoft.NET.Sdk">
+
+    <PropertyGroup>
+        <IsPackable>false</IsPackable>
+        <RootNamespace>UnitTest</RootNamespace>
+        <TargetFramework>netcoreapp2.1</TargetFramework>
+    </PropertyGroup>
+
+    <ItemGroup>
+        <PackageReference Include="MSTest.TestAdapter" Version="1.3.2" />
+        <PackageReference Include="MSTest.TestFramework" Version="1.3.2" />
+        <PackageReference Include="Microsoft.NET.Test.Sdk" Version="15.9.0" />
+    </ItemGroup>
+
+    <ItemGroup>
+        <ProjectReference Include="..\Node\Node.csproj" />
+        <ProjectReference Include="..\Components\Dfs\DfsService.csproj" />
+    </ItemGroup>
+
+    <ItemGroup>
+        <IntermediateAssembly Remove="obj\Debug\netcoreapp2.1\UnitTests.dll" />
+    </ItemGroup>
+
+    <ItemGroup>
+        <DeployManifest Remove="obj\Debug\netcoreapp2.1\UnitTests.application" />
+    </ItemGroup>
+
+    <ItemGroup>
+        <_DebugSymbolsIntermediatePath Remove="obj\Debug\netcoreapp2.1\UnitTests.pdb" />
+    </ItemGroup>
+
+    <ItemGroup>
+        <_DeploymentManifestEntryPoint Remove="obj\Debug\netcoreapp2.1\UnitTests.dll" />
+    </ItemGroup>
+
+    <ItemGroup>
+        <ApplicationManifest Remove="obj\Debug\netcoreapp2.1\Native.UnitTests.manifest" />
+    </ItemGroup>
+
+    <ItemGroup>
+        <_UnmanagedRegistrationCache Remove="obj\UnitTests.csproj.UnmanagedRegistration.cache" />
+    </ItemGroup>
+
+    <ItemGroup>
+        <_ResolveComReferenceCache Remove="obj\Debug\netcoreapp2.1\UnitTests.csproj.ResolveComReference.cache" />
+    </ItemGroup>
+
+</Project>
+