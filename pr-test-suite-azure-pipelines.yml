--- conflicted
+++ resolved
@@ -3,11 +3,7 @@
     Windows-VS2019:
       imageName: 'vs2017-win2016'
       netcore_sdk: 3.0.100
-<<<<<<< HEAD
-      rustup_toolchain: stable
-=======
       rustup_toolchain: nightly
->>>>>>> 904ce0ce
     Osx-Mojave:
       imageName: 'macos-10.14'
       netcore_sdk: 3.0.100
@@ -15,11 +11,7 @@
     Ubuntu-1804:
       imageName: 'ubuntu-18.04'
       netcore_sdk: 3.0.100
-<<<<<<< HEAD
-      rustup_toolchain: stable
-=======
       rustup_toolchain: nightly
->>>>>>> 904ce0ce
   maxParallel: 3
 
 variables:
@@ -66,20 +58,6 @@
       failOnStandardError: 'true'
 
   - script: |
-<<<<<<< HEAD
-      curl -sSf -o rustup-init.exe https://win.rustup.rs
-      rustup-init.exe -y --default-toolchain %RUSTUP_TOOLCHAIN%
-      echo "##vso[task.setvariable variable=PATH;]%PATH%;%USERPROFILE%\.cargo\bin"
-    displayName: Windows install rust
-    condition: eq( variables['Agent.OS'], 'Windows_NT' )
-    
-  - script: |
-      curl https://sh.rustup.rs -sSf | sh -s -- -y --default-toolchain $RUSTUP_TOOLCHAIN
-      echo "##vso[task.setvariable variable=PATH;]$PATH:$HOME/.cargo/bin"
-    displayName: Install rust
-    condition: ne( variables['Agent.OS'], 'Windows_NT' )
-        
-=======
       curl https://sh.rustup.rs -sSf | sh -s -- -y --default-toolchain nightly
       echo "##vso[task.setvariable variable=PATH;]$PATH:$HOME/.cargo/bin"
     displayName: Install rust
@@ -93,7 +71,6 @@
       rustup override set nightly
     displayName: rustup override set nightly  
 
->>>>>>> 904ce0ce
   - task: DotNetCoreCLI@2
     displayName: 'Build solution'
     inputs:
